/* sim_tmxr.c: Telnet terminal multiplexor library

   Copyright (c) 2001-2011, Robert M Supnik

   Permission is hereby granted, free of charge, to any person obtaining a
   copy of this software and associated documentation files (the "Software"),
   to deal in the Software without restriction, including without limitation
   the rights to use, copy, modify, merge, publish, distribute, sublicense,
   and/or sell copies of the Software, and to permit persons to whom the
   Software is furnished to do so, subject to the following conditions:

   The above copyright notice and this permission notice shall be included in
   all copies or substantial portions of the Software.

   THE SOFTWARE IS PROVIDED "AS IS", WITHOUT WARRANTY OF ANY KIND, EXPRESS OR
   IMPLIED, INCLUDING BUT NOT LIMITED TO THE WARRANTIES OF MERCHANTABILITY,
   FITNESS FOR A PARTICULAR PURPOSE AND NONINFRINGEMENT.  IN NO EVENT SHALL
   ROBERT M SUPNIK BE LIABLE FOR ANY CLAIM, DAMAGES OR OTHER LIABILITY, WHETHER
   IN AN ACTION OF CONTRACT, TORT OR OTHERWISE, ARISING FROM, OUT OF OR IN
   CONNECTION WITH THE SOFTWARE OR THE USE OR OTHER DEALINGS IN THE SOFTWARE.

   Except as contained in this notice, the name of Robert M Supnik shall not be
   used in advertising or otherwise to promote the sale, use or other dealings
   in this Software without prior written authorization from Robert M Supnik.

   Based on the original DZ11 simulator by Thord Nilson, as updated by
   Arthur Krewat.

<<<<<<< HEAD
   16-Jan-11    MP      Made option negotiation more reliable
=======
   17-Jan-11    MP      Added Buffered line capabilities
>>>>>>> 454b706a
   20-Nov-08    RMS     Added three new standardized SHOW routines
   30-Sep-08    JDB     Reverted tmxr_find_ldsc to original implementation
   27-May-08    JDB     Added line connection order to tmxr_poll_conn,
                        added tmxr_set_lnorder and tmxr_show_lnorder
   14-May-08    JDB     Print device and line to which connection was made
   11-Apr-07    JDB     Worked around Telnet negotiation problem with QCTerm
   16-Aug-05    RMS     Fixed C++ declaration and cast problems
   29-Jun-05    RMS     Extended tmxr_dscln to support unit array devices
                        Fixed bug in SET LOG/NOLOG
   04-Jan-04    RMS     Changed TMXR ldsc to be pointer to linedesc array
                        Added tmxr_linemsg, circular output pointers, logging
                        (from Mark Pizzolato)
   29-Dec-03    RMS     Added output stall support
   01-Nov-03    RMS     Cleaned up attach routine
   09-Mar-03    RMS     Fixed bug in SHOW CONN
   22-Dec-02    RMS     Fixed bugs in IAC+IAC receive and transmit sequences
                        Added support for received break (all from by Mark Pizzolato)
                        Fixed bug in attach
   31-Oct-02    RMS     Fixed bug in 8b (binary) support
   22-Aug-02    RMS     Added tmxr_open_master, tmxr_close_master
   30-Dec-01    RMS     Added tmxr_fstats, tmxr_dscln, renamed tmxr_fstatus
   03-Dec-01    RMS     Changed tmxr_fconns for extended SET/SHOW
   20-Oct-01    RMS     Fixed bugs in read logic (found by Thord Nilson).
                        Added tmxr_rqln, tmxr_tqln

   This library includes:

   tmxr_poll_conn -     poll for connection
   tmxr_reset_ln -      reset line
   tmxr_getc_ln -       get character for line
   tmxr_poll_rx -       poll receive
   tmxr_putc_ln -       put character for line
   tmxr_poll_tx -       poll transmit
   tmxr_open_master -   open master connection
   tmxr_close_master -  close master connection
   tmxr_attach  -       attach terminal multiplexor
   tmxr_detach  -       detach terminal multiplexor
   tmxr_ex      -       (null) examine
   tmxr_dep     -       (null) deposit
   tmxr_msg     -       send message to socket
   tmxr_linemsg -       send message to line
   tmxr_fconns  -       output connection status
   tmxr_fstats  -       output connection statistics
   tmxr_dscln   -       disconnect line (SET routine)
   tmxr_rqln    -       number of available characters for line
   tmxr_tqln    -       number of buffered characters for line
   tmxr_set_lnorder -   set line connection order
   tmxr_show_lnorder -  show line connection order

   All routines are OS-independent.
*/

#include "sim_defs.h"
#include "sim_sock.h"
#include "sim_tmxr.h"
#include "scp.h"
#include <ctype.h>

/* Telnet protocol constants - negatives are for init'ing signed char data */

/* Commands */
#define TN_IAC          -1                              /* protocol delim */
#define TN_DONT         -2                              /* dont */
#define TN_DO           -3                              /* do */
#define TN_WONT         -4                              /* wont */
#define TN_WILL         -5                              /* will */
#define TN_SB           -6                              /* sub-option negotiation */
#define TN_GA           -7                              /* go ahead */
#define TN_EL           -8                              /* erase line */
#define TN_EC           -9                              /* erase character */
#define TN_AYT          -10                             /* are you there */
#define TN_AO           -11                             /* abort output */
#define TN_IP           -12                             /* interrupt process */
#define TN_BRK          -13                             /* break */
#define TN_DATAMK       -14                             /* data mark */
#define TN_NOP          -15                             /* no operation */
#define TN_SE           -16                             /* end sub-option negot */

/* Options */

#define TN_BIN          0                               /* bin */
#define TN_ECHO         1                               /* echo */
#define TN_SGA          3                               /* sga */
#define TN_LINE         34                              /* line mode */
#define TN_CR           015                             /* carriage return */
#define TN_LF           012                             /* line feed */
#define TN_NUL          000                             /* null */

/* Telnet line states */

#define TNS_NORM        000                             /* normal */
#define TNS_IAC         001                             /* IAC seen */
#define TNS_WILL        002                             /* WILL seen */
#define TNS_WONT        003                             /* WONT seen */
#define TNS_SKIP        004                             /* skip next cmd */
#define TNS_CRPAD       005                             /* CR padding */
#define TNS_DO          006                             /* DO request pending rejection */


void tmxr_rmvrc (TMLN *lp, int32 p);
int32 tmxr_send_buffered_data (TMLN *lp);
TMLN *tmxr_find_ldsc (UNIT *uptr, int32 val, TMXR *mp);

extern int32 sim_switches;
extern char sim_name[];
extern FILE *sim_log;
extern uint32 sim_os_msec (void);

/* Poll for new connection

   Called from unit service routine to test for new connection

   Inputs:
        *mp     =       pointer to terminal multiplexor descriptor
   Outputs:
        line number activated, -1 if none

   If a connection order is defined for the descriptor, and the first value is
   not -1 (indicating default order), then the order array is used to find an
   open line.  Otherwise, a search is made of all lines in numerical sequence.
*/

int32 tmxr_poll_conn (TMXR *mp)
{
SOCKET newsock;
TMLN *lp;
int32 *op;
int32 i, j, psave;
uint32 ipaddr;
<<<<<<< HEAD

=======
char cmsg[80];
char dmsg[80] = "";
char lmsg[80] = "";
char msgbuf[256];
>>>>>>> 454b706a
static char mantra[] = {
    TN_IAC, TN_WILL, TN_LINE,
    TN_IAC, TN_WILL, TN_SGA,
    TN_IAC, TN_WILL, TN_ECHO,
    TN_IAC, TN_WILL, TN_BIN,
    TN_IAC, TN_DO, TN_BIN
    };

newsock = sim_accept_conn (mp->master, &ipaddr);        /* poll connect */
if (newsock != INVALID_SOCKET) {                        /* got a live one? */
    op = mp->lnorder;                                   /* get line connection order list pointer */
    i = mp->lines;                                      /* play it safe in case lines == 0 */

    for (j = 0; j < mp->lines; j++, i++) {              /* find next avail line */
        if (op && (*op >= 0) && (*op < mp->lines))      /* order list present and valid? */
            i = *op++;                                  /* get next line in list to try */
        else                                            /* no list or not used or range error */
            i = j;                                      /* get next sequential line */

        lp = mp->ldsc + i;                              /* get pointer to line descriptor */
        if (lp->conn == 0)                              /* is the line available? */
            break;                                      /* yes, so stop search */
        }

    if (i >= mp->lines) {                               /* all busy? */
        tmxr_msg (newsock, "All connections busy\r\n");
        sim_close_sock (newsock, 0);
        }
    else {
        lp = mp->ldsc + i;                              /* get line desc */
        lp->conn = newsock;                             /* record connection */
        lp->ipad = ipaddr;                              /* ip address */
<<<<<<< HEAD
        lp->cnms = sim_os_msec ();                      /* time of conn */
        lp->rxbpr = lp->rxbpi = 0;                      /* init buf pointers */
        lp->txbpr = lp->txbpi = 0;
        lp->rxcnt = lp->txcnt = 0;                      /* init counters */
        lp->tsta = 0;                                   /* init telnet state */
        lp->xmte = 1;                                   /* enable transmit */
        lp->dstb = 0;                                   /* default bin mode */
        sim_write_sock (newsock, mantra, sizeof (mantra));
        tmxr_linemsg (lp, "\n\r\nConnected to the ");
        tmxr_linemsg (lp, sim_name);
        tmxr_linemsg (lp, " simulator ");
=======
        sim_write_sock (newsock, mantra, sizeof(mantra));
        sprintf (cmsg, "\n\r\nConnected to the %s simulator ", sim_name);
>>>>>>> 454b706a

        if (mp->dptr) {                                 /* device defined? */
            sprintf (dmsg, "%s device",                 /* report device name */
                           sim_dname (mp->dptr));

            if (mp->lines > 1)                          /* more than one line? */
                sprintf (lmsg, ", line %d", i);         /* report the line number */
            }

        sprintf (msgbuf, "%s%s%s\r\n\n", cmsg, dmsg, lmsg);
        lp->cnms = sim_os_msec ();                      /* time of conn */
        if (!mp->buffered) {
            lp->txbpi = 0;                              /* init buf pointers */
            lp->txbpr = lp->txbsz - strlen (msgbuf);
            lp->rxcnt = lp->txcnt = lp->txdrp = 0;      /* init counters */
            }
        else
            if (lp->txcnt > lp->txbsz)
                lp->txbpr = (lp->txbpi + 1) % lp->txbsz;
            else
                lp->txbpr = lp->txbsz - strlen (msgbuf);
        lp->tsta = 0;                                   /* init telnet state */
        lp->xmte = 1;                                   /* enable transmit */
        lp->dstb = 0;                                   /* default bin mode */
        psave = lp->txbpi;                              /* save insertion pointer */
        lp->txbpi = lp->txbpr;                          /* insert connection message */
        tmxr_linemsg (lp, msgbuf);                      /* beginning of buffer */
        lp->txbpi = psave;                              /* restore insertion pointer */
        tmxr_poll_tx (mp);                              /* flush output */
        lp->txcnt -= strlen (msgbuf);                   /* adjust statistics */
        return i;
        }
    }                                                   /* end if newsock */
return -1;
}

/* Reset line */

void tmxr_reset_ln (TMLN *lp)
{
if (lp->txlog)                                          /* dump log */
    fflush (lp->txlog);
tmxr_send_buffered_data (lp);                           /* send buffered data */
sim_close_sock (lp->conn, 0);                           /* reset conn */
lp->conn = lp->tsta = 0;                                /* reset state */
lp->rxbpr = lp->rxbpi = 0;
if (!lp->txbfd) 
    lp->txbpr = lp->txbpi = 0;
lp->xmte = 1;
lp->dstb = 0;
return;
}

/* Get character from specific line

   Inputs:
        *lp     =       pointer to terminal line descriptor
   Output:
        valid + char, 0 if line
*/

int32 tmxr_getc_ln (TMLN *lp)
{
int32 j, val = 0;
uint32 tmp;

if (lp->conn && lp->rcve) {                             /* conn & enb? */
    j = lp->rxbpi - lp->rxbpr;                          /* # input chrs */
    if (j) {                                            /* any? */
        tmp = lp->rxb[lp->rxbpr];                       /* get char */
        val = TMXR_VALID | (tmp & 0377);                /* valid + chr */
        if (lp->rbr[lp->rxbpr])                         /* break? */
            val = val | SCPE_BREAK;
        lp->rxbpr = lp->rxbpr + 1;                      /* adv pointer */
        }
    }                                                   /* end if conn */
if (lp->rxbpi == lp->rxbpr)                             /* empty? zero ptrs */
    lp->rxbpi = lp->rxbpr = 0;
return val;
}

/* Poll for input

   Inputs:
        *mp     =       pointer to terminal multiplexor descriptor
   Outputs:     none
*/

void tmxr_poll_rx (TMXR *mp)
{
int32 i, nbytes, j;
TMLN *lp;

for (i = 0; i < mp->lines; i++) {                       /* loop thru lines */
    lp = mp->ldsc + i;                                  /* get line desc */
    if (!lp->conn || !lp->rcve)                         /* skip if !conn */
        continue;

    nbytes = 0;
    if (lp->rxbpi == 0)                                 /* need input? */
        nbytes = sim_read_sock (lp->conn,               /* yes, read */
            &(lp->rxb[lp->rxbpi]),                      /* leave spc for */
            TMXR_MAXBUF - TMXR_GUARD);                  /* Telnet cruft */
    else if (lp->tsta)                                  /* in Telnet seq? */
        nbytes = sim_read_sock (lp->conn,               /* yes, read to end */
            &(lp->rxb[lp->rxbpi]),
            TMXR_MAXBUF - lp->rxbpi);
    if (nbytes < 0)                                     /* closed? reset ln */
        tmxr_reset_ln (lp);
    else if (nbytes > 0) {                              /* if data rcvd */
        j = lp->rxbpi;                                  /* start of data */
        memset (&lp->rbr[j], 0, nbytes);                /* clear status */
        lp->rxbpi = lp->rxbpi + nbytes;                 /* adv pointers */
        lp->rxcnt = lp->rxcnt + nbytes;

/* Examine new data, remove TELNET cruft before making input available */

        for (; j < lp->rxbpi; ) {                       /* loop thru char */
            signed char tmp = lp->rxb[j];               /* get char */
            switch (lp->tsta) {                         /* case tlnt state */

            case TNS_NORM:                              /* normal */
                if (tmp == TN_IAC) {                    /* IAC? */
                    lp->tsta = TNS_IAC;                 /* change state */
                    tmxr_rmvrc (lp, j);                 /* remove char */
                    break;
                    }
                if ((tmp == TN_CR) && lp->dstb)         /* CR, no bin */
                    lp->tsta = TNS_CRPAD;               /* skip pad char */
                j = j + 1;                              /* advance j */
                break;

            case TNS_IAC:                               /* IAC prev */
                if (tmp == TN_IAC) {                    /* IAC + IAC */
                    lp->tsta = TNS_NORM;                /* treat as normal */
                    j = j + 1;                          /* advance j */
                    break;                              /* keep IAC */
                    }
                if (tmp == TN_BRK) {                    /* IAC + BRK? */
                    lp->tsta = TNS_NORM;                /* treat as normal */
                    lp->rxb[j] = 0;                     /* char is null */
                    lp->rbr[j] = 1;                     /* flag break */
                    j = j + 1;                          /* advance j */
                    break;
                    }
                switch (tmp) {
                case TN_WILL:                           /* IAC + WILL? */
                    lp->tsta = TNS_WILL;
                    break;
                case TN_WONT:                           /* IAC + WONT? */
                    lp->tsta = TNS_WONT;
                    break;
                case TN_DO:                             /* IAC + DO? */
                    lp->tsta = TNS_DO;
                    break;
                case TN_DONT:                           /* IAC + DONT? */
                    lp->tsta = TNS_SKIP;                /* IAC + other */
                    break;
                case TN_GA: case TN_EL:                 /* IAC + other 2 byte types */
                case TN_EC: case TN_AYT:                
                case TN_AO: case TN_IP:
                case TN_NOP: 
                    lp->tsta = TNS_NORM;                /* ignore */
                    break;
                case TN_SB:                             /* IAC + SB sub-opt negotiation */
                case TN_DATAMK:                         /* IAC + data mark */
                case TN_SE:                             /* IAC + SE sub-opt end */
                    lp->tsta = TNS_NORM;                /* ignore */
                    break;
                    }
                tmxr_rmvrc (lp, j);                     /* remove char */
                break;

            case TNS_WILL: case TNS_WONT:               /* IAC+WILL/WONT prev */
                if (tmp == TN_BIN) {                    /* BIN? */
                    if (lp->tsta == TNS_WILL)
                        lp->dstb = 0;
                    else lp->dstb = 1;
                    }
                tmxr_rmvrc (lp, j);                     /* remove it */
                lp->tsta = TNS_NORM;                    /* next normal */
                break;

            /* Negotiation with the HP terminal emulator "QCTerm" is not working.
               QCTerm says "WONT BIN" but sends bare CRs.  RFC 854 says:

                 Note that "CR LF" or "CR NUL" is required in both directions
                 (in the default ASCII mode), to preserve the symmetry of the
                 NVT model.  ...The protocol requires that a NUL be inserted
                 following a CR not followed by a LF in the data stream.

               Until full negotiation is implemented, we work around the problem
               by checking the character following the CR in non-BIN mode and
               strip it only if it is LF or NUL.  This should not affect
               conforming clients.
            */

            case TNS_CRPAD:                             /* only LF or NUL should follow CR */
                lp->tsta = TNS_NORM;                    /* next normal */
                if ((tmp == TN_LF) ||                   /* CR + LF ? */
                    (tmp == TN_NUL))                    /* CR + NUL? */
                    tmxr_rmvrc (lp, j);                 /* remove it */
                break;

            case TNS_DO:                                /* pending DO request */
                if (tmp == TN_BIN) {                    /* reject all but binary mode */
                    char accept[] = {TN_IAC, TN_WILL, TN_BIN};
                    sim_write_sock (lp->conn, accept, sizeof(accept));
                    }
                tmxr_rmvrc (lp, j);                     /* remove it */
                lp->tsta = TNS_NORM;                    /* next normal */
                break;

            case TNS_SKIP: default:                     /* skip char */
                tmxr_rmvrc (lp, j);                     /* remove char */
                lp->tsta = TNS_NORM;                    /* next normal */
                break;
                }                                       /* end case state */
            }                                           /* end for char */
        }                                               /* end else nbytes */
    }                                                   /* end for lines */
for (i = 0; i < mp->lines; i++) {                       /* loop thru lines */
    lp = mp->ldsc + i;                                  /* get line desc */
    if (lp->rxbpi == lp->rxbpr)                         /* if buf empty, */
        lp->rxbpi = lp->rxbpr = 0;                      /* reset pointers */
    }                                                   /* end for */
return;
}

/* Return count of available characters for line */

int32 tmxr_rqln (TMLN *lp)
{
return (lp->rxbpi - lp->rxbpr + ((lp->rxbpi < lp->rxbpr)? TMXR_MAXBUF: 0));
}

/* Remove character p (and matching status) from line l input buffer */

void tmxr_rmvrc (TMLN *lp, int32 p)
{
for ( ; p < lp->rxbpi; p++) {
    lp->rxb[p] = lp->rxb[p + 1];
    lp->rbr[p] = lp->rbr[p + 1];
    }
lp->rxbpi = lp->rxbpi - 1;
return;
}

/* Store character in line buffer

   Inputs:
        *lp     =       pointer to line descriptor
        chr     =       characters
   Outputs:
        status  =       ok, connection lost, or stall
*/

t_stat tmxr_putc_ln (TMLN *lp, int32 chr)
{
if (lp->txlog)                                          /* log if available */
    fputc (chr, lp->txlog);
if ((lp->conn == 0) && (!lp->txbfd))                    /* no conn & not buffered? */
    if (lp->txlog)                                      /* if it was logged, we got it */           
        return SCPE_OK;
    else {
        ++lp->txdrp;                                    /* lost */
        return SCPE_LOST;
        }
#define TXBUF_AVAIL(lp) (lp->txbsz - tmxr_tqln (lp))
#define TXBUF_CHAR(lp, c) {                               \
    lp->txb[lp->txbpi++] = (char)(c);                     \
    lp->txbpi %= lp->txbsz;                               \
    if (lp->txbpi == lp->txbpr)                           \
        lp->txbpr = (1+lp->txbpr)%lp->txbsz, ++lp->txdrp; \
    }
if ((lp->txbfd) || (TXBUF_AVAIL(lp) > 1)) {             /* room for char (+ IAC)? */
    if (TN_IAC == (char) chr)                           /* char == IAC ? */
        TXBUF_CHAR (lp, TN_IAC);                        /* stuff extra IAC char */
    TXBUF_CHAR (lp, chr);                               /* buffer char & adv pointer */
    if ((!lp->txbfd) && (TXBUF_AVAIL (lp) <= TMXR_GUARD))/* near full? */
        lp->xmte = 0;                                   /* disable line */
    return SCPE_OK;                                     /* char sent */
    }
++lp->txdrp; lp->xmte = 0;                              /* no room, dsbl line */
return SCPE_STALL;                                      /* char not sent */
}

/* Poll for output

   Inputs:
        *mp     =       pointer to terminal multiplexor descriptor
   Outputs:
        none
*/

void tmxr_poll_tx (TMXR *mp)
{
int32 i, nbytes;
TMLN *lp;

for (i = 0; i < mp->lines; i++) {                       /* loop thru lines */
    lp = mp->ldsc + i;                                  /* get line desc */
    if (lp->conn == 0)                                  /* skip if !conn */
        continue;
        nbytes = tmxr_send_buffered_data (lp);          /* buffered bytes */
        if (nbytes == 0)                                /* buf empty? enab line */
            lp->xmte = 1;
        }                                               /* end for */
return;
}

/* Send buffered data across network

   Inputs:
        *lp     =       pointer to line descriptor
   Outputs:
        returns number of bytes still buffered
*/

int32 tmxr_send_buffered_data (TMLN *lp)
{
int32 nbytes, sbytes;

nbytes = tmxr_tqln(lp);                                 /* avail bytes */
if (nbytes) {                                           /* >0? write */
    if (lp->txbpr < lp->txbpi)                          /* no wrap? */
        sbytes = sim_write_sock (lp->conn,              /* write all data */
            &(lp->txb[lp->txbpr]), nbytes);
    else sbytes = sim_write_sock (lp->conn,             /* write to end buf */
            &(lp->txb[lp->txbpr]), lp->txbsz - lp->txbpr);
    if (sbytes != SOCKET_ERROR) {                       /* ok? */
        lp->txbpr = (lp->txbpr + sbytes);               /* update remove ptr */
        if (lp->txbpr >= lp->txbsz)                     /* wrap? */
            lp->txbpr = 0;
        lp->txcnt = lp->txcnt + sbytes;                 /* update counts */
        nbytes = nbytes - sbytes;
        }
    if (nbytes && (lp->txbpr == 0))     {               /* more data and wrap? */
        sbytes = sim_write_sock (lp->conn, lp->txb, nbytes);
        if (sbytes != SOCKET_ERROR) {                   /* ok */
            lp->txbpr = (lp->txbpr + sbytes);           /* update remove ptr */
            if (lp->txbpr >= lp->txbsz)                 /* wrap? */
                lp->txbpr = 0;
            lp->txcnt = lp->txcnt + sbytes;             /* update counts */
            nbytes = nbytes - sbytes;
            }
        }
    }                                                   /* end if nbytes */
return nbytes;
}

/* Return count of buffered characters for line */

int32 tmxr_tqln (TMLN *lp)
{
return (lp->txbpi - lp->txbpr + ((lp->txbpi < lp->txbpr)? lp->txbsz: 0));
}

/* Open master socket */

t_stat tmxr_open_master (TMXR *mp, char *cptr)
{
int32 i, port;
SOCKET sock;
TMLN *lp;
t_stat r;

if (!isdigit(*cptr)) {
    char gbuf[CBUFSIZE];
    cptr = get_glyph (cptr, gbuf, '=');
    if (0 == MATCH_CMD (gbuf, "LOG")) {
        if ((NULL == cptr) || ('\0' == *cptr))
            return SCPE_2FARG;
        strncpy(mp->logfiletmpl, cptr, sizeof(mp->logfiletmpl)-1);
        for (i = 0; i < mp->lines; i++) {
            lp = mp->ldsc + i;
            sim_close_logfile (&lp->txlogref);
            lp->txlog = NULL;
            lp->txlogname = realloc(lp->txlogname, CBUFSIZE);
            if (mp->lines > 1)
                sprintf(lp->txlogname, "%s_%d", mp->logfiletmpl, i);
            else
                strcpy(lp->txlogname, mp->logfiletmpl);
            r = sim_open_logfile (lp->txlogname, TRUE, &lp->txlog, &lp->txlogref);
            if (r == SCPE_OK)
                setvbuf(lp->txlog, NULL, _IOFBF, 65536);
            else {
                free (lp->txlogname);
                lp->txlogname = NULL;
                break;
                }
            }
        return r;
        }
    if ((0 == MATCH_CMD (gbuf, "NOBUFFERED")) || 
        (0 == MATCH_CMD (gbuf, "UNBUFFERED"))) {
        if (mp->buffered) {
            mp->buffered = 0;
            for (i = 0; i < mp->lines; i++) { /* default line buffers */
                lp = mp->ldsc + i;
                lp->txbsz = TMXR_MAXBUF;
                lp->txb = (char *)realloc(lp->txb, lp->txbsz);
                lp->txbfd = lp->txbpi = lp->txbpr = 0;
                }
            }
        return SCPE_OK;
        }
    if (0 == MATCH_CMD (gbuf, "BUFFERED")) {
        if ((NULL == cptr) || ('\0' == *cptr))
            mp->buffered = 32768;
        else {
            i = (int32) get_uint (cptr, 10, 1024*1024, &r);
            if ((r != SCPE_OK) || (i == 0))
                return SCPE_ARG;
            mp->buffered = i;
            }
        for (i = 0; i < mp->lines; i++) { /* initialize line buffers */
            lp = mp->ldsc + i;
            lp->txbsz = mp->buffered;
            lp->txbfd = 1;
            lp->txb = (char *)realloc(lp->txb, lp->txbsz);
            lp->txbpi = lp->txbpr = 0;
            }
        return SCPE_OK;
        }
    if (0 == MATCH_CMD (gbuf, "NOLOG")) {
        if ((NULL != cptr) && ('\0' != *cptr))
            return SCPE_2MARG;
        mp->logfiletmpl[0] = '\0';
        for (i = 0; i < mp->lines; i++) { /* close line logs */
            lp = mp->ldsc + i;
            free(lp->txlogname);
            lp->txlogname = NULL;
            if (lp->txlog) {
                sim_close_logfile (&lp->txlogref);
                lp->txlog = NULL;
                }
            }
        return SCPE_OK;
        }
    return SCPE_ARG;
    }
port = (int32) get_uint (cptr, 10, 65535, &r);          /* get port */
if ((r != SCPE_OK) || (port == 0))
    return SCPE_ARG;
sock = sim_master_sock (port);                          /* make master socket */
if (sock == INVALID_SOCKET)                             /* open error */
    return SCPE_OPENERR;
printf ("Listening on port %d (socket %d)\n", port, sock);
if (sim_log)
    fprintf (sim_log, "Listening on port %d (socket %d)\n", port, sock);
mp->port = port;                                        /* save port */
mp->master = sock;                                      /* save master socket */
for (i = 0; i < mp->lines; i++) {                       /* initialize lines */
    lp = mp->ldsc + i;
    lp->conn = lp->tsta = 0;
    lp->rxbpi = lp->rxbpr = 0;
    lp->txbpi = lp->txbpr = 0;
    if (!mp->buffered) {
        lp->txbfd = lp->txbpi = lp->txbpr = 0;
        lp->txbsz = TMXR_MAXBUF;
        lp->txb = (char *)realloc(lp->txb, lp->txbsz);
        }
    lp->rxcnt = lp->txcnt = lp->txdrp = 0;
    lp->xmte = 1;
    lp->dstb = 0;
    }
return SCPE_OK;
}

/* Attach unit to master socket */

t_stat tmxr_attach (TMXR *mp, UNIT *uptr, char *cptr)
{
char* tptr;
t_stat r;
char pmsg[20], bmsg[32] = "", lmsg[64+PATH_MAX] = "";

tptr = (char *) malloc (strlen (cptr) +                 /* get string buf */
                        sizeof(pmsg) + 
                        sizeof(bmsg) + sizeof(lmsg));
if (tptr == NULL)                                       /* no more mem? */
    return SCPE_MEM;
r = tmxr_open_master (mp, cptr);                        /* open master socket */
if (r != SCPE_OK) {                                     /* error? */
    free (tptr);                                        /* release buf */
    return SCPE_OPENERR;
    }
sprintf (pmsg, "%d", mp->port);                         /* copy port */
if (mp->buffered)
    sprintf (bmsg, ", buffered=%d", mp->buffered);      /* buffer info */
if (mp->logfiletmpl[0])
    sprintf (lmsg, ", log=%s", mp->logfiletmpl);        /* logfile info */
sprintf (tptr, "%s%s%s", pmsg, bmsg, lmsg);             /* assemble all */
uptr->filename = tptr;                                  /* save */
uptr->flags = uptr->flags | UNIT_ATT;                   /* no more errors */

if (mp->dptr == NULL)                                   /* has device been set? */
    mp->dptr = find_dev_from_unit (uptr);               /* no, so set device now */

return SCPE_OK;
}

/* Close master socket */

t_stat tmxr_close_master (TMXR *mp)
{
int32 i;
TMLN *lp;

for (i = 0; i < mp->lines; i++) {                       /* loop thru conn */
    lp = mp->ldsc + i;
    if (lp->conn) {
        tmxr_linemsg (lp, "\r\nDisconnected from the ");
        tmxr_linemsg (lp, sim_name);
        tmxr_linemsg (lp, " simulator\r\n\n");
        tmxr_reset_ln (lp);
        }                                               /* end if conn */
    }                                                   /* end for */
sim_close_sock (mp->master, 1);                         /* close master socket */
mp->master = 0;
return SCPE_OK;
}

/* Detach unit from master socket */

t_stat tmxr_detach (TMXR *mp, UNIT *uptr)
{
if (!(uptr->flags & UNIT_ATT))                          /* attached? */
    return SCPE_OK;
tmxr_close_master (mp);                                 /* close master socket */
free (uptr->filename);                                  /* free port string */
uptr->filename = NULL;
uptr->flags = uptr->flags & ~UNIT_ATT;                  /* not attached */
return SCPE_OK;
}

/* Stub examine and deposit */

t_stat tmxr_ex (t_value *vptr, t_addr addr, UNIT *uptr, int32 sw)
{
return SCPE_NOFNC;
}

t_stat tmxr_dep (t_value val, t_addr addr, UNIT *uptr, int32 sw)
{
return SCPE_NOFNC;
}

/* Output message to socket or line descriptor */

void tmxr_msg (SOCKET sock, char *msg)
{
if (sock)
    sim_write_sock (sock, msg, strlen (msg));
return;
}

void tmxr_linemsg (TMLN *lp, char *msg)
{
int32 len;

for (len = strlen (msg); len > 0; --len)
    tmxr_putc_ln (lp, *msg++);
return;
}

/* Print connections - used only in named SHOW command */

void tmxr_fconns (FILE *st, TMLN *lp, int32 ln)
{
if (ln >= 0)
    fprintf (st, "line %d: ", ln);
if (lp->conn) {
    int32 o1, o2, o3, o4, hr, mn, sc;
    uint32 ctime;

    o1 = (lp->ipad >> 24) & 0xFF;
    o2 = (lp->ipad >> 16) & 0xFF;
    o3 = (lp->ipad >> 8) & 0xFF;
    o4 = (lp->ipad) & 0xFF;
    ctime = (sim_os_msec () - lp->cnms) / 1000;
    hr = ctime / 3600;
    mn = (ctime / 60) % 60;
    sc = ctime % 60;
    fprintf (st, "IP address %d.%d.%d.%d", o1, o2, o3, o4);
    if (ctime)
        fprintf (st, ", connected %02d:%02d:%02d\n", hr, mn, sc);
    }
else fprintf (st, "line disconnected\n");
if (lp->txlog)
    fprintf (st, "Logging to %s\n", lp->txlogname);
return;
}

/* Print statistics - used only in named SHOW command */

void tmxr_fstats (FILE *st, TMLN *lp, int32 ln)
{
static const char *enab = "on";
static const char *dsab = "off";

if (ln >= 0)
    fprintf (st, "line %d:\b", ln);
if (!lp->conn)
    fprintf (st, "line disconnected\n");
if (lp->rxcnt)
    fprintf (st, "  input (%s) queued/total = %d/%d\n",
        (lp->rcve? enab: dsab),
        tmxr_rqln (lp), lp->rxcnt);
if (lp->txcnt || lp->txbpi)
    fprintf (st, "  output (%s) queued/total = %d/%d\n",
        (lp->xmte? enab: dsab),
        tmxr_tqln (lp), lp->txcnt);
if (lp->txbfd)
    fprintf (st, "  output buffer size = %d\n", lp->txbsz);
if (lp->txcnt || lp->txbpi)
    fprintf (st, "  bytes in buffer = %d\n", 
               ((lp->txcnt > 0) && (lp->txcnt > lp->txbsz)) ? lp->txbsz : lp->txbpi);
if (lp->txdrp)
    fprintf (st, "  dropped = %d\n", lp->txdrp);
return;
}

/* Disconnect line */

t_stat tmxr_dscln (UNIT *uptr, int32 val, char *cptr, void *desc)
{
TMXR *mp = (TMXR *) desc;
TMLN *lp;
int32 ln;
t_stat r;

if (mp == NULL)
    return SCPE_IERR;
if (val) {                                              /* = n form */
    if (cptr == NULL)
        return SCPE_ARG;
    ln = (int32) get_uint (cptr, 10, mp->lines - 1, &r);
    if (r != SCPE_OK)
        return SCPE_ARG;
    lp = mp->ldsc + ln;
    }
else {
    lp = tmxr_find_ldsc (uptr, 0, mp);
    if (lp == NULL)
        return SCPE_IERR;
    }
if (lp->conn) {
    tmxr_linemsg (lp, "\r\nOperator disconnected line\r\n\n");
    tmxr_reset_ln (lp);
    }
return SCPE_OK;
}

/* Enable logging for line */

t_stat tmxr_set_log (UNIT *uptr, int32 val, char *cptr, void *desc)
{
TMXR *mp = (TMXR *) desc;
TMLN *lp;

if (cptr == NULL)                                       /* no file name? */
    return SCPE_2FARG;
lp = tmxr_find_ldsc (uptr, val, mp);                    /* find line desc */
if (lp == NULL)
    return SCPE_IERR;
if (lp->txlog)                                          /* close existing log */
    tmxr_set_nolog (NULL, val, NULL, desc);
lp->txlogname = (char *) calloc (CBUFSIZE, sizeof (char)); /* alloc namebuf */
if (lp->txlogname == NULL)                              /* can't? */
    return SCPE_MEM;
strncpy (lp->txlogname, cptr, CBUFSIZE);                /* save file name */
sim_open_logfile (cptr, TRUE, &lp->txlog, &lp->txlogref);/* open log */
if (lp->txlog == NULL) {                                /* error? */
    free (lp->txlogname);                               /* free buffer */
    return SCPE_OPENERR;
    }
return SCPE_OK;
}

/* Disable logging for line */

t_stat tmxr_set_nolog (UNIT *uptr, int32 val, char *cptr, void *desc)
{
TMXR *mp = (TMXR *) desc;
TMLN *lp;

if (cptr)                                               /* no arguments */
    return SCPE_2MARG;
lp = tmxr_find_ldsc (uptr, val, mp);                    /* find line desc */
if (lp == NULL)
    return SCPE_IERR;
if (lp->txlog) {                                        /* logging? */
    sim_close_logfile (&lp->txlogref);                  /* close log */
    free (lp->txlogname);                               /* free namebuf */
    lp->txlog = NULL;
    lp->txlogname = NULL;
    }
return SCPE_OK;
}

/* Show logging status for line */

t_stat tmxr_show_log (FILE *st, UNIT *uptr, int32 val, void *desc)
{
TMXR *mp = (TMXR *) desc;
TMLN *lp;

lp = tmxr_find_ldsc (uptr, val, mp);                    /* find line desc */
if (lp == NULL)
    return SCPE_IERR;
if (lp->txlog)
    fprintf (st, "logging to %s", lp->txlogname);
else fprintf (st, "no logging");
return SCPE_OK;
}

/* Find line descriptor.

   Note: This routine may be called with a UNIT that does not belong to the
   device indicated in the TMXR structure.  That is, the multiplexer lines may
   belong to a device other than the one attached to the socket (the HP 2100 MUX
   device is one example).  Therefore, we must look up the device from the unit
   at each call, rather than depending on the DPTR stored in the TMXR.
*/

TMLN *tmxr_find_ldsc (UNIT *uptr, int32 val, TMXR *mp)
{
if (uptr) {                                             /* called from SET? */
    DEVICE *dptr = find_dev_from_unit (uptr);           /* find device */
    if (dptr == NULL)                                   /* what?? */
        return NULL;
    val = (int32) (uptr - dptr->units);                 /* implicit line # */
    }
if ((val < 0) || (val >= mp->lines))                    /* invalid line? */
    return NULL;
return mp->ldsc + val;                                  /* line descriptor */
}

/* Set the line connection order.

   Example command for eight-line multiplexer:

      SET <dev> LINEORDER=1;5;2-4;7

   Resulting connection order: 1,5,2,3,4,7,0,6.

   Parameters:
    - uptr = (not used)
    - val  = (not used)
    - cptr = pointer to first character of range specification
    - desc = pointer to multiplexer's TMXR structure

   On entry, cptr points to the value portion of the command string, which may
   be either a semicolon-separated list of line ranges or the keyword ALL.

   If a line connection order array is not defined in the multiplexer
   descriptor, the command is rejected.  If the specified range encompasses all
   of the lines, the first value of the connection order array is set to -1 to
   indicate sequential connection order.  Otherwise, the line values in the
   array are set to the order specified by the command string.  All values are
   populated, first with those explicitly specified in the command string, and
   then in ascending sequence with those not specified.

   If an error occurs, the original line order is not disturbed.
*/

t_stat tmxr_set_lnorder (UNIT *uptr, int32 val, char *cptr, void *desc)
{
TMXR *mp = (TMXR *) desc;
char *tptr;
t_addr low, high, max = (t_addr) mp->lines - 1;
int32 *list;
t_bool *set;
uint32 line, idx = 0;
t_stat result = SCPE_OK;

if (mp->lnorder == NULL)                                /* line connection order undefined? */
    return SCPE_NXPAR;                                  /* "Non-existent parameter" error */

else if ((cptr == NULL) || (*cptr == '\0'))             /* line range not supplied? */
    return SCPE_MISVAL;                                 /* "Missing value" error */

list = (int32 *) calloc (mp->lines, sizeof (int32));    /* allocate new line order array */

if (list == NULL)                                       /* allocation failed? */
    return SCPE_MEM;                                    /* report it */

set = (t_bool *) calloc (mp->lines, sizeof (t_bool));   /* allocate line set tracking array */

if (set == NULL) {                                      /* allocation failed? */
    free (list);                                        /* free successful list allocation */
    return SCPE_MEM;                                    /* report it */
    }

tptr = cptr + strlen (cptr);                            /* append a semicolon */
*tptr++ = ';';                                          /*   to the command string */
*tptr = '\0';                                           /*   to make parsing easier for get_range */

while (*cptr) {                                                 /* parse command string */
    cptr = get_range (NULL, cptr, &low, &high, 10, max, ';');   /* get a line range */

    if (cptr == NULL) {                                 /* parsing error? */
        result = SCPE_ARG;                              /* "Invalid argument" error */
        break;
        }

    else if ((low > max) || (high > max)) {             /* line out of range? */
        result = SCPE_SUB;                              /* "Subscript out of range" error */
        break;
        }

    else if ((low == 0) && (high == max)) {             /* entire line range specified? */
        list [0] = -1;                                  /* set sequential order flag */
        idx = (uint32) max + 1;                         /* indicate no fill-in needed */
        break;
        }

    else
        for (line = (uint32) low; line <= (uint32) high; line++) /* see if previously specified */
            if (set [line] == FALSE) {                  /* not already specified? */
                set [line] = TRUE;                      /* now it is */
                list [idx] = line;                      /* add line to connection order */
                idx = idx + 1;                          /* bump "specified" count */
                }
    }

if (result == SCPE_OK) {                                /* assignment successful? */
    if (idx <= max)                                     /* any lines not specified? */
        for (line = 0; line <= max; line++)             /* fill them in sequentially */
            if (set [line] == FALSE) {                  /* specified? */
                list [idx] = line;                      /* no, so add it */
                idx = idx + 1;
                }

    memcpy (mp->lnorder, list, mp->lines * sizeof (int32)); /* copy working array to connection array */
    }

free (list);                                            /* free list allocation */
free (set);                                             /* free set allocation */

return result;
}

/* Show line connection order.

   Parameters:
    - st   = stream on which output is to be written
    - uptr = (not used)
    - val  = (not used)
    - desc = pointer to multiplexer's TMXR structure

   If a connection order array is not defined in the multiplexer descriptor, the
   command is rejected.  If the first value of the connection order array is set
   to -1, then the connection order is sequential.  Otherwise, the line values
   in the array are printed as a semicolon-separated list.  Ranges are printed
   where possible to shorten the output.
*/

t_stat tmxr_show_lnorder (FILE *st, UNIT *uptr, int32 val, void *desc)
{
int32 i, j, low, last;
TMXR *mp = (TMXR *) desc;
int32 *iptr = mp->lnorder;
t_bool first = TRUE;

if (iptr == NULL)                                       /* connection order undefined? */
    return SCPE_NXPAR;                                  /* "Non-existent parameter" error */

if (*iptr < 0)                                          /* sequential order indicated? */
    fprintf (st, "Order=0-%d\n", mp->lines - 1);        /* print full line range */

else {
    low = last = *iptr++;                               /* set first line value */

    for (j = 1; j <= mp->lines; j++) {                  /* print remaining lines in order list */
        if (j < mp->lines)                              /* more lines to process? */
            i = *iptr++;                                /* get next line in list */
        else                                            /* final iteration */
            i = -1;                                     /* get "tie-off" value */

        if (i != last + 1) {                            /* end of a range? */
            if (first) {                                /* first line to print? */
                fputs ("Order=", st);                   /* print header */
                first = FALSE;
                }

            else                                        /* not first line printed */
                fputc (';', st);                        /* print separator */

            if (low == last)                            /* range null? */
                fprintf (st, "%d", last);               /* print single line value */

            else                                        /* range established */
                fprintf (st, "%d-%d", low, last);       /* print start and end line */

            low = i;                                    /* start new range */
            }

        last = i;                                       /* note value for range check */
        }
    }

if (first == FALSE)                                     /* sanity check for lines == 0 */
    fputc ('\n', st);

return SCPE_OK;
}

/* Show summary processor */

t_stat tmxr_show_summ (FILE *st, UNIT *uptr, int32 val, void *desc)
{
TMXR *mp = (TMXR *) desc;
int32 i, t;

if (mp == NULL)
    return SCPE_IERR;
for (i = t = 0; i < mp->lines; i++)
    t = t + (mp->ldsc[i].conn != 0);
if (t == 1)
    fprintf (st, "1 connection");
else fprintf (st, "%d connections", t);
return SCPE_OK;
}

/* Show conn/stat processor */

t_stat tmxr_show_cstat (FILE *st, UNIT *uptr, int32 val, void *desc)
{
TMXR *mp = (TMXR *) desc;
int32 i, any;

if (mp == NULL)
    return SCPE_IERR;
for (i = any = 0; i < mp->lines; i++) {
    if (mp->ldsc[i].conn) {
        any++;
        if (val)
            tmxr_fconns (st, &mp->ldsc[i], i);
        else tmxr_fstats (st, &mp->ldsc[i], i);
        }
    }
if (any == 0)
    fprintf (st, (mp->lines == 1? "disconnected\n": "all disconnected\n"));
return SCPE_OK;
}

/* Show number of lines */

t_stat tmxr_show_lines (FILE *st, UNIT *uptr, int32 val, void *desc)
{
TMXR *mp = (TMXR *) desc;

if (mp == NULL)
    return SCPE_IERR;
fprintf (st, "lines=%d", mp->lines);
return SCPE_OK;
}

<|MERGE_RESOLUTION|>--- conflicted
+++ resolved
@@ -1,1179 +1,1158 @@
-/* sim_tmxr.c: Telnet terminal multiplexor library
-
-   Copyright (c) 2001-2011, Robert M Supnik
-
-   Permission is hereby granted, free of charge, to any person obtaining a
-   copy of this software and associated documentation files (the "Software"),
-   to deal in the Software without restriction, including without limitation
-   the rights to use, copy, modify, merge, publish, distribute, sublicense,
-   and/or sell copies of the Software, and to permit persons to whom the
-   Software is furnished to do so, subject to the following conditions:
-
-   The above copyright notice and this permission notice shall be included in
-   all copies or substantial portions of the Software.
-
-   THE SOFTWARE IS PROVIDED "AS IS", WITHOUT WARRANTY OF ANY KIND, EXPRESS OR
-   IMPLIED, INCLUDING BUT NOT LIMITED TO THE WARRANTIES OF MERCHANTABILITY,
-   FITNESS FOR A PARTICULAR PURPOSE AND NONINFRINGEMENT.  IN NO EVENT SHALL
-   ROBERT M SUPNIK BE LIABLE FOR ANY CLAIM, DAMAGES OR OTHER LIABILITY, WHETHER
-   IN AN ACTION OF CONTRACT, TORT OR OTHERWISE, ARISING FROM, OUT OF OR IN
-   CONNECTION WITH THE SOFTWARE OR THE USE OR OTHER DEALINGS IN THE SOFTWARE.
-
-   Except as contained in this notice, the name of Robert M Supnik shall not be
-   used in advertising or otherwise to promote the sale, use or other dealings
-   in this Software without prior written authorization from Robert M Supnik.
-
-   Based on the original DZ11 simulator by Thord Nilson, as updated by
-   Arthur Krewat.
-
-<<<<<<< HEAD
-   16-Jan-11    MP      Made option negotiation more reliable
-=======
-   17-Jan-11    MP      Added Buffered line capabilities
->>>>>>> 454b706a
-   20-Nov-08    RMS     Added three new standardized SHOW routines
-   30-Sep-08    JDB     Reverted tmxr_find_ldsc to original implementation
-   27-May-08    JDB     Added line connection order to tmxr_poll_conn,
-                        added tmxr_set_lnorder and tmxr_show_lnorder
-   14-May-08    JDB     Print device and line to which connection was made
-   11-Apr-07    JDB     Worked around Telnet negotiation problem with QCTerm
-   16-Aug-05    RMS     Fixed C++ declaration and cast problems
-   29-Jun-05    RMS     Extended tmxr_dscln to support unit array devices
-                        Fixed bug in SET LOG/NOLOG
-   04-Jan-04    RMS     Changed TMXR ldsc to be pointer to linedesc array
-                        Added tmxr_linemsg, circular output pointers, logging
-                        (from Mark Pizzolato)
-   29-Dec-03    RMS     Added output stall support
-   01-Nov-03    RMS     Cleaned up attach routine
-   09-Mar-03    RMS     Fixed bug in SHOW CONN
-   22-Dec-02    RMS     Fixed bugs in IAC+IAC receive and transmit sequences
-                        Added support for received break (all from by Mark Pizzolato)
-                        Fixed bug in attach
-   31-Oct-02    RMS     Fixed bug in 8b (binary) support
-   22-Aug-02    RMS     Added tmxr_open_master, tmxr_close_master
-   30-Dec-01    RMS     Added tmxr_fstats, tmxr_dscln, renamed tmxr_fstatus
-   03-Dec-01    RMS     Changed tmxr_fconns for extended SET/SHOW
-   20-Oct-01    RMS     Fixed bugs in read logic (found by Thord Nilson).
-                        Added tmxr_rqln, tmxr_tqln
-
-   This library includes:
-
-   tmxr_poll_conn -     poll for connection
-   tmxr_reset_ln -      reset line
-   tmxr_getc_ln -       get character for line
-   tmxr_poll_rx -       poll receive
-   tmxr_putc_ln -       put character for line
-   tmxr_poll_tx -       poll transmit
-   tmxr_open_master -   open master connection
-   tmxr_close_master -  close master connection
-   tmxr_attach  -       attach terminal multiplexor
-   tmxr_detach  -       detach terminal multiplexor
-   tmxr_ex      -       (null) examine
-   tmxr_dep     -       (null) deposit
-   tmxr_msg     -       send message to socket
-   tmxr_linemsg -       send message to line
-   tmxr_fconns  -       output connection status
-   tmxr_fstats  -       output connection statistics
-   tmxr_dscln   -       disconnect line (SET routine)
-   tmxr_rqln    -       number of available characters for line
-   tmxr_tqln    -       number of buffered characters for line
-   tmxr_set_lnorder -   set line connection order
-   tmxr_show_lnorder -  show line connection order
-
-   All routines are OS-independent.
-*/
-
-#include "sim_defs.h"
-#include "sim_sock.h"
-#include "sim_tmxr.h"
-#include "scp.h"
-#include <ctype.h>
-
-/* Telnet protocol constants - negatives are for init'ing signed char data */
-
-/* Commands */
-#define TN_IAC          -1                              /* protocol delim */
-#define TN_DONT         -2                              /* dont */
-#define TN_DO           -3                              /* do */
-#define TN_WONT         -4                              /* wont */
-#define TN_WILL         -5                              /* will */
-#define TN_SB           -6                              /* sub-option negotiation */
-#define TN_GA           -7                              /* go ahead */
-#define TN_EL           -8                              /* erase line */
-#define TN_EC           -9                              /* erase character */
-#define TN_AYT          -10                             /* are you there */
-#define TN_AO           -11                             /* abort output */
-#define TN_IP           -12                             /* interrupt process */
-#define TN_BRK          -13                             /* break */
-#define TN_DATAMK       -14                             /* data mark */
-#define TN_NOP          -15                             /* no operation */
-#define TN_SE           -16                             /* end sub-option negot */
-
-/* Options */
-
-#define TN_BIN          0                               /* bin */
-#define TN_ECHO         1                               /* echo */
-#define TN_SGA          3                               /* sga */
-#define TN_LINE         34                              /* line mode */
-#define TN_CR           015                             /* carriage return */
-#define TN_LF           012                             /* line feed */
-#define TN_NUL          000                             /* null */
-
-/* Telnet line states */
-
-#define TNS_NORM        000                             /* normal */
-#define TNS_IAC         001                             /* IAC seen */
-#define TNS_WILL        002                             /* WILL seen */
-#define TNS_WONT        003                             /* WONT seen */
-#define TNS_SKIP        004                             /* skip next cmd */
-#define TNS_CRPAD       005                             /* CR padding */
-#define TNS_DO          006                             /* DO request pending rejection */
-
-
-void tmxr_rmvrc (TMLN *lp, int32 p);
-int32 tmxr_send_buffered_data (TMLN *lp);
-TMLN *tmxr_find_ldsc (UNIT *uptr, int32 val, TMXR *mp);
-
-extern int32 sim_switches;
-extern char sim_name[];
-extern FILE *sim_log;
-extern uint32 sim_os_msec (void);
-
-/* Poll for new connection
-
-   Called from unit service routine to test for new connection
-
-   Inputs:
-        *mp     =       pointer to terminal multiplexor descriptor
-   Outputs:
-        line number activated, -1 if none
-
-   If a connection order is defined for the descriptor, and the first value is
-   not -1 (indicating default order), then the order array is used to find an
-   open line.  Otherwise, a search is made of all lines in numerical sequence.
-*/
-
-int32 tmxr_poll_conn (TMXR *mp)
-{
-SOCKET newsock;
-TMLN *lp;
-int32 *op;
-int32 i, j, psave;
-uint32 ipaddr;
-<<<<<<< HEAD
-
-=======
-char cmsg[80];
-char dmsg[80] = "";
-char lmsg[80] = "";
-char msgbuf[256];
->>>>>>> 454b706a
-static char mantra[] = {
-    TN_IAC, TN_WILL, TN_LINE,
-    TN_IAC, TN_WILL, TN_SGA,
-    TN_IAC, TN_WILL, TN_ECHO,
-    TN_IAC, TN_WILL, TN_BIN,
-    TN_IAC, TN_DO, TN_BIN
-    };
-
-newsock = sim_accept_conn (mp->master, &ipaddr);        /* poll connect */
-if (newsock != INVALID_SOCKET) {                        /* got a live one? */
-    op = mp->lnorder;                                   /* get line connection order list pointer */
-    i = mp->lines;                                      /* play it safe in case lines == 0 */
-
-    for (j = 0; j < mp->lines; j++, i++) {              /* find next avail line */
-        if (op && (*op >= 0) && (*op < mp->lines))      /* order list present and valid? */
-            i = *op++;                                  /* get next line in list to try */
-        else                                            /* no list or not used or range error */
-            i = j;                                      /* get next sequential line */
-
-        lp = mp->ldsc + i;                              /* get pointer to line descriptor */
-        if (lp->conn == 0)                              /* is the line available? */
-            break;                                      /* yes, so stop search */
-        }
-
-    if (i >= mp->lines) {                               /* all busy? */
-        tmxr_msg (newsock, "All connections busy\r\n");
-        sim_close_sock (newsock, 0);
-        }
-    else {
-        lp = mp->ldsc + i;                              /* get line desc */
-        lp->conn = newsock;                             /* record connection */
-        lp->ipad = ipaddr;                              /* ip address */
-<<<<<<< HEAD
-        lp->cnms = sim_os_msec ();                      /* time of conn */
-        lp->rxbpr = lp->rxbpi = 0;                      /* init buf pointers */
-        lp->txbpr = lp->txbpi = 0;
-        lp->rxcnt = lp->txcnt = 0;                      /* init counters */
-        lp->tsta = 0;                                   /* init telnet state */
-        lp->xmte = 1;                                   /* enable transmit */
-        lp->dstb = 0;                                   /* default bin mode */
-        sim_write_sock (newsock, mantra, sizeof (mantra));
-        tmxr_linemsg (lp, "\n\r\nConnected to the ");
-        tmxr_linemsg (lp, sim_name);
-        tmxr_linemsg (lp, " simulator ");
-=======
-        sim_write_sock (newsock, mantra, sizeof(mantra));
-        sprintf (cmsg, "\n\r\nConnected to the %s simulator ", sim_name);
->>>>>>> 454b706a
-
-        if (mp->dptr) {                                 /* device defined? */
-            sprintf (dmsg, "%s device",                 /* report device name */
-                           sim_dname (mp->dptr));
-
-            if (mp->lines > 1)                          /* more than one line? */
-                sprintf (lmsg, ", line %d", i);         /* report the line number */
-            }
-
-        sprintf (msgbuf, "%s%s%s\r\n\n", cmsg, dmsg, lmsg);
-        lp->cnms = sim_os_msec ();                      /* time of conn */
-        if (!mp->buffered) {
-            lp->txbpi = 0;                              /* init buf pointers */
-            lp->txbpr = lp->txbsz - strlen (msgbuf);
-            lp->rxcnt = lp->txcnt = lp->txdrp = 0;      /* init counters */
-            }
-        else
-            if (lp->txcnt > lp->txbsz)
-                lp->txbpr = (lp->txbpi + 1) % lp->txbsz;
-            else
-                lp->txbpr = lp->txbsz - strlen (msgbuf);
-        lp->tsta = 0;                                   /* init telnet state */
-        lp->xmte = 1;                                   /* enable transmit */
-        lp->dstb = 0;                                   /* default bin mode */
-        psave = lp->txbpi;                              /* save insertion pointer */
-        lp->txbpi = lp->txbpr;                          /* insert connection message */
-        tmxr_linemsg (lp, msgbuf);                      /* beginning of buffer */
-        lp->txbpi = psave;                              /* restore insertion pointer */
-        tmxr_poll_tx (mp);                              /* flush output */
-        lp->txcnt -= strlen (msgbuf);                   /* adjust statistics */
-        return i;
-        }
-    }                                                   /* end if newsock */
-return -1;
-}
-
-/* Reset line */
-
-void tmxr_reset_ln (TMLN *lp)
-{
-if (lp->txlog)                                          /* dump log */
-    fflush (lp->txlog);
-tmxr_send_buffered_data (lp);                           /* send buffered data */
-sim_close_sock (lp->conn, 0);                           /* reset conn */
-lp->conn = lp->tsta = 0;                                /* reset state */
-lp->rxbpr = lp->rxbpi = 0;
-if (!lp->txbfd) 
-    lp->txbpr = lp->txbpi = 0;
-lp->xmte = 1;
-lp->dstb = 0;
-return;
-}
-
-/* Get character from specific line
-
-   Inputs:
-        *lp     =       pointer to terminal line descriptor
-   Output:
-        valid + char, 0 if line
-*/
-
-int32 tmxr_getc_ln (TMLN *lp)
-{
-int32 j, val = 0;
-uint32 tmp;
-
-if (lp->conn && lp->rcve) {                             /* conn & enb? */
-    j = lp->rxbpi - lp->rxbpr;                          /* # input chrs */
-    if (j) {                                            /* any? */
-        tmp = lp->rxb[lp->rxbpr];                       /* get char */
-        val = TMXR_VALID | (tmp & 0377);                /* valid + chr */
-        if (lp->rbr[lp->rxbpr])                         /* break? */
-            val = val | SCPE_BREAK;
-        lp->rxbpr = lp->rxbpr + 1;                      /* adv pointer */
-        }
-    }                                                   /* end if conn */
-if (lp->rxbpi == lp->rxbpr)                             /* empty? zero ptrs */
-    lp->rxbpi = lp->rxbpr = 0;
-return val;
-}
-
-/* Poll for input
-
-   Inputs:
-        *mp     =       pointer to terminal multiplexor descriptor
-   Outputs:     none
-*/
-
-void tmxr_poll_rx (TMXR *mp)
-{
-int32 i, nbytes, j;
-TMLN *lp;
-
-for (i = 0; i < mp->lines; i++) {                       /* loop thru lines */
-    lp = mp->ldsc + i;                                  /* get line desc */
-    if (!lp->conn || !lp->rcve)                         /* skip if !conn */
-        continue;
-
-    nbytes = 0;
-    if (lp->rxbpi == 0)                                 /* need input? */
-        nbytes = sim_read_sock (lp->conn,               /* yes, read */
-            &(lp->rxb[lp->rxbpi]),                      /* leave spc for */
-            TMXR_MAXBUF - TMXR_GUARD);                  /* Telnet cruft */
-    else if (lp->tsta)                                  /* in Telnet seq? */
-        nbytes = sim_read_sock (lp->conn,               /* yes, read to end */
-            &(lp->rxb[lp->rxbpi]),
-            TMXR_MAXBUF - lp->rxbpi);
-    if (nbytes < 0)                                     /* closed? reset ln */
-        tmxr_reset_ln (lp);
-    else if (nbytes > 0) {                              /* if data rcvd */
-        j = lp->rxbpi;                                  /* start of data */
-        memset (&lp->rbr[j], 0, nbytes);                /* clear status */
-        lp->rxbpi = lp->rxbpi + nbytes;                 /* adv pointers */
-        lp->rxcnt = lp->rxcnt + nbytes;
-
-/* Examine new data, remove TELNET cruft before making input available */
-
-        for (; j < lp->rxbpi; ) {                       /* loop thru char */
-            signed char tmp = lp->rxb[j];               /* get char */
-            switch (lp->tsta) {                         /* case tlnt state */
-
-            case TNS_NORM:                              /* normal */
-                if (tmp == TN_IAC) {                    /* IAC? */
-                    lp->tsta = TNS_IAC;                 /* change state */
-                    tmxr_rmvrc (lp, j);                 /* remove char */
-                    break;
-                    }
-                if ((tmp == TN_CR) && lp->dstb)         /* CR, no bin */
-                    lp->tsta = TNS_CRPAD;               /* skip pad char */
-                j = j + 1;                              /* advance j */
-                break;
-
-            case TNS_IAC:                               /* IAC prev */
-                if (tmp == TN_IAC) {                    /* IAC + IAC */
-                    lp->tsta = TNS_NORM;                /* treat as normal */
-                    j = j + 1;                          /* advance j */
-                    break;                              /* keep IAC */
-                    }
-                if (tmp == TN_BRK) {                    /* IAC + BRK? */
-                    lp->tsta = TNS_NORM;                /* treat as normal */
-                    lp->rxb[j] = 0;                     /* char is null */
-                    lp->rbr[j] = 1;                     /* flag break */
-                    j = j + 1;                          /* advance j */
-                    break;
-                    }
-                switch (tmp) {
-                case TN_WILL:                           /* IAC + WILL? */
-                    lp->tsta = TNS_WILL;
-                    break;
-                case TN_WONT:                           /* IAC + WONT? */
-                    lp->tsta = TNS_WONT;
-                    break;
-                case TN_DO:                             /* IAC + DO? */
-                    lp->tsta = TNS_DO;
-                    break;
-                case TN_DONT:                           /* IAC + DONT? */
-                    lp->tsta = TNS_SKIP;                /* IAC + other */
-                    break;
-                case TN_GA: case TN_EL:                 /* IAC + other 2 byte types */
-                case TN_EC: case TN_AYT:                
-                case TN_AO: case TN_IP:
-                case TN_NOP: 
-                    lp->tsta = TNS_NORM;                /* ignore */
-                    break;
-                case TN_SB:                             /* IAC + SB sub-opt negotiation */
-                case TN_DATAMK:                         /* IAC + data mark */
-                case TN_SE:                             /* IAC + SE sub-opt end */
-                    lp->tsta = TNS_NORM;                /* ignore */
-                    break;
-                    }
-                tmxr_rmvrc (lp, j);                     /* remove char */
-                break;
-
-            case TNS_WILL: case TNS_WONT:               /* IAC+WILL/WONT prev */
-                if (tmp == TN_BIN) {                    /* BIN? */
-                    if (lp->tsta == TNS_WILL)
-                        lp->dstb = 0;
-                    else lp->dstb = 1;
-                    }
-                tmxr_rmvrc (lp, j);                     /* remove it */
-                lp->tsta = TNS_NORM;                    /* next normal */
-                break;
-
-            /* Negotiation with the HP terminal emulator "QCTerm" is not working.
-               QCTerm says "WONT BIN" but sends bare CRs.  RFC 854 says:
-
-                 Note that "CR LF" or "CR NUL" is required in both directions
-                 (in the default ASCII mode), to preserve the symmetry of the
-                 NVT model.  ...The protocol requires that a NUL be inserted
-                 following a CR not followed by a LF in the data stream.
-
-               Until full negotiation is implemented, we work around the problem
-               by checking the character following the CR in non-BIN mode and
-               strip it only if it is LF or NUL.  This should not affect
-               conforming clients.
-            */
-
-            case TNS_CRPAD:                             /* only LF or NUL should follow CR */
-                lp->tsta = TNS_NORM;                    /* next normal */
-                if ((tmp == TN_LF) ||                   /* CR + LF ? */
-                    (tmp == TN_NUL))                    /* CR + NUL? */
-                    tmxr_rmvrc (lp, j);                 /* remove it */
-                break;
-
-            case TNS_DO:                                /* pending DO request */
-                if (tmp == TN_BIN) {                    /* reject all but binary mode */
-                    char accept[] = {TN_IAC, TN_WILL, TN_BIN};
-                    sim_write_sock (lp->conn, accept, sizeof(accept));
-                    }
-                tmxr_rmvrc (lp, j);                     /* remove it */
-                lp->tsta = TNS_NORM;                    /* next normal */
-                break;
-
-            case TNS_SKIP: default:                     /* skip char */
-                tmxr_rmvrc (lp, j);                     /* remove char */
-                lp->tsta = TNS_NORM;                    /* next normal */
-                break;
-                }                                       /* end case state */
-            }                                           /* end for char */
-        }                                               /* end else nbytes */
-    }                                                   /* end for lines */
-for (i = 0; i < mp->lines; i++) {                       /* loop thru lines */
-    lp = mp->ldsc + i;                                  /* get line desc */
-    if (lp->rxbpi == lp->rxbpr)                         /* if buf empty, */
-        lp->rxbpi = lp->rxbpr = 0;                      /* reset pointers */
-    }                                                   /* end for */
-return;
-}
-
-/* Return count of available characters for line */
-
-int32 tmxr_rqln (TMLN *lp)
-{
-return (lp->rxbpi - lp->rxbpr + ((lp->rxbpi < lp->rxbpr)? TMXR_MAXBUF: 0));
-}
-
-/* Remove character p (and matching status) from line l input buffer */
-
-void tmxr_rmvrc (TMLN *lp, int32 p)
-{
-for ( ; p < lp->rxbpi; p++) {
-    lp->rxb[p] = lp->rxb[p + 1];
-    lp->rbr[p] = lp->rbr[p + 1];
-    }
-lp->rxbpi = lp->rxbpi - 1;
-return;
-}
-
-/* Store character in line buffer
-
-   Inputs:
-        *lp     =       pointer to line descriptor
-        chr     =       characters
-   Outputs:
-        status  =       ok, connection lost, or stall
-*/
-
-t_stat tmxr_putc_ln (TMLN *lp, int32 chr)
-{
-if (lp->txlog)                                          /* log if available */
-    fputc (chr, lp->txlog);
-if ((lp->conn == 0) && (!lp->txbfd))                    /* no conn & not buffered? */
-    if (lp->txlog)                                      /* if it was logged, we got it */           
-        return SCPE_OK;
-    else {
-        ++lp->txdrp;                                    /* lost */
-        return SCPE_LOST;
-        }
-#define TXBUF_AVAIL(lp) (lp->txbsz - tmxr_tqln (lp))
-#define TXBUF_CHAR(lp, c) {                               \
-    lp->txb[lp->txbpi++] = (char)(c);                     \
-    lp->txbpi %= lp->txbsz;                               \
-    if (lp->txbpi == lp->txbpr)                           \
-        lp->txbpr = (1+lp->txbpr)%lp->txbsz, ++lp->txdrp; \
-    }
-if ((lp->txbfd) || (TXBUF_AVAIL(lp) > 1)) {             /* room for char (+ IAC)? */
-    if (TN_IAC == (char) chr)                           /* char == IAC ? */
-        TXBUF_CHAR (lp, TN_IAC);                        /* stuff extra IAC char */
-    TXBUF_CHAR (lp, chr);                               /* buffer char & adv pointer */
-    if ((!lp->txbfd) && (TXBUF_AVAIL (lp) <= TMXR_GUARD))/* near full? */
-        lp->xmte = 0;                                   /* disable line */
-    return SCPE_OK;                                     /* char sent */
-    }
-++lp->txdrp; lp->xmte = 0;                              /* no room, dsbl line */
-return SCPE_STALL;                                      /* char not sent */
-}
-
-/* Poll for output
-
-   Inputs:
-        *mp     =       pointer to terminal multiplexor descriptor
-   Outputs:
-        none
-*/
-
-void tmxr_poll_tx (TMXR *mp)
-{
-int32 i, nbytes;
-TMLN *lp;
-
-for (i = 0; i < mp->lines; i++) {                       /* loop thru lines */
-    lp = mp->ldsc + i;                                  /* get line desc */
-    if (lp->conn == 0)                                  /* skip if !conn */
-        continue;
-        nbytes = tmxr_send_buffered_data (lp);          /* buffered bytes */
-        if (nbytes == 0)                                /* buf empty? enab line */
-            lp->xmte = 1;
-        }                                               /* end for */
-return;
-}
-
-/* Send buffered data across network
-
-   Inputs:
-        *lp     =       pointer to line descriptor
-   Outputs:
-        returns number of bytes still buffered
-*/
-
-int32 tmxr_send_buffered_data (TMLN *lp)
-{
-int32 nbytes, sbytes;
-
-nbytes = tmxr_tqln(lp);                                 /* avail bytes */
-if (nbytes) {                                           /* >0? write */
-    if (lp->txbpr < lp->txbpi)                          /* no wrap? */
-        sbytes = sim_write_sock (lp->conn,              /* write all data */
-            &(lp->txb[lp->txbpr]), nbytes);
-    else sbytes = sim_write_sock (lp->conn,             /* write to end buf */
-            &(lp->txb[lp->txbpr]), lp->txbsz - lp->txbpr);
-    if (sbytes != SOCKET_ERROR) {                       /* ok? */
-        lp->txbpr = (lp->txbpr + sbytes);               /* update remove ptr */
-        if (lp->txbpr >= lp->txbsz)                     /* wrap? */
-            lp->txbpr = 0;
-        lp->txcnt = lp->txcnt + sbytes;                 /* update counts */
-        nbytes = nbytes - sbytes;
-        }
-    if (nbytes && (lp->txbpr == 0))     {               /* more data and wrap? */
-        sbytes = sim_write_sock (lp->conn, lp->txb, nbytes);
-        if (sbytes != SOCKET_ERROR) {                   /* ok */
-            lp->txbpr = (lp->txbpr + sbytes);           /* update remove ptr */
-            if (lp->txbpr >= lp->txbsz)                 /* wrap? */
-                lp->txbpr = 0;
-            lp->txcnt = lp->txcnt + sbytes;             /* update counts */
-            nbytes = nbytes - sbytes;
-            }
-        }
-    }                                                   /* end if nbytes */
-return nbytes;
-}
-
-/* Return count of buffered characters for line */
-
-int32 tmxr_tqln (TMLN *lp)
-{
-return (lp->txbpi - lp->txbpr + ((lp->txbpi < lp->txbpr)? lp->txbsz: 0));
-}
-
-/* Open master socket */
-
-t_stat tmxr_open_master (TMXR *mp, char *cptr)
-{
-int32 i, port;
-SOCKET sock;
-TMLN *lp;
-t_stat r;
-
-if (!isdigit(*cptr)) {
-    char gbuf[CBUFSIZE];
-    cptr = get_glyph (cptr, gbuf, '=');
-    if (0 == MATCH_CMD (gbuf, "LOG")) {
-        if ((NULL == cptr) || ('\0' == *cptr))
-            return SCPE_2FARG;
-        strncpy(mp->logfiletmpl, cptr, sizeof(mp->logfiletmpl)-1);
-        for (i = 0; i < mp->lines; i++) {
-            lp = mp->ldsc + i;
-            sim_close_logfile (&lp->txlogref);
-            lp->txlog = NULL;
-            lp->txlogname = realloc(lp->txlogname, CBUFSIZE);
-            if (mp->lines > 1)
-                sprintf(lp->txlogname, "%s_%d", mp->logfiletmpl, i);
-            else
-                strcpy(lp->txlogname, mp->logfiletmpl);
-            r = sim_open_logfile (lp->txlogname, TRUE, &lp->txlog, &lp->txlogref);
-            if (r == SCPE_OK)
-                setvbuf(lp->txlog, NULL, _IOFBF, 65536);
-            else {
-                free (lp->txlogname);
-                lp->txlogname = NULL;
-                break;
-                }
-            }
-        return r;
-        }
-    if ((0 == MATCH_CMD (gbuf, "NOBUFFERED")) || 
-        (0 == MATCH_CMD (gbuf, "UNBUFFERED"))) {
-        if (mp->buffered) {
-            mp->buffered = 0;
-            for (i = 0; i < mp->lines; i++) { /* default line buffers */
-                lp = mp->ldsc + i;
-                lp->txbsz = TMXR_MAXBUF;
-                lp->txb = (char *)realloc(lp->txb, lp->txbsz);
-                lp->txbfd = lp->txbpi = lp->txbpr = 0;
-                }
-            }
-        return SCPE_OK;
-        }
-    if (0 == MATCH_CMD (gbuf, "BUFFERED")) {
-        if ((NULL == cptr) || ('\0' == *cptr))
-            mp->buffered = 32768;
-        else {
-            i = (int32) get_uint (cptr, 10, 1024*1024, &r);
-            if ((r != SCPE_OK) || (i == 0))
-                return SCPE_ARG;
-            mp->buffered = i;
-            }
-        for (i = 0; i < mp->lines; i++) { /* initialize line buffers */
-            lp = mp->ldsc + i;
-            lp->txbsz = mp->buffered;
-            lp->txbfd = 1;
-            lp->txb = (char *)realloc(lp->txb, lp->txbsz);
-            lp->txbpi = lp->txbpr = 0;
-            }
-        return SCPE_OK;
-        }
-    if (0 == MATCH_CMD (gbuf, "NOLOG")) {
-        if ((NULL != cptr) && ('\0' != *cptr))
-            return SCPE_2MARG;
-        mp->logfiletmpl[0] = '\0';
-        for (i = 0; i < mp->lines; i++) { /* close line logs */
-            lp = mp->ldsc + i;
-            free(lp->txlogname);
-            lp->txlogname = NULL;
-            if (lp->txlog) {
-                sim_close_logfile (&lp->txlogref);
-                lp->txlog = NULL;
-                }
-            }
-        return SCPE_OK;
-        }
-    return SCPE_ARG;
-    }
-port = (int32) get_uint (cptr, 10, 65535, &r);          /* get port */
-if ((r != SCPE_OK) || (port == 0))
-    return SCPE_ARG;
-sock = sim_master_sock (port);                          /* make master socket */
-if (sock == INVALID_SOCKET)                             /* open error */
-    return SCPE_OPENERR;
-printf ("Listening on port %d (socket %d)\n", port, sock);
-if (sim_log)
-    fprintf (sim_log, "Listening on port %d (socket %d)\n", port, sock);
-mp->port = port;                                        /* save port */
-mp->master = sock;                                      /* save master socket */
-for (i = 0; i < mp->lines; i++) {                       /* initialize lines */
-    lp = mp->ldsc + i;
-    lp->conn = lp->tsta = 0;
-    lp->rxbpi = lp->rxbpr = 0;
-    lp->txbpi = lp->txbpr = 0;
-    if (!mp->buffered) {
-        lp->txbfd = lp->txbpi = lp->txbpr = 0;
-        lp->txbsz = TMXR_MAXBUF;
-        lp->txb = (char *)realloc(lp->txb, lp->txbsz);
-        }
-    lp->rxcnt = lp->txcnt = lp->txdrp = 0;
-    lp->xmte = 1;
-    lp->dstb = 0;
-    }
-return SCPE_OK;
-}
-
-/* Attach unit to master socket */
-
-t_stat tmxr_attach (TMXR *mp, UNIT *uptr, char *cptr)
-{
-char* tptr;
-t_stat r;
-char pmsg[20], bmsg[32] = "", lmsg[64+PATH_MAX] = "";
-
-tptr = (char *) malloc (strlen (cptr) +                 /* get string buf */
-                        sizeof(pmsg) + 
-                        sizeof(bmsg) + sizeof(lmsg));
-if (tptr == NULL)                                       /* no more mem? */
-    return SCPE_MEM;
-r = tmxr_open_master (mp, cptr);                        /* open master socket */
-if (r != SCPE_OK) {                                     /* error? */
-    free (tptr);                                        /* release buf */
-    return SCPE_OPENERR;
-    }
-sprintf (pmsg, "%d", mp->port);                         /* copy port */
-if (mp->buffered)
-    sprintf (bmsg, ", buffered=%d", mp->buffered);      /* buffer info */
-if (mp->logfiletmpl[0])
-    sprintf (lmsg, ", log=%s", mp->logfiletmpl);        /* logfile info */
-sprintf (tptr, "%s%s%s", pmsg, bmsg, lmsg);             /* assemble all */
-uptr->filename = tptr;                                  /* save */
-uptr->flags = uptr->flags | UNIT_ATT;                   /* no more errors */
-
-if (mp->dptr == NULL)                                   /* has device been set? */
-    mp->dptr = find_dev_from_unit (uptr);               /* no, so set device now */
-
-return SCPE_OK;
-}
-
-/* Close master socket */
-
-t_stat tmxr_close_master (TMXR *mp)
-{
-int32 i;
-TMLN *lp;
-
-for (i = 0; i < mp->lines; i++) {                       /* loop thru conn */
-    lp = mp->ldsc + i;
-    if (lp->conn) {
-        tmxr_linemsg (lp, "\r\nDisconnected from the ");
-        tmxr_linemsg (lp, sim_name);
-        tmxr_linemsg (lp, " simulator\r\n\n");
-        tmxr_reset_ln (lp);
-        }                                               /* end if conn */
-    }                                                   /* end for */
-sim_close_sock (mp->master, 1);                         /* close master socket */
-mp->master = 0;
-return SCPE_OK;
-}
-
-/* Detach unit from master socket */
-
-t_stat tmxr_detach (TMXR *mp, UNIT *uptr)
-{
-if (!(uptr->flags & UNIT_ATT))                          /* attached? */
-    return SCPE_OK;
-tmxr_close_master (mp);                                 /* close master socket */
-free (uptr->filename);                                  /* free port string */
-uptr->filename = NULL;
-uptr->flags = uptr->flags & ~UNIT_ATT;                  /* not attached */
-return SCPE_OK;
-}
-
-/* Stub examine and deposit */
-
-t_stat tmxr_ex (t_value *vptr, t_addr addr, UNIT *uptr, int32 sw)
-{
-return SCPE_NOFNC;
-}
-
-t_stat tmxr_dep (t_value val, t_addr addr, UNIT *uptr, int32 sw)
-{
-return SCPE_NOFNC;
-}
-
-/* Output message to socket or line descriptor */
-
-void tmxr_msg (SOCKET sock, char *msg)
-{
-if (sock)
-    sim_write_sock (sock, msg, strlen (msg));
-return;
-}
-
-void tmxr_linemsg (TMLN *lp, char *msg)
-{
-int32 len;
-
-for (len = strlen (msg); len > 0; --len)
-    tmxr_putc_ln (lp, *msg++);
-return;
-}
-
-/* Print connections - used only in named SHOW command */
-
-void tmxr_fconns (FILE *st, TMLN *lp, int32 ln)
-{
-if (ln >= 0)
-    fprintf (st, "line %d: ", ln);
-if (lp->conn) {
-    int32 o1, o2, o3, o4, hr, mn, sc;
-    uint32 ctime;
-
-    o1 = (lp->ipad >> 24) & 0xFF;
-    o2 = (lp->ipad >> 16) & 0xFF;
-    o3 = (lp->ipad >> 8) & 0xFF;
-    o4 = (lp->ipad) & 0xFF;
-    ctime = (sim_os_msec () - lp->cnms) / 1000;
-    hr = ctime / 3600;
-    mn = (ctime / 60) % 60;
-    sc = ctime % 60;
-    fprintf (st, "IP address %d.%d.%d.%d", o1, o2, o3, o4);
-    if (ctime)
-        fprintf (st, ", connected %02d:%02d:%02d\n", hr, mn, sc);
-    }
-else fprintf (st, "line disconnected\n");
-if (lp->txlog)
-    fprintf (st, "Logging to %s\n", lp->txlogname);
-return;
-}
-
-/* Print statistics - used only in named SHOW command */
-
-void tmxr_fstats (FILE *st, TMLN *lp, int32 ln)
-{
-static const char *enab = "on";
-static const char *dsab = "off";
-
-if (ln >= 0)
-    fprintf (st, "line %d:\b", ln);
-if (!lp->conn)
-    fprintf (st, "line disconnected\n");
-if (lp->rxcnt)
-    fprintf (st, "  input (%s) queued/total = %d/%d\n",
-        (lp->rcve? enab: dsab),
-        tmxr_rqln (lp), lp->rxcnt);
-if (lp->txcnt || lp->txbpi)
-    fprintf (st, "  output (%s) queued/total = %d/%d\n",
-        (lp->xmte? enab: dsab),
-        tmxr_tqln (lp), lp->txcnt);
-if (lp->txbfd)
-    fprintf (st, "  output buffer size = %d\n", lp->txbsz);
-if (lp->txcnt || lp->txbpi)
-    fprintf (st, "  bytes in buffer = %d\n", 
-               ((lp->txcnt > 0) && (lp->txcnt > lp->txbsz)) ? lp->txbsz : lp->txbpi);
-if (lp->txdrp)
-    fprintf (st, "  dropped = %d\n", lp->txdrp);
-return;
-}
-
-/* Disconnect line */
-
-t_stat tmxr_dscln (UNIT *uptr, int32 val, char *cptr, void *desc)
-{
-TMXR *mp = (TMXR *) desc;
-TMLN *lp;
-int32 ln;
-t_stat r;
-
-if (mp == NULL)
-    return SCPE_IERR;
-if (val) {                                              /* = n form */
-    if (cptr == NULL)
-        return SCPE_ARG;
-    ln = (int32) get_uint (cptr, 10, mp->lines - 1, &r);
-    if (r != SCPE_OK)
-        return SCPE_ARG;
-    lp = mp->ldsc + ln;
-    }
-else {
-    lp = tmxr_find_ldsc (uptr, 0, mp);
-    if (lp == NULL)
-        return SCPE_IERR;
-    }
-if (lp->conn) {
-    tmxr_linemsg (lp, "\r\nOperator disconnected line\r\n\n");
-    tmxr_reset_ln (lp);
-    }
-return SCPE_OK;
-}
-
-/* Enable logging for line */
-
-t_stat tmxr_set_log (UNIT *uptr, int32 val, char *cptr, void *desc)
-{
-TMXR *mp = (TMXR *) desc;
-TMLN *lp;
-
-if (cptr == NULL)                                       /* no file name? */
-    return SCPE_2FARG;
-lp = tmxr_find_ldsc (uptr, val, mp);                    /* find line desc */
-if (lp == NULL)
-    return SCPE_IERR;
-if (lp->txlog)                                          /* close existing log */
-    tmxr_set_nolog (NULL, val, NULL, desc);
-lp->txlogname = (char *) calloc (CBUFSIZE, sizeof (char)); /* alloc namebuf */
-if (lp->txlogname == NULL)                              /* can't? */
-    return SCPE_MEM;
-strncpy (lp->txlogname, cptr, CBUFSIZE);                /* save file name */
-sim_open_logfile (cptr, TRUE, &lp->txlog, &lp->txlogref);/* open log */
-if (lp->txlog == NULL) {                                /* error? */
-    free (lp->txlogname);                               /* free buffer */
-    return SCPE_OPENERR;
-    }
-return SCPE_OK;
-}
-
-/* Disable logging for line */
-
-t_stat tmxr_set_nolog (UNIT *uptr, int32 val, char *cptr, void *desc)
-{
-TMXR *mp = (TMXR *) desc;
-TMLN *lp;
-
-if (cptr)                                               /* no arguments */
-    return SCPE_2MARG;
-lp = tmxr_find_ldsc (uptr, val, mp);                    /* find line desc */
-if (lp == NULL)
-    return SCPE_IERR;
-if (lp->txlog) {                                        /* logging? */
-    sim_close_logfile (&lp->txlogref);                  /* close log */
-    free (lp->txlogname);                               /* free namebuf */
-    lp->txlog = NULL;
-    lp->txlogname = NULL;
-    }
-return SCPE_OK;
-}
-
-/* Show logging status for line */
-
-t_stat tmxr_show_log (FILE *st, UNIT *uptr, int32 val, void *desc)
-{
-TMXR *mp = (TMXR *) desc;
-TMLN *lp;
-
-lp = tmxr_find_ldsc (uptr, val, mp);                    /* find line desc */
-if (lp == NULL)
-    return SCPE_IERR;
-if (lp->txlog)
-    fprintf (st, "logging to %s", lp->txlogname);
-else fprintf (st, "no logging");
-return SCPE_OK;
-}
-
-/* Find line descriptor.
-
-   Note: This routine may be called with a UNIT that does not belong to the
-   device indicated in the TMXR structure.  That is, the multiplexer lines may
-   belong to a device other than the one attached to the socket (the HP 2100 MUX
-   device is one example).  Therefore, we must look up the device from the unit
-   at each call, rather than depending on the DPTR stored in the TMXR.
-*/
-
-TMLN *tmxr_find_ldsc (UNIT *uptr, int32 val, TMXR *mp)
-{
-if (uptr) {                                             /* called from SET? */
-    DEVICE *dptr = find_dev_from_unit (uptr);           /* find device */
-    if (dptr == NULL)                                   /* what?? */
-        return NULL;
-    val = (int32) (uptr - dptr->units);                 /* implicit line # */
-    }
-if ((val < 0) || (val >= mp->lines))                    /* invalid line? */
-    return NULL;
-return mp->ldsc + val;                                  /* line descriptor */
-}
-
-/* Set the line connection order.
-
-   Example command for eight-line multiplexer:
-
-      SET <dev> LINEORDER=1;5;2-4;7
-
-   Resulting connection order: 1,5,2,3,4,7,0,6.
-
-   Parameters:
-    - uptr = (not used)
-    - val  = (not used)
-    - cptr = pointer to first character of range specification
-    - desc = pointer to multiplexer's TMXR structure
-
-   On entry, cptr points to the value portion of the command string, which may
-   be either a semicolon-separated list of line ranges or the keyword ALL.
-
-   If a line connection order array is not defined in the multiplexer
-   descriptor, the command is rejected.  If the specified range encompasses all
-   of the lines, the first value of the connection order array is set to -1 to
-   indicate sequential connection order.  Otherwise, the line values in the
-   array are set to the order specified by the command string.  All values are
-   populated, first with those explicitly specified in the command string, and
-   then in ascending sequence with those not specified.
-
-   If an error occurs, the original line order is not disturbed.
-*/
-
-t_stat tmxr_set_lnorder (UNIT *uptr, int32 val, char *cptr, void *desc)
-{
-TMXR *mp = (TMXR *) desc;
-char *tptr;
-t_addr low, high, max = (t_addr) mp->lines - 1;
-int32 *list;
-t_bool *set;
-uint32 line, idx = 0;
-t_stat result = SCPE_OK;
-
-if (mp->lnorder == NULL)                                /* line connection order undefined? */
-    return SCPE_NXPAR;                                  /* "Non-existent parameter" error */
-
-else if ((cptr == NULL) || (*cptr == '\0'))             /* line range not supplied? */
-    return SCPE_MISVAL;                                 /* "Missing value" error */
-
-list = (int32 *) calloc (mp->lines, sizeof (int32));    /* allocate new line order array */
-
-if (list == NULL)                                       /* allocation failed? */
-    return SCPE_MEM;                                    /* report it */
-
-set = (t_bool *) calloc (mp->lines, sizeof (t_bool));   /* allocate line set tracking array */
-
-if (set == NULL) {                                      /* allocation failed? */
-    free (list);                                        /* free successful list allocation */
-    return SCPE_MEM;                                    /* report it */
-    }
-
-tptr = cptr + strlen (cptr);                            /* append a semicolon */
-*tptr++ = ';';                                          /*   to the command string */
-*tptr = '\0';                                           /*   to make parsing easier for get_range */
-
-while (*cptr) {                                                 /* parse command string */
-    cptr = get_range (NULL, cptr, &low, &high, 10, max, ';');   /* get a line range */
-
-    if (cptr == NULL) {                                 /* parsing error? */
-        result = SCPE_ARG;                              /* "Invalid argument" error */
-        break;
-        }
-
-    else if ((low > max) || (high > max)) {             /* line out of range? */
-        result = SCPE_SUB;                              /* "Subscript out of range" error */
-        break;
-        }
-
-    else if ((low == 0) && (high == max)) {             /* entire line range specified? */
-        list [0] = -1;                                  /* set sequential order flag */
-        idx = (uint32) max + 1;                         /* indicate no fill-in needed */
-        break;
-        }
-
-    else
-        for (line = (uint32) low; line <= (uint32) high; line++) /* see if previously specified */
-            if (set [line] == FALSE) {                  /* not already specified? */
-                set [line] = TRUE;                      /* now it is */
-                list [idx] = line;                      /* add line to connection order */
-                idx = idx + 1;                          /* bump "specified" count */
-                }
-    }
-
-if (result == SCPE_OK) {                                /* assignment successful? */
-    if (idx <= max)                                     /* any lines not specified? */
-        for (line = 0; line <= max; line++)             /* fill them in sequentially */
-            if (set [line] == FALSE) {                  /* specified? */
-                list [idx] = line;                      /* no, so add it */
-                idx = idx + 1;
-                }
-
-    memcpy (mp->lnorder, list, mp->lines * sizeof (int32)); /* copy working array to connection array */
-    }
-
-free (list);                                            /* free list allocation */
-free (set);                                             /* free set allocation */
-
-return result;
-}
-
-/* Show line connection order.
-
-   Parameters:
-    - st   = stream on which output is to be written
-    - uptr = (not used)
-    - val  = (not used)
-    - desc = pointer to multiplexer's TMXR structure
-
-   If a connection order array is not defined in the multiplexer descriptor, the
-   command is rejected.  If the first value of the connection order array is set
-   to -1, then the connection order is sequential.  Otherwise, the line values
-   in the array are printed as a semicolon-separated list.  Ranges are printed
-   where possible to shorten the output.
-*/
-
-t_stat tmxr_show_lnorder (FILE *st, UNIT *uptr, int32 val, void *desc)
-{
-int32 i, j, low, last;
-TMXR *mp = (TMXR *) desc;
-int32 *iptr = mp->lnorder;
-t_bool first = TRUE;
-
-if (iptr == NULL)                                       /* connection order undefined? */
-    return SCPE_NXPAR;                                  /* "Non-existent parameter" error */
-
-if (*iptr < 0)                                          /* sequential order indicated? */
-    fprintf (st, "Order=0-%d\n", mp->lines - 1);        /* print full line range */
-
-else {
-    low = last = *iptr++;                               /* set first line value */
-
-    for (j = 1; j <= mp->lines; j++) {                  /* print remaining lines in order list */
-        if (j < mp->lines)                              /* more lines to process? */
-            i = *iptr++;                                /* get next line in list */
-        else                                            /* final iteration */
-            i = -1;                                     /* get "tie-off" value */
-
-        if (i != last + 1) {                            /* end of a range? */
-            if (first) {                                /* first line to print? */
-                fputs ("Order=", st);                   /* print header */
-                first = FALSE;
-                }
-
-            else                                        /* not first line printed */
-                fputc (';', st);                        /* print separator */
-
-            if (low == last)                            /* range null? */
-                fprintf (st, "%d", last);               /* print single line value */
-
-            else                                        /* range established */
-                fprintf (st, "%d-%d", low, last);       /* print start and end line */
-
-            low = i;                                    /* start new range */
-            }
-
-        last = i;                                       /* note value for range check */
-        }
-    }
-
-if (first == FALSE)                                     /* sanity check for lines == 0 */
-    fputc ('\n', st);
-
-return SCPE_OK;
-}
-
-/* Show summary processor */
-
-t_stat tmxr_show_summ (FILE *st, UNIT *uptr, int32 val, void *desc)
-{
-TMXR *mp = (TMXR *) desc;
-int32 i, t;
-
-if (mp == NULL)
-    return SCPE_IERR;
-for (i = t = 0; i < mp->lines; i++)
-    t = t + (mp->ldsc[i].conn != 0);
-if (t == 1)
-    fprintf (st, "1 connection");
-else fprintf (st, "%d connections", t);
-return SCPE_OK;
-}
-
-/* Show conn/stat processor */
-
-t_stat tmxr_show_cstat (FILE *st, UNIT *uptr, int32 val, void *desc)
-{
-TMXR *mp = (TMXR *) desc;
-int32 i, any;
-
-if (mp == NULL)
-    return SCPE_IERR;
-for (i = any = 0; i < mp->lines; i++) {
-    if (mp->ldsc[i].conn) {
-        any++;
-        if (val)
-            tmxr_fconns (st, &mp->ldsc[i], i);
-        else tmxr_fstats (st, &mp->ldsc[i], i);
-        }
-    }
-if (any == 0)
-    fprintf (st, (mp->lines == 1? "disconnected\n": "all disconnected\n"));
-return SCPE_OK;
-}
-
-/* Show number of lines */
-
-t_stat tmxr_show_lines (FILE *st, UNIT *uptr, int32 val, void *desc)
-{
-TMXR *mp = (TMXR *) desc;
-
-if (mp == NULL)
-    return SCPE_IERR;
-fprintf (st, "lines=%d", mp->lines);
-return SCPE_OK;
-}
-
+/* sim_tmxr.c: Telnet terminal multiplexor library
+
+   Copyright (c) 2001-2011, Robert M Supnik
+
+   Permission is hereby granted, free of charge, to any person obtaining a
+   copy of this software and associated documentation files (the "Software"),
+   to deal in the Software without restriction, including without limitation
+   the rights to use, copy, modify, merge, publish, distribute, sublicense,
+   and/or sell copies of the Software, and to permit persons to whom the
+   Software is furnished to do so, subject to the following conditions:
+
+   The above copyright notice and this permission notice shall be included in
+   all copies or substantial portions of the Software.
+
+   THE SOFTWARE IS PROVIDED "AS IS", WITHOUT WARRANTY OF ANY KIND, EXPRESS OR
+   IMPLIED, INCLUDING BUT NOT LIMITED TO THE WARRANTIES OF MERCHANTABILITY,
+   FITNESS FOR A PARTICULAR PURPOSE AND NONINFRINGEMENT.  IN NO EVENT SHALL
+   ROBERT M SUPNIK BE LIABLE FOR ANY CLAIM, DAMAGES OR OTHER LIABILITY, WHETHER
+   IN AN ACTION OF CONTRACT, TORT OR OTHERWISE, ARISING FROM, OUT OF OR IN
+   CONNECTION WITH THE SOFTWARE OR THE USE OR OTHER DEALINGS IN THE SOFTWARE.
+
+   Except as contained in this notice, the name of Robert M Supnik shall not be
+   used in advertising or otherwise to promote the sale, use or other dealings
+   in this Software without prior written authorization from Robert M Supnik.
+
+   Based on the original DZ11 simulator by Thord Nilson, as updated by
+   Arthur Krewat.
+
+   17-Jan-11    MP      Added Buffered line capabilities
+   16-Jan-11    MP      Made option negotiation more reliable
+   20-Nov-08    RMS     Added three new standardized SHOW routines
+   30-Sep-08    JDB     Reverted tmxr_find_ldsc to original implementation
+   27-May-08    JDB     Added line connection order to tmxr_poll_conn,
+                        added tmxr_set_lnorder and tmxr_show_lnorder
+   14-May-08    JDB     Print device and line to which connection was made
+   11-Apr-07    JDB     Worked around Telnet negotiation problem with QCTerm
+   16-Aug-05    RMS     Fixed C++ declaration and cast problems
+   29-Jun-05    RMS     Extended tmxr_dscln to support unit array devices
+                        Fixed bug in SET LOG/NOLOG
+   04-Jan-04    RMS     Changed TMXR ldsc to be pointer to linedesc array
+                        Added tmxr_linemsg, circular output pointers, logging
+                        (from Mark Pizzolato)
+   29-Dec-03    RMS     Added output stall support
+   01-Nov-03    RMS     Cleaned up attach routine
+   09-Mar-03    RMS     Fixed bug in SHOW CONN
+   22-Dec-02    RMS     Fixed bugs in IAC+IAC receive and transmit sequences
+                        Added support for received break (all from by Mark Pizzolato)
+                        Fixed bug in attach
+   31-Oct-02    RMS     Fixed bug in 8b (binary) support
+   22-Aug-02    RMS     Added tmxr_open_master, tmxr_close_master
+   30-Dec-01    RMS     Added tmxr_fstats, tmxr_dscln, renamed tmxr_fstatus
+   03-Dec-01    RMS     Changed tmxr_fconns for extended SET/SHOW
+   20-Oct-01    RMS     Fixed bugs in read logic (found by Thord Nilson).
+                        Added tmxr_rqln, tmxr_tqln
+
+   This library includes:
+
+   tmxr_poll_conn -     poll for connection
+   tmxr_reset_ln -      reset line
+   tmxr_getc_ln -       get character for line
+   tmxr_poll_rx -       poll receive
+   tmxr_putc_ln -       put character for line
+   tmxr_poll_tx -       poll transmit
+   tmxr_open_master -   open master connection
+   tmxr_close_master -  close master connection
+   tmxr_attach  -       attach terminal multiplexor
+   tmxr_detach  -       detach terminal multiplexor
+   tmxr_ex      -       (null) examine
+   tmxr_dep     -       (null) deposit
+   tmxr_msg     -       send message to socket
+   tmxr_linemsg -       send message to line
+   tmxr_fconns  -       output connection status
+   tmxr_fstats  -       output connection statistics
+   tmxr_dscln   -       disconnect line (SET routine)
+   tmxr_rqln    -       number of available characters for line
+   tmxr_tqln    -       number of buffered characters for line
+   tmxr_set_lnorder -   set line connection order
+   tmxr_show_lnorder -  show line connection order
+
+   All routines are OS-independent.
+*/
+
+#include "sim_defs.h"
+#include "sim_sock.h"
+#include "sim_tmxr.h"
+#include "scp.h"
+#include <ctype.h>
+
+/* Telnet protocol constants - negatives are for init'ing signed char data */
+
+/* Commands */
+#define TN_IAC          -1                              /* protocol delim */
+#define TN_DONT         -2                              /* dont */
+#define TN_DO           -3                              /* do */
+#define TN_WONT         -4                              /* wont */
+#define TN_WILL         -5                              /* will */
+#define TN_SB           -6                              /* sub-option negotiation */
+#define TN_GA           -7                              /* go ahead */
+#define TN_EL           -8                              /* erase line */
+#define TN_EC           -9                              /* erase character */
+#define TN_AYT          -10                             /* are you there */
+#define TN_AO           -11                             /* abort output */
+#define TN_IP           -12                             /* interrupt process */
+#define TN_BRK          -13                             /* break */
+#define TN_DATAMK       -14                             /* data mark */
+#define TN_NOP          -15                             /* no operation */
+#define TN_SE           -16                             /* end sub-option negot */
+
+/* Options */
+
+#define TN_BIN          0                               /* bin */
+#define TN_ECHO         1                               /* echo */
+#define TN_SGA          3                               /* sga */
+#define TN_LINE         34                              /* line mode */
+#define TN_CR           015                             /* carriage return */
+#define TN_LF           012                             /* line feed */
+#define TN_NUL          000                             /* null */
+
+/* Telnet line states */
+
+#define TNS_NORM        000                             /* normal */
+#define TNS_IAC         001                             /* IAC seen */
+#define TNS_WILL        002                             /* WILL seen */
+#define TNS_WONT        003                             /* WONT seen */
+#define TNS_SKIP        004                             /* skip next cmd */
+#define TNS_CRPAD       005                             /* CR padding */
+#define TNS_DO          006                             /* DO request pending rejection */
+
+
+void tmxr_rmvrc (TMLN *lp, int32 p);
+int32 tmxr_send_buffered_data (TMLN *lp);
+TMLN *tmxr_find_ldsc (UNIT *uptr, int32 val, TMXR *mp);
+
+extern int32 sim_switches;
+extern char sim_name[];
+extern FILE *sim_log;
+extern uint32 sim_os_msec (void);
+
+/* Poll for new connection
+
+   Called from unit service routine to test for new connection
+
+   Inputs:
+        *mp     =       pointer to terminal multiplexor descriptor
+   Outputs:
+        line number activated, -1 if none
+
+   If a connection order is defined for the descriptor, and the first value is
+   not -1 (indicating default order), then the order array is used to find an
+   open line.  Otherwise, a search is made of all lines in numerical sequence.
+*/
+
+int32 tmxr_poll_conn (TMXR *mp)
+{
+SOCKET newsock;
+TMLN *lp;
+int32 *op;
+int32 i, j, psave;
+uint32 ipaddr;
+char cmsg[80];
+char dmsg[80] = "";
+char lmsg[80] = "";
+char msgbuf[256];
+static char mantra[] = {
+    TN_IAC, TN_WILL, TN_LINE,
+    TN_IAC, TN_WILL, TN_SGA,
+    TN_IAC, TN_WILL, TN_ECHO,
+    TN_IAC, TN_WILL, TN_BIN,
+    TN_IAC, TN_DO, TN_BIN
+    };
+
+newsock = sim_accept_conn (mp->master, &ipaddr);        /* poll connect */
+if (newsock != INVALID_SOCKET) {                        /* got a live one? */
+    op = mp->lnorder;                                   /* get line connection order list pointer */
+    i = mp->lines;                                      /* play it safe in case lines == 0 */
+
+    for (j = 0; j < mp->lines; j++, i++) {              /* find next avail line */
+        if (op && (*op >= 0) && (*op < mp->lines))      /* order list present and valid? */
+            i = *op++;                                  /* get next line in list to try */
+        else                                            /* no list or not used or range error */
+            i = j;                                      /* get next sequential line */
+
+        lp = mp->ldsc + i;                              /* get pointer to line descriptor */
+        if (lp->conn == 0)                              /* is the line available? */
+            break;                                      /* yes, so stop search */
+        }
+
+    if (i >= mp->lines) {                               /* all busy? */
+        tmxr_msg (newsock, "All connections busy\r\n");
+        sim_close_sock (newsock, 0);
+        }
+    else {
+        lp = mp->ldsc + i;                              /* get line desc */
+        lp->conn = newsock;                             /* record connection */
+        lp->ipad = ipaddr;                              /* ip address */
+        sim_write_sock (newsock, mantra, sizeof(mantra));
+        sprintf (cmsg, "\n\r\nConnected to the %s simulator ", sim_name);
+
+        if (mp->dptr) {                                 /* device defined? */
+            sprintf (dmsg, "%s device",                 /* report device name */
+                           sim_dname (mp->dptr));
+
+            if (mp->lines > 1)                          /* more than one line? */
+                sprintf (lmsg, ", line %d", i);         /* report the line number */
+            }
+
+        sprintf (msgbuf, "%s%s%s\r\n\n", cmsg, dmsg, lmsg);
+        lp->cnms = sim_os_msec ();                      /* time of conn */
+        if (!mp->buffered) {
+            lp->txbpi = 0;                              /* init buf pointers */
+            lp->txbpr = lp->txbsz - strlen (msgbuf);
+            lp->rxcnt = lp->txcnt = lp->txdrp = 0;      /* init counters */
+            }
+        else
+            if (lp->txcnt > lp->txbsz)
+                lp->txbpr = (lp->txbpi + 1) % lp->txbsz;
+            else
+                lp->txbpr = lp->txbsz - strlen (msgbuf);
+        lp->tsta = 0;                                   /* init telnet state */
+        lp->xmte = 1;                                   /* enable transmit */
+        lp->dstb = 0;                                   /* default bin mode */
+        psave = lp->txbpi;                              /* save insertion pointer */
+        lp->txbpi = lp->txbpr;                          /* insert connection message */
+        tmxr_linemsg (lp, msgbuf);                      /* beginning of buffer */
+        lp->txbpi = psave;                              /* restore insertion pointer */
+        tmxr_poll_tx (mp);                              /* flush output */
+        lp->txcnt -= strlen (msgbuf);                   /* adjust statistics */
+        return i;
+        }
+    }                                                   /* end if newsock */
+return -1;
+}
+
+/* Reset line */
+
+void tmxr_reset_ln (TMLN *lp)
+{
+if (lp->txlog)                                          /* dump log */
+    fflush (lp->txlog);
+tmxr_send_buffered_data (lp);                           /* send buffered data */
+sim_close_sock (lp->conn, 0);                           /* reset conn */
+lp->conn = lp->tsta = 0;                                /* reset state */
+lp->rxbpr = lp->rxbpi = 0;
+if (!lp->txbfd) 
+    lp->txbpr = lp->txbpi = 0;
+lp->xmte = 1;
+lp->dstb = 0;
+return;
+}
+
+/* Get character from specific line
+
+   Inputs:
+        *lp     =       pointer to terminal line descriptor
+   Output:
+        valid + char, 0 if line
+*/
+
+int32 tmxr_getc_ln (TMLN *lp)
+{
+int32 j, val = 0;
+uint32 tmp;
+
+if (lp->conn && lp->rcve) {                             /* conn & enb? */
+    j = lp->rxbpi - lp->rxbpr;                          /* # input chrs */
+    if (j) {                                            /* any? */
+        tmp = lp->rxb[lp->rxbpr];                       /* get char */
+        val = TMXR_VALID | (tmp & 0377);                /* valid + chr */
+        if (lp->rbr[lp->rxbpr])                         /* break? */
+            val = val | SCPE_BREAK;
+        lp->rxbpr = lp->rxbpr + 1;                      /* adv pointer */
+        }
+    }                                                   /* end if conn */
+if (lp->rxbpi == lp->rxbpr)                             /* empty? zero ptrs */
+    lp->rxbpi = lp->rxbpr = 0;
+return val;
+}
+
+/* Poll for input
+
+   Inputs:
+        *mp     =       pointer to terminal multiplexor descriptor
+   Outputs:     none
+*/
+
+void tmxr_poll_rx (TMXR *mp)
+{
+int32 i, nbytes, j;
+TMLN *lp;
+
+for (i = 0; i < mp->lines; i++) {                       /* loop thru lines */
+    lp = mp->ldsc + i;                                  /* get line desc */
+    if (!lp->conn || !lp->rcve)                         /* skip if !conn */
+        continue;
+
+    nbytes = 0;
+    if (lp->rxbpi == 0)                                 /* need input? */
+        nbytes = sim_read_sock (lp->conn,               /* yes, read */
+            &(lp->rxb[lp->rxbpi]),                      /* leave spc for */
+            TMXR_MAXBUF - TMXR_GUARD);                  /* Telnet cruft */
+    else if (lp->tsta)                                  /* in Telnet seq? */
+        nbytes = sim_read_sock (lp->conn,               /* yes, read to end */
+            &(lp->rxb[lp->rxbpi]),
+            TMXR_MAXBUF - lp->rxbpi);
+    if (nbytes < 0)                                     /* closed? reset ln */
+        tmxr_reset_ln (lp);
+    else if (nbytes > 0) {                              /* if data rcvd */
+        j = lp->rxbpi;                                  /* start of data */
+        memset (&lp->rbr[j], 0, nbytes);                /* clear status */
+        lp->rxbpi = lp->rxbpi + nbytes;                 /* adv pointers */
+        lp->rxcnt = lp->rxcnt + nbytes;
+
+/* Examine new data, remove TELNET cruft before making input available */
+
+        for (; j < lp->rxbpi; ) {                       /* loop thru char */
+            signed char tmp = lp->rxb[j];               /* get char */
+            switch (lp->tsta) {                         /* case tlnt state */
+
+            case TNS_NORM:                              /* normal */
+                if (tmp == TN_IAC) {                    /* IAC? */
+                    lp->tsta = TNS_IAC;                 /* change state */
+                    tmxr_rmvrc (lp, j);                 /* remove char */
+                    break;
+                    }
+                if ((tmp == TN_CR) && lp->dstb)         /* CR, no bin */
+                    lp->tsta = TNS_CRPAD;               /* skip pad char */
+                j = j + 1;                              /* advance j */
+                break;
+
+            case TNS_IAC:                               /* IAC prev */
+                if (tmp == TN_IAC) {                    /* IAC + IAC */
+                    lp->tsta = TNS_NORM;                /* treat as normal */
+                    j = j + 1;                          /* advance j */
+                    break;                              /* keep IAC */
+                    }
+                if (tmp == TN_BRK) {                    /* IAC + BRK? */
+                    lp->tsta = TNS_NORM;                /* treat as normal */
+                    lp->rxb[j] = 0;                     /* char is null */
+                    lp->rbr[j] = 1;                     /* flag break */
+                    j = j + 1;                          /* advance j */
+                    break;
+                    }
+                switch (tmp) {
+                case TN_WILL:                           /* IAC + WILL? */
+                    lp->tsta = TNS_WILL;
+                    break;
+                case TN_WONT:                           /* IAC + WONT? */
+                    lp->tsta = TNS_WONT;
+                    break;
+                case TN_DO:                             /* IAC + DO? */
+                    lp->tsta = TNS_DO;
+                    break;
+                case TN_DONT:                           /* IAC + DONT? */
+                    lp->tsta = TNS_SKIP;                /* IAC + other */
+                    break;
+                case TN_GA: case TN_EL:                 /* IAC + other 2 byte types */
+                case TN_EC: case TN_AYT:                
+                case TN_AO: case TN_IP:
+                case TN_NOP: 
+                    lp->tsta = TNS_NORM;                /* ignore */
+                    break;
+                case TN_SB:                             /* IAC + SB sub-opt negotiation */
+                case TN_DATAMK:                         /* IAC + data mark */
+                case TN_SE:                             /* IAC + SE sub-opt end */
+                    lp->tsta = TNS_NORM;                /* ignore */
+                    break;
+                    }
+                tmxr_rmvrc (lp, j);                     /* remove char */
+                break;
+
+            case TNS_WILL: case TNS_WONT:               /* IAC+WILL/WONT prev */
+                if (tmp == TN_BIN) {                    /* BIN? */
+                    if (lp->tsta == TNS_WILL)
+                        lp->dstb = 0;
+                    else lp->dstb = 1;
+                    }
+                tmxr_rmvrc (lp, j);                     /* remove it */
+                lp->tsta = TNS_NORM;                    /* next normal */
+                break;
+
+            /* Negotiation with the HP terminal emulator "QCTerm" is not working.
+               QCTerm says "WONT BIN" but sends bare CRs.  RFC 854 says:
+
+                 Note that "CR LF" or "CR NUL" is required in both directions
+                 (in the default ASCII mode), to preserve the symmetry of the
+                 NVT model.  ...The protocol requires that a NUL be inserted
+                 following a CR not followed by a LF in the data stream.
+
+               Until full negotiation is implemented, we work around the problem
+               by checking the character following the CR in non-BIN mode and
+               strip it only if it is LF or NUL.  This should not affect
+               conforming clients.
+            */
+
+            case TNS_CRPAD:                             /* only LF or NUL should follow CR */
+                lp->tsta = TNS_NORM;                    /* next normal */
+                if ((tmp == TN_LF) ||                   /* CR + LF ? */
+                    (tmp == TN_NUL))                    /* CR + NUL? */
+                    tmxr_rmvrc (lp, j);                 /* remove it */
+                break;
+
+            case TNS_DO:                                /* pending DO request */
+                if (tmp == TN_BIN) {                    /* reject all but binary mode */
+                    char accept[] = {TN_IAC, TN_WILL, TN_BIN};
+                    sim_write_sock (lp->conn, accept, sizeof(accept));
+                    }
+                tmxr_rmvrc (lp, j);                     /* remove it */
+                lp->tsta = TNS_NORM;                    /* next normal */
+                break;
+
+            case TNS_SKIP: default:                     /* skip char */
+                tmxr_rmvrc (lp, j);                     /* remove char */
+                lp->tsta = TNS_NORM;                    /* next normal */
+                break;
+                }                                       /* end case state */
+            }                                           /* end for char */
+        }                                               /* end else nbytes */
+    }                                                   /* end for lines */
+for (i = 0; i < mp->lines; i++) {                       /* loop thru lines */
+    lp = mp->ldsc + i;                                  /* get line desc */
+    if (lp->rxbpi == lp->rxbpr)                         /* if buf empty, */
+        lp->rxbpi = lp->rxbpr = 0;                      /* reset pointers */
+    }                                                   /* end for */
+return;
+}
+
+/* Return count of available characters for line */
+
+int32 tmxr_rqln (TMLN *lp)
+{
+return (lp->rxbpi - lp->rxbpr + ((lp->rxbpi < lp->rxbpr)? TMXR_MAXBUF: 0));
+}
+
+/* Remove character p (and matching status) from line l input buffer */
+
+void tmxr_rmvrc (TMLN *lp, int32 p)
+{
+for ( ; p < lp->rxbpi; p++) {
+    lp->rxb[p] = lp->rxb[p + 1];
+    lp->rbr[p] = lp->rbr[p + 1];
+    }
+lp->rxbpi = lp->rxbpi - 1;
+return;
+}
+
+/* Store character in line buffer
+
+   Inputs:
+        *lp     =       pointer to line descriptor
+        chr     =       characters
+   Outputs:
+        status  =       ok, connection lost, or stall
+*/
+
+t_stat tmxr_putc_ln (TMLN *lp, int32 chr)
+{
+if (lp->txlog)                                          /* log if available */
+    fputc (chr, lp->txlog);
+if ((lp->conn == 0) && (!lp->txbfd))                    /* no conn & not buffered? */
+    if (lp->txlog)                                      /* if it was logged, we got it */           
+        return SCPE_OK;
+    else {
+        ++lp->txdrp;                                    /* lost */
+        return SCPE_LOST;
+        }
+#define TXBUF_AVAIL(lp) (lp->txbsz - tmxr_tqln (lp))
+#define TXBUF_CHAR(lp, c) {                               \
+    lp->txb[lp->txbpi++] = (char)(c);                     \
+    lp->txbpi %= lp->txbsz;                               \
+    if (lp->txbpi == lp->txbpr)                           \
+        lp->txbpr = (1+lp->txbpr)%lp->txbsz, ++lp->txdrp; \
+    }
+if ((lp->txbfd) || (TXBUF_AVAIL(lp) > 1)) {             /* room for char (+ IAC)? */
+    if (TN_IAC == (char) chr)                           /* char == IAC ? */
+        TXBUF_CHAR (lp, TN_IAC);                        /* stuff extra IAC char */
+    TXBUF_CHAR (lp, chr);                               /* buffer char & adv pointer */
+    if ((!lp->txbfd) && (TXBUF_AVAIL (lp) <= TMXR_GUARD))/* near full? */
+        lp->xmte = 0;                                   /* disable line */
+    return SCPE_OK;                                     /* char sent */
+    }
+++lp->txdrp; lp->xmte = 0;                              /* no room, dsbl line */
+return SCPE_STALL;                                      /* char not sent */
+}
+
+/* Poll for output
+
+   Inputs:
+        *mp     =       pointer to terminal multiplexor descriptor
+   Outputs:
+        none
+*/
+
+void tmxr_poll_tx (TMXR *mp)
+{
+int32 i, nbytes;
+TMLN *lp;
+
+for (i = 0; i < mp->lines; i++) {                       /* loop thru lines */
+    lp = mp->ldsc + i;                                  /* get line desc */
+    if (lp->conn == 0)                                  /* skip if !conn */
+        continue;
+        nbytes = tmxr_send_buffered_data (lp);          /* buffered bytes */
+        if (nbytes == 0)                                /* buf empty? enab line */
+            lp->xmte = 1;
+        }                                               /* end for */
+return;
+}
+
+/* Send buffered data across network
+
+   Inputs:
+        *lp     =       pointer to line descriptor
+   Outputs:
+        returns number of bytes still buffered
+*/
+
+int32 tmxr_send_buffered_data (TMLN *lp)
+{
+int32 nbytes, sbytes;
+
+nbytes = tmxr_tqln(lp);                                 /* avail bytes */
+if (nbytes) {                                           /* >0? write */
+    if (lp->txbpr < lp->txbpi)                          /* no wrap? */
+        sbytes = sim_write_sock (lp->conn,              /* write all data */
+            &(lp->txb[lp->txbpr]), nbytes);
+    else sbytes = sim_write_sock (lp->conn,             /* write to end buf */
+            &(lp->txb[lp->txbpr]), lp->txbsz - lp->txbpr);
+    if (sbytes != SOCKET_ERROR) {                       /* ok? */
+        lp->txbpr = (lp->txbpr + sbytes);               /* update remove ptr */
+        if (lp->txbpr >= lp->txbsz)                     /* wrap? */
+            lp->txbpr = 0;
+        lp->txcnt = lp->txcnt + sbytes;                 /* update counts */
+        nbytes = nbytes - sbytes;
+        }
+    if (nbytes && (lp->txbpr == 0))     {               /* more data and wrap? */
+        sbytes = sim_write_sock (lp->conn, lp->txb, nbytes);
+        if (sbytes != SOCKET_ERROR) {                   /* ok */
+            lp->txbpr = (lp->txbpr + sbytes);           /* update remove ptr */
+            if (lp->txbpr >= lp->txbsz)                 /* wrap? */
+                lp->txbpr = 0;
+            lp->txcnt = lp->txcnt + sbytes;             /* update counts */
+            nbytes = nbytes - sbytes;
+            }
+        }
+    }                                                   /* end if nbytes */
+return nbytes;
+}
+
+/* Return count of buffered characters for line */
+
+int32 tmxr_tqln (TMLN *lp)
+{
+return (lp->txbpi - lp->txbpr + ((lp->txbpi < lp->txbpr)? lp->txbsz: 0));
+}
+
+/* Open master socket */
+
+t_stat tmxr_open_master (TMXR *mp, char *cptr)
+{
+int32 i, port;
+SOCKET sock;
+TMLN *lp;
+t_stat r;
+
+if (!isdigit(*cptr)) {
+    char gbuf[CBUFSIZE];
+    cptr = get_glyph (cptr, gbuf, '=');
+    if (0 == MATCH_CMD (gbuf, "LOG")) {
+        if ((NULL == cptr) || ('\0' == *cptr))
+            return SCPE_2FARG;
+        strncpy(mp->logfiletmpl, cptr, sizeof(mp->logfiletmpl)-1);
+        for (i = 0; i < mp->lines; i++) {
+            lp = mp->ldsc + i;
+            sim_close_logfile (&lp->txlogref);
+            lp->txlog = NULL;
+            lp->txlogname = realloc(lp->txlogname, CBUFSIZE);
+            if (mp->lines > 1)
+                sprintf(lp->txlogname, "%s_%d", mp->logfiletmpl, i);
+            else
+                strcpy(lp->txlogname, mp->logfiletmpl);
+            r = sim_open_logfile (lp->txlogname, TRUE, &lp->txlog, &lp->txlogref);
+            if (r == SCPE_OK)
+                setvbuf(lp->txlog, NULL, _IOFBF, 65536);
+            else {
+                free (lp->txlogname);
+                lp->txlogname = NULL;
+                break;
+                }
+            }
+        return r;
+        }
+    if ((0 == MATCH_CMD (gbuf, "NOBUFFERED")) || 
+        (0 == MATCH_CMD (gbuf, "UNBUFFERED"))) {
+        if (mp->buffered) {
+            mp->buffered = 0;
+            for (i = 0; i < mp->lines; i++) { /* default line buffers */
+                lp = mp->ldsc + i;
+                lp->txbsz = TMXR_MAXBUF;
+                lp->txb = (char *)realloc(lp->txb, lp->txbsz);
+                lp->txbfd = lp->txbpi = lp->txbpr = 0;
+                }
+            }
+        return SCPE_OK;
+        }
+    if (0 == MATCH_CMD (gbuf, "BUFFERED")) {
+        if ((NULL == cptr) || ('\0' == *cptr))
+            mp->buffered = 32768;
+        else {
+            i = (int32) get_uint (cptr, 10, 1024*1024, &r);
+            if ((r != SCPE_OK) || (i == 0))
+                return SCPE_ARG;
+            mp->buffered = i;
+            }
+        for (i = 0; i < mp->lines; i++) { /* initialize line buffers */
+            lp = mp->ldsc + i;
+            lp->txbsz = mp->buffered;
+            lp->txbfd = 1;
+            lp->txb = (char *)realloc(lp->txb, lp->txbsz);
+            lp->txbpi = lp->txbpr = 0;
+            }
+        return SCPE_OK;
+        }
+    if (0 == MATCH_CMD (gbuf, "NOLOG")) {
+        if ((NULL != cptr) && ('\0' != *cptr))
+            return SCPE_2MARG;
+        mp->logfiletmpl[0] = '\0';
+        for (i = 0; i < mp->lines; i++) { /* close line logs */
+            lp = mp->ldsc + i;
+            free(lp->txlogname);
+            lp->txlogname = NULL;
+            if (lp->txlog) {
+                sim_close_logfile (&lp->txlogref);
+                lp->txlog = NULL;
+                }
+            }
+        return SCPE_OK;
+        }
+    return SCPE_ARG;
+    }
+port = (int32) get_uint (cptr, 10, 65535, &r);          /* get port */
+if ((r != SCPE_OK) || (port == 0))
+    return SCPE_ARG;
+sock = sim_master_sock (port);                          /* make master socket */
+if (sock == INVALID_SOCKET)                             /* open error */
+    return SCPE_OPENERR;
+printf ("Listening on port %d (socket %d)\n", port, sock);
+if (sim_log)
+    fprintf (sim_log, "Listening on port %d (socket %d)\n", port, sock);
+mp->port = port;                                        /* save port */
+mp->master = sock;                                      /* save master socket */
+for (i = 0; i < mp->lines; i++) {                       /* initialize lines */
+    lp = mp->ldsc + i;
+    lp->conn = lp->tsta = 0;
+    lp->rxbpi = lp->rxbpr = 0;
+    lp->txbpi = lp->txbpr = 0;
+    if (!mp->buffered) {
+        lp->txbfd = lp->txbpi = lp->txbpr = 0;
+        lp->txbsz = TMXR_MAXBUF;
+        lp->txb = (char *)realloc(lp->txb, lp->txbsz);
+        }
+    lp->rxcnt = lp->txcnt = lp->txdrp = 0;
+    lp->xmte = 1;
+    lp->dstb = 0;
+    }
+return SCPE_OK;
+}
+
+/* Attach unit to master socket */
+
+t_stat tmxr_attach (TMXR *mp, UNIT *uptr, char *cptr)
+{
+char* tptr;
+t_stat r;
+char pmsg[20], bmsg[32] = "", lmsg[64+PATH_MAX] = "";
+
+tptr = (char *) malloc (strlen (cptr) +                 /* get string buf */
+                        sizeof(pmsg) + 
+                        sizeof(bmsg) + sizeof(lmsg));
+if (tptr == NULL)                                       /* no more mem? */
+    return SCPE_MEM;
+r = tmxr_open_master (mp, cptr);                        /* open master socket */
+if (r != SCPE_OK) {                                     /* error? */
+    free (tptr);                                        /* release buf */
+    return SCPE_OPENERR;
+    }
+sprintf (pmsg, "%d", mp->port);                         /* copy port */
+if (mp->buffered)
+    sprintf (bmsg, ", buffered=%d", mp->buffered);      /* buffer info */
+if (mp->logfiletmpl[0])
+    sprintf (lmsg, ", log=%s", mp->logfiletmpl);        /* logfile info */
+sprintf (tptr, "%s%s%s", pmsg, bmsg, lmsg);             /* assemble all */
+uptr->filename = tptr;                                  /* save */
+uptr->flags = uptr->flags | UNIT_ATT;                   /* no more errors */
+
+if (mp->dptr == NULL)                                   /* has device been set? */
+    mp->dptr = find_dev_from_unit (uptr);               /* no, so set device now */
+
+return SCPE_OK;
+}
+
+/* Close master socket */
+
+t_stat tmxr_close_master (TMXR *mp)
+{
+int32 i;
+TMLN *lp;
+
+for (i = 0; i < mp->lines; i++) {                       /* loop thru conn */
+    lp = mp->ldsc + i;
+    if (lp->conn) {
+        tmxr_linemsg (lp, "\r\nDisconnected from the ");
+        tmxr_linemsg (lp, sim_name);
+        tmxr_linemsg (lp, " simulator\r\n\n");
+        tmxr_reset_ln (lp);
+        }                                               /* end if conn */
+    }                                                   /* end for */
+sim_close_sock (mp->master, 1);                         /* close master socket */
+mp->master = 0;
+return SCPE_OK;
+}
+
+/* Detach unit from master socket */
+
+t_stat tmxr_detach (TMXR *mp, UNIT *uptr)
+{
+if (!(uptr->flags & UNIT_ATT))                          /* attached? */
+    return SCPE_OK;
+tmxr_close_master (mp);                                 /* close master socket */
+free (uptr->filename);                                  /* free port string */
+uptr->filename = NULL;
+uptr->flags = uptr->flags & ~UNIT_ATT;                  /* not attached */
+return SCPE_OK;
+}
+
+/* Stub examine and deposit */
+
+t_stat tmxr_ex (t_value *vptr, t_addr addr, UNIT *uptr, int32 sw)
+{
+return SCPE_NOFNC;
+}
+
+t_stat tmxr_dep (t_value val, t_addr addr, UNIT *uptr, int32 sw)
+{
+return SCPE_NOFNC;
+}
+
+/* Output message to socket or line descriptor */
+
+void tmxr_msg (SOCKET sock, char *msg)
+{
+if (sock)
+    sim_write_sock (sock, msg, strlen (msg));
+return;
+}
+
+void tmxr_linemsg (TMLN *lp, char *msg)
+{
+int32 len;
+
+for (len = strlen (msg); len > 0; --len)
+    tmxr_putc_ln (lp, *msg++);
+return;
+}
+
+/* Print connections - used only in named SHOW command */
+
+void tmxr_fconns (FILE *st, TMLN *lp, int32 ln)
+{
+if (ln >= 0)
+    fprintf (st, "line %d: ", ln);
+if (lp->conn) {
+    int32 o1, o2, o3, o4, hr, mn, sc;
+    uint32 ctime;
+
+    o1 = (lp->ipad >> 24) & 0xFF;
+    o2 = (lp->ipad >> 16) & 0xFF;
+    o3 = (lp->ipad >> 8) & 0xFF;
+    o4 = (lp->ipad) & 0xFF;
+    ctime = (sim_os_msec () - lp->cnms) / 1000;
+    hr = ctime / 3600;
+    mn = (ctime / 60) % 60;
+    sc = ctime % 60;
+    fprintf (st, "IP address %d.%d.%d.%d", o1, o2, o3, o4);
+    if (ctime)
+        fprintf (st, ", connected %02d:%02d:%02d\n", hr, mn, sc);
+    }
+else fprintf (st, "line disconnected\n");
+if (lp->txlog)
+    fprintf (st, "Logging to %s\n", lp->txlogname);
+return;
+}
+
+/* Print statistics - used only in named SHOW command */
+
+void tmxr_fstats (FILE *st, TMLN *lp, int32 ln)
+{
+static const char *enab = "on";
+static const char *dsab = "off";
+
+if (ln >= 0)
+    fprintf (st, "line %d:\b", ln);
+if (!lp->conn)
+    fprintf (st, "line disconnected\n");
+if (lp->rxcnt)
+    fprintf (st, "  input (%s) queued/total = %d/%d\n",
+        (lp->rcve? enab: dsab),
+        tmxr_rqln (lp), lp->rxcnt);
+if (lp->txcnt || lp->txbpi)
+    fprintf (st, "  output (%s) queued/total = %d/%d\n",
+        (lp->xmte? enab: dsab),
+        tmxr_tqln (lp), lp->txcnt);
+if (lp->txbfd)
+    fprintf (st, "  output buffer size = %d\n", lp->txbsz);
+if (lp->txcnt || lp->txbpi)
+    fprintf (st, "  bytes in buffer = %d\n", 
+               ((lp->txcnt > 0) && (lp->txcnt > lp->txbsz)) ? lp->txbsz : lp->txbpi);
+if (lp->txdrp)
+    fprintf (st, "  dropped = %d\n", lp->txdrp);
+return;
+}
+
+/* Disconnect line */
+
+t_stat tmxr_dscln (UNIT *uptr, int32 val, char *cptr, void *desc)
+{
+TMXR *mp = (TMXR *) desc;
+TMLN *lp;
+int32 ln;
+t_stat r;
+
+if (mp == NULL)
+    return SCPE_IERR;
+if (val) {                                              /* = n form */
+    if (cptr == NULL)
+        return SCPE_ARG;
+    ln = (int32) get_uint (cptr, 10, mp->lines - 1, &r);
+    if (r != SCPE_OK)
+        return SCPE_ARG;
+    lp = mp->ldsc + ln;
+    }
+else {
+    lp = tmxr_find_ldsc (uptr, 0, mp);
+    if (lp == NULL)
+        return SCPE_IERR;
+    }
+if (lp->conn) {
+    tmxr_linemsg (lp, "\r\nOperator disconnected line\r\n\n");
+    tmxr_reset_ln (lp);
+    }
+return SCPE_OK;
+}
+
+/* Enable logging for line */
+
+t_stat tmxr_set_log (UNIT *uptr, int32 val, char *cptr, void *desc)
+{
+TMXR *mp = (TMXR *) desc;
+TMLN *lp;
+
+if (cptr == NULL)                                       /* no file name? */
+    return SCPE_2FARG;
+lp = tmxr_find_ldsc (uptr, val, mp);                    /* find line desc */
+if (lp == NULL)
+    return SCPE_IERR;
+if (lp->txlog)                                          /* close existing log */
+    tmxr_set_nolog (NULL, val, NULL, desc);
+lp->txlogname = (char *) calloc (CBUFSIZE, sizeof (char)); /* alloc namebuf */
+if (lp->txlogname == NULL)                              /* can't? */
+    return SCPE_MEM;
+strncpy (lp->txlogname, cptr, CBUFSIZE);                /* save file name */
+sim_open_logfile (cptr, TRUE, &lp->txlog, &lp->txlogref);/* open log */
+if (lp->txlog == NULL) {                                /* error? */
+    free (lp->txlogname);                               /* free buffer */
+    return SCPE_OPENERR;
+    }
+return SCPE_OK;
+}
+
+/* Disable logging for line */
+
+t_stat tmxr_set_nolog (UNIT *uptr, int32 val, char *cptr, void *desc)
+{
+TMXR *mp = (TMXR *) desc;
+TMLN *lp;
+
+if (cptr)                                               /* no arguments */
+    return SCPE_2MARG;
+lp = tmxr_find_ldsc (uptr, val, mp);                    /* find line desc */
+if (lp == NULL)
+    return SCPE_IERR;
+if (lp->txlog) {                                        /* logging? */
+    sim_close_logfile (&lp->txlogref);                  /* close log */
+    free (lp->txlogname);                               /* free namebuf */
+    lp->txlog = NULL;
+    lp->txlogname = NULL;
+    }
+return SCPE_OK;
+}
+
+/* Show logging status for line */
+
+t_stat tmxr_show_log (FILE *st, UNIT *uptr, int32 val, void *desc)
+{
+TMXR *mp = (TMXR *) desc;
+TMLN *lp;
+
+lp = tmxr_find_ldsc (uptr, val, mp);                    /* find line desc */
+if (lp == NULL)
+    return SCPE_IERR;
+if (lp->txlog)
+    fprintf (st, "logging to %s", lp->txlogname);
+else fprintf (st, "no logging");
+return SCPE_OK;
+}
+
+/* Find line descriptor.
+
+   Note: This routine may be called with a UNIT that does not belong to the
+   device indicated in the TMXR structure.  That is, the multiplexer lines may
+   belong to a device other than the one attached to the socket (the HP 2100 MUX
+   device is one example).  Therefore, we must look up the device from the unit
+   at each call, rather than depending on the DPTR stored in the TMXR.
+*/
+
+TMLN *tmxr_find_ldsc (UNIT *uptr, int32 val, TMXR *mp)
+{
+if (uptr) {                                             /* called from SET? */
+    DEVICE *dptr = find_dev_from_unit (uptr);           /* find device */
+    if (dptr == NULL)                                   /* what?? */
+        return NULL;
+    val = (int32) (uptr - dptr->units);                 /* implicit line # */
+    }
+if ((val < 0) || (val >= mp->lines))                    /* invalid line? */
+    return NULL;
+return mp->ldsc + val;                                  /* line descriptor */
+}
+
+/* Set the line connection order.
+
+   Example command for eight-line multiplexer:
+
+      SET <dev> LINEORDER=1;5;2-4;7
+
+   Resulting connection order: 1,5,2,3,4,7,0,6.
+
+   Parameters:
+    - uptr = (not used)
+    - val  = (not used)
+    - cptr = pointer to first character of range specification
+    - desc = pointer to multiplexer's TMXR structure
+
+   On entry, cptr points to the value portion of the command string, which may
+   be either a semicolon-separated list of line ranges or the keyword ALL.
+
+   If a line connection order array is not defined in the multiplexer
+   descriptor, the command is rejected.  If the specified range encompasses all
+   of the lines, the first value of the connection order array is set to -1 to
+   indicate sequential connection order.  Otherwise, the line values in the
+   array are set to the order specified by the command string.  All values are
+   populated, first with those explicitly specified in the command string, and
+   then in ascending sequence with those not specified.
+
+   If an error occurs, the original line order is not disturbed.
+*/
+
+t_stat tmxr_set_lnorder (UNIT *uptr, int32 val, char *cptr, void *desc)
+{
+TMXR *mp = (TMXR *) desc;
+char *tptr;
+t_addr low, high, max = (t_addr) mp->lines - 1;
+int32 *list;
+t_bool *set;
+uint32 line, idx = 0;
+t_stat result = SCPE_OK;
+
+if (mp->lnorder == NULL)                                /* line connection order undefined? */
+    return SCPE_NXPAR;                                  /* "Non-existent parameter" error */
+
+else if ((cptr == NULL) || (*cptr == '\0'))             /* line range not supplied? */
+    return SCPE_MISVAL;                                 /* "Missing value" error */
+
+list = (int32 *) calloc (mp->lines, sizeof (int32));    /* allocate new line order array */
+
+if (list == NULL)                                       /* allocation failed? */
+    return SCPE_MEM;                                    /* report it */
+
+set = (t_bool *) calloc (mp->lines, sizeof (t_bool));   /* allocate line set tracking array */
+
+if (set == NULL) {                                      /* allocation failed? */
+    free (list);                                        /* free successful list allocation */
+    return SCPE_MEM;                                    /* report it */
+    }
+
+tptr = cptr + strlen (cptr);                            /* append a semicolon */
+*tptr++ = ';';                                          /*   to the command string */
+*tptr = '\0';                                           /*   to make parsing easier for get_range */
+
+while (*cptr) {                                                 /* parse command string */
+    cptr = get_range (NULL, cptr, &low, &high, 10, max, ';');   /* get a line range */
+
+    if (cptr == NULL) {                                 /* parsing error? */
+        result = SCPE_ARG;                              /* "Invalid argument" error */
+        break;
+        }
+
+    else if ((low > max) || (high > max)) {             /* line out of range? */
+        result = SCPE_SUB;                              /* "Subscript out of range" error */
+        break;
+        }
+
+    else if ((low == 0) && (high == max)) {             /* entire line range specified? */
+        list [0] = -1;                                  /* set sequential order flag */
+        idx = (uint32) max + 1;                         /* indicate no fill-in needed */
+        break;
+        }
+
+    else
+        for (line = (uint32) low; line <= (uint32) high; line++) /* see if previously specified */
+            if (set [line] == FALSE) {                  /* not already specified? */
+                set [line] = TRUE;                      /* now it is */
+                list [idx] = line;                      /* add line to connection order */
+                idx = idx + 1;                          /* bump "specified" count */
+                }
+    }
+
+if (result == SCPE_OK) {                                /* assignment successful? */
+    if (idx <= max)                                     /* any lines not specified? */
+        for (line = 0; line <= max; line++)             /* fill them in sequentially */
+            if (set [line] == FALSE) {                  /* specified? */
+                list [idx] = line;                      /* no, so add it */
+                idx = idx + 1;
+                }
+
+    memcpy (mp->lnorder, list, mp->lines * sizeof (int32)); /* copy working array to connection array */
+    }
+
+free (list);                                            /* free list allocation */
+free (set);                                             /* free set allocation */
+
+return result;
+}
+
+/* Show line connection order.
+
+   Parameters:
+    - st   = stream on which output is to be written
+    - uptr = (not used)
+    - val  = (not used)
+    - desc = pointer to multiplexer's TMXR structure
+
+   If a connection order array is not defined in the multiplexer descriptor, the
+   command is rejected.  If the first value of the connection order array is set
+   to -1, then the connection order is sequential.  Otherwise, the line values
+   in the array are printed as a semicolon-separated list.  Ranges are printed
+   where possible to shorten the output.
+*/
+
+t_stat tmxr_show_lnorder (FILE *st, UNIT *uptr, int32 val, void *desc)
+{
+int32 i, j, low, last;
+TMXR *mp = (TMXR *) desc;
+int32 *iptr = mp->lnorder;
+t_bool first = TRUE;
+
+if (iptr == NULL)                                       /* connection order undefined? */
+    return SCPE_NXPAR;                                  /* "Non-existent parameter" error */
+
+if (*iptr < 0)                                          /* sequential order indicated? */
+    fprintf (st, "Order=0-%d\n", mp->lines - 1);        /* print full line range */
+
+else {
+    low = last = *iptr++;                               /* set first line value */
+
+    for (j = 1; j <= mp->lines; j++) {                  /* print remaining lines in order list */
+        if (j < mp->lines)                              /* more lines to process? */
+            i = *iptr++;                                /* get next line in list */
+        else                                            /* final iteration */
+            i = -1;                                     /* get "tie-off" value */
+
+        if (i != last + 1) {                            /* end of a range? */
+            if (first) {                                /* first line to print? */
+                fputs ("Order=", st);                   /* print header */
+                first = FALSE;
+                }
+
+            else                                        /* not first line printed */
+                fputc (';', st);                        /* print separator */
+
+            if (low == last)                            /* range null? */
+                fprintf (st, "%d", last);               /* print single line value */
+
+            else                                        /* range established */
+                fprintf (st, "%d-%d", low, last);       /* print start and end line */
+
+            low = i;                                    /* start new range */
+            }
+
+        last = i;                                       /* note value for range check */
+        }
+    }
+
+if (first == FALSE)                                     /* sanity check for lines == 0 */
+    fputc ('\n', st);
+
+return SCPE_OK;
+}
+
+/* Show summary processor */
+
+t_stat tmxr_show_summ (FILE *st, UNIT *uptr, int32 val, void *desc)
+{
+TMXR *mp = (TMXR *) desc;
+int32 i, t;
+
+if (mp == NULL)
+    return SCPE_IERR;
+for (i = t = 0; i < mp->lines; i++)
+    t = t + (mp->ldsc[i].conn != 0);
+if (t == 1)
+    fprintf (st, "1 connection");
+else fprintf (st, "%d connections", t);
+return SCPE_OK;
+}
+
+/* Show conn/stat processor */
+
+t_stat tmxr_show_cstat (FILE *st, UNIT *uptr, int32 val, void *desc)
+{
+TMXR *mp = (TMXR *) desc;
+int32 i, any;
+
+if (mp == NULL)
+    return SCPE_IERR;
+for (i = any = 0; i < mp->lines; i++) {
+    if (mp->ldsc[i].conn) {
+        any++;
+        if (val)
+            tmxr_fconns (st, &mp->ldsc[i], i);
+        else tmxr_fstats (st, &mp->ldsc[i], i);
+        }
+    }
+if (any == 0)
+    fprintf (st, (mp->lines == 1? "disconnected\n": "all disconnected\n"));
+return SCPE_OK;
+}
+
+/* Show number of lines */
+
+t_stat tmxr_show_lines (FILE *st, UNIT *uptr, int32 val, void *desc)
+{
+TMXR *mp = (TMXR *) desc;
+
+if (mp == NULL)
+    return SCPE_IERR;
+fprintf (st, "lines=%d", mp->lines);
+return SCPE_OK;
+}
+
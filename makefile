#
# This GNU make makefile has been tested on:
#   Linux (x86 & Sparc & PPC)
#   Android (Termux)
#   OS X
#   Solaris (x86 & Sparc) (gcc and Sun C)
#   OpenBSD
#   NetBSD
#   FreeBSD
#   HP-UX
#   AIX
#   Windows (MinGW & cygwin)
#   Linux x86 targeting Android (using agcc script)
#   Haiku x86 (with gcc4)
#
# Android targeted builds should invoke GNU make with GCC=agcc on
# the command line.
#
# In general, the logic below will detect and build with the available
# features which the host build environment provides.
#
# Dynamic loading of libpcap is the preferred default behavior if pcap.h 
# is available at build time.  Support to statically linking against libpcap
# is deprecated and may be removed in the future.  Static linking against 
# libpcap can be enabled if GNU make is invoked with USE_NETWORK=1 on the 
# command line.
#
# Some platforms may not have vendor supplied libpcap available.  HP-UX is 
# one such example.  The packages which are available for this platform
# install include files and libraries in user specified directories.  In 
# order for this makefile to locate where these components may have been 
# installed, gmake should be invoked with LPATH=/usr/lib:/usr/local/lib 
# defined (adjusted as needed depending on where they may be installed).
#
# In the unlikely event that someone wants to build network capable 
# simulators without networking support, invoking GNU make with 
# NONETWORK=1 will do the trick.
#
# The default build will build compiler optimized binaries.
# If debugging is desired, then GNU make can be invoked with
# DEBUG=1 on the command line.
#
# The default build will run per simulator tests if they are 
# available.  If building without running tests is desired, 
# then GNU make should be invoked with TESTS=0 on the command 
# line.
#
# Default test execution will produce summary output.  Detailed
# test output can be produced if GNU make is invoked with 
# TEST_ARG=-v on the command line.
#
# simh project support is provided for simulators that are built with 
# dependent packages provided with the or by the operating system 
# distribution OR for platforms where that isn't directly available 
# (OS X) by packages from specific package management systems (MacPorts 
# or Homebrew).  Users wanting to build simulators with locally build 
# dependent packages or packages provided by an unsupported package 
# management system can override where this procedure looks for include 
# files and/or libraries.  Overrides can be specified by define exported 
# environment variables or GNU make command line arguments which specify 
# INCLUDES and/or LIBRARIES.  
# Each of these, if specified, must be the complete list include directories
# or library directories that should be used with each element separated by 
# colons. (i.e. INCLUDES=/usr/include/:/usr/local/include/:...)
#
# Some environments may have the LLVM (clang) compiler installed as
# an alternate to gcc.  If you want to build with the clang compiler, 
# invoke make with GCC=clang.
#
# Internal ROM support can be disabled if GNU make is invoked with
# DONT_USE_ROMS=1 on the command line.
#
# For linting (or other code analyzers) make may be invoked similar to:
#
#   make GCC=cppcheck CC_OUTSPEC= LDFLAGS= CFLAGS_G="--enable=all --template=gcc" CC_STD=--std=c99
#
# CC Command (and platform available options).  (Poor man's autoconf)
#
ifneq (,${GREP_OPTIONS})
  $(info GREP_OPTIONS is defined in your environment.)
  $(info )
  $(info This variable interfers with the proper operation of this script.)
  $(info )
  $(info The GREP_OPTIONS environment variable feature of grep is deprecated)
  $(info for exactly this reason and will be removed from future versions of)
  $(info grep.  The grep man page suggests that you use an alias or a script)
  $(info to invoke grep with your preferred options.)
  $(info )
  $(info unset the GREP_OPTIONS environment variable to use this makefile)
  $(error 1)
endif
ifeq (old,$(shell gmake --version /dev/null 2>&1 | grep 'GNU Make' | awk '{ if ($$3 < "3.81") {print "old"} }'))
  GMAKE_VERSION = $(shell gmake --version /dev/null 2>&1 | grep 'GNU Make' | awk '{ print $$3 }')
  $(warning *** Warning *** GNU Make Version $(GMAKE_VERSION) is too old to)
  $(warning *** Warning *** fully process this makefile)
endif
BUILD_SINGLE := ${MAKECMDGOALS} $(BLANK_SUFFIX)
BUILD_MULTIPLE_VERB = is
# building the pdp1, pdp11, tx-0, or any microvax simulator could use video support
ifneq (,$(or $(findstring XXpdp1XX,$(addsuffix XX,$(addprefix XX,${MAKECMDGOALS}))),$(findstring pdp11,${MAKECMDGOALS}),$(findstring tx-0,${MAKECMDGOALS}),$(findstring microvax1,${MAKECMDGOALS}),$(findstring microvax2,${MAKECMDGOALS}),$(findstring microvax3900,${MAKECMDGOALS}),$(findstring microvax2000,${MAKECMDGOALS}),$(findstring vaxstation3100,${MAKECMDGOALS}),$(findstring XXvaxXX,$(addsuffix XX,$(addprefix XX,${MAKECMDGOALS})))))
  VIDEO_USEFUL = true
endif
# building the besm6 needs both video support and fontfile support
ifneq (,$(findstring besm6,${MAKECMDGOALS}))
  VIDEO_USEFUL = true
  BESM6_BUILD = true
endif
# building the PDP6, KA10 or KI10 needs video support
ifneq (,$(or $(findstring pdp6,${MAKECMDGOALS}),$(findstring pdp10-ka,${MAKECMDGOALS}),$(findstring pdp10-ki,${MAKECMDGOALS})))
  VIDEO_USEFUL = true
endif
# building the KA10, KI10 or KL10 networking can be used.
ifneq (,$(or $(findstring pdp10-ka,${MAKECMDGOALS}),$(findstring pdp10-ki,${MAKECMDGOALS},$(findstring pdp10-kl,${MAKECMDGOALS}))))
  NETWORK_USEFUL = true
endif
# building the PDP-7 needs video support
ifneq (,$(findstring pdp7,${MAKECMDGOALS}))
  VIDEO_USEFUL = true
endif
# building the pdp11, pdp10, or any vax simulator could use networking support
ifneq (,$(or $(findstring pdp11,${MAKECMDGOALS}),$(findstring pdp10,${MAKECMDGOALS}),$(findstring vax,${MAKECMDGOALS}),$(findstring 3b2,${MAKECMDGOALS})$(findstring all,${MAKECMDGOALS})))
  NETWORK_USEFUL = true
  ifneq (,$(findstring all,${MAKECMDGOALS}))
    BUILD_MULTIPLE = s
    BUILD_MULTIPLE_VERB = are
    VIDEO_USEFUL = true
    BESM6_BUILD = true
  endif
  ifneq (,$(word 2,${MAKECMDGOALS}))
    BUILD_MULTIPLE = s
    BUILD_MULTIPLE_VERB = are
  endif
else
  ifeq (${MAKECMDGOALS},)
    # default target is all
    NETWORK_USEFUL = true
    VIDEO_USEFUL = true
    BUILD_MULTIPLE = s
    BUILD_MULTIPLE_VERB = are
    BUILD_SINGLE := all $(BUILD_SINGLE)
    BESM6_BUILD = true
  endif
endif
# someone may want to explicitly build simulators without network support
ifneq ($(NONETWORK),)
  NETWORK_USEFUL =
endif
find_exe = $(abspath $(strip $(firstword $(foreach dir,$(strip $(subst :, ,${PATH})),$(wildcard $(dir)/$(1))))))
find_lib = $(abspath $(strip $(firstword $(foreach dir,$(strip ${LIBPATH}),$(wildcard $(dir)/lib$(1).${LIBEXT})))))
find_include = $(abspath $(strip $(firstword $(foreach dir,$(strip ${INCPATH}),$(wildcard $(dir)/$(1).h)))))
ifneq (0,$(TESTS))
  find_test = $(abspath $(wildcard $(1)/tests/$(2)_test.ini))
  TESTING_FEATURES = - Per simulator tests will be run
else
  TESTING_FEATURES = - Per simulator tests will be skipped
endif
ifneq ($(findstring Windows,${OS}),)
  ifeq ($(findstring .exe,${SHELL}),.exe)
    # MinGW
    WIN32 := 1
  else # Msys or cygwin
    ifeq (MINGW,$(findstring MINGW,$(shell uname)))
      $(info *** This makefile can not be used with the Msys bash shell)
      $(error Use build_mingw.bat ${MAKECMDGOALS} from a Windows command prompt)
    endif
  endif
endif
ifeq (${WIN32},)  #*nix Environments (&& cygwin)
  ifeq (${GCC},)
    ifeq (,$(shell which gcc 2>/dev/null))
      $(info *** Warning *** Using local cc since gcc isn't available locally.)
      $(info *** Warning *** You may need to install gcc to build working simulators.)
      GCC = cc
    else
      GCC = gcc
    endif
  endif
  OSTYPE = $(shell uname)
  # OSNAME is used in messages to indicate the source of libpcap components
  OSNAME = $(OSTYPE)
  ifeq (SunOS,$(OSTYPE))
    TEST = /bin/test
  else
    TEST = test
  endif
  ifeq (CYGWIN,$(findstring CYGWIN,$(OSTYPE))) # uname returns CYGWIN_NT-n.n-ver
    OSTYPE = cygwin
    OSNAME = windows-build
  endif
  ifeq (,$(shell ${GCC} -v /dev/null 2>&1 | grep 'clang'))
    GCC_VERSION = $(shell ${GCC} -v /dev/null 2>&1 | grep 'gcc version' | awk '{ print $$3 }')
    COMPILER_NAME = GCC Version: $(GCC_VERSION)
    ifeq (,$(GCC_VERSION))
      ifeq (SunOS,$(OSTYPE))
        ifneq (,$(shell ${GCC} -V 2>&1 | grep 'Sun C'))
          SUNC_VERSION = $(shell ${GCC} -V 2>&1 | grep 'Sun C')
          COMPILER_NAME = $(wordlist 2,10,$(SUNC_VERSION))
          CC_STD = -std=c99
        endif
      endif
      ifeq (HP-UX,$(OSTYPE))
        ifneq (,$(shell what `which $(firstword ${GCC}) 2>&1`| grep -i compiler))
          COMPILER_NAME = $(strip $(shell what `which $(firstword ${GCC}) 2>&1` | grep -i compiler))
          CC_STD = -std=gnu99
        endif
      endif
    else
      ifeq (,$(findstring ++,${GCC}))
        CC_STD = -std=gnu99
      else
        CPP_BUILD = 1
      endif
    endif
  else
    ifeq (Apple,$(shell ${GCC} -v /dev/null 2>&1 | grep 'Apple' | awk '{ print $$1 }'))
      COMPILER_NAME = $(shell ${GCC} -v /dev/null 2>&1 | grep 'Apple' | awk '{ print $$1 " " $$2 " " $$3 " " $$4 }')
      CLANG_VERSION = $(word 4,$(COMPILER_NAME))
    else
      COMPILER_NAME = $(shell ${GCC} -v /dev/null 2>&1 | grep 'clang version' | awk '{ print $$1 " " $$2 " " $$3 }')
      CLANG_VERSION = $(word 3,$(COMPILER_NAME))
      ifeq (,$(findstring .,$(CLANG_VERSION)))
        COMPILER_NAME = $(shell ${GCC} -v /dev/null 2>&1 | grep 'clang version' | awk '{ print $$1 " " $$2 " " $$3 " " $$4 }')
        CLANG_VERSION = $(word 4,$(COMPILER_NAME))
      endif
    endif
    ifeq (,$(findstring ++,${GCC}))
      CC_STD = -std=c99
    else
      CPP_BUILD = 1
      OS_CCDEFS += -Wno-deprecated
    endif
  endif
  ifeq (git-repo,$(shell if ${TEST} -d ./.git; then echo git-repo; fi))
    GIT_PATH=$(strip $(shell which git))
    ifeq (,$(GIT_PATH))
      $(error building using a git repository, but git is not available)
    endif
    ifeq (commit-id-exists,$(shell if ${TEST} -e .git-commit-id; then echo commit-id-exists; fi))
      CURRENT_GIT_COMMIT_ID=$(strip $(shell grep 'SIM_GIT_COMMIT_ID' .git-commit-id | awk '{ print $$2 }'))
      ACTUAL_GIT_COMMIT_ID=$(strip $(shell git log -1 --pretty="%H"))
      ifneq ($(CURRENT_GIT_COMMIT_ID),$(ACTUAL_GIT_COMMIT_ID))
        NEED_COMMIT_ID = need-commit-id
        # make sure that the invalidly formatted .git-commit-id file wasn't generated
        # by legacy git hooks which need to be removed.
        $(shell rm -f .git/hooks/post-checkout .git/hooks/post-commit .git/hooks/post-merge)
      endif
    else
      NEED_COMMIT_ID = need-commit-id
    endif
    ifeq (need-commit-id,$(NEED_COMMIT_ID))
      isodate=$(shell git log -1 --pretty="%ai"|sed -e 's/ /T/'|sed -e 's/ //')
      $(shell git log -1 --pretty="SIM_GIT_COMMIT_ID %H%nSIM_GIT_COMMIT_TIME $(isodate)" >.git-commit-id)
    endif
  endif
  LTO_EXCLUDE_VERSIONS = 
  PCAPLIB = pcap
  ifeq (agcc,$(findstring agcc,${GCC})) # Android target build?
    OS_CCDEFS = -D_GNU_SOURCE -DSIM_ASYNCH_IO 
    OS_LDFLAGS = -lm
  else # Non-Android (or Native Android) Builds
    ifeq (,$(INCLUDES)$(LIBRARIES))
      INCPATH:=$(shell LANG=C; ${GCC} -x c -v -E /dev/null 2>&1 | grep -A 10 '> search starts here' | grep '^ ' | tr -d '\n')
      ifeq (,${INCPATH})
        INCPATH:=/usr/include
      endif
      LIBPATH:=/usr/lib
    else
      $(info *** Warning ***)
      ifeq (,$(INCLUDES))
        INCPATH:=$(shell LANG=C; ${GCC} -x c -v -E /dev/null 2>&1 | grep -A 10 '> search starts here' | grep '^ ' | tr -d '\n')
      else
        $(info *** Warning *** Unsupported build with INCLUDES defined as: $(INCLUDES))
        INCPATH:=$(strip $(subst :, ,$(INCLUDES)))
        UNSUPPORTED_BUILD := include
      endif
      ifeq (,$(LIBRARIES))
        LIBPATH:=/usr/lib
      else
        $(info *** Warning *** Unsupported build with LIBRARIES defined as: $(LIBRARIES))
        LIBPATH:=$(strip $(subst :, ,$(LIBRARIES)))
        ifeq (include,$(UNSUPPORTED_BUILD))
          UNSUPPORTED_BUILD := include+lib
        else
          UNSUPPORTED_BUILD := lib
        endif
      endif
      $(info *** Warning ***)
    endif
    OS_CCDEFS += -D_GNU_SOURCE
    GCC_OPTIMIZERS_CMD = ${GCC} -v --help 2>&1
    GCC_WARNINGS_CMD = ${GCC} -v --help 2>&1
    LD_ELF = $(shell echo | ${GCC} -E -dM - | grep __ELF__)
    ifeq (Darwin,$(OSTYPE))
      OSNAME = OSX
      LIBEXT = dylib
      ifneq (include,$(findstring include,$(UNSUPPORTED_BUILD)))
        INCPATH:=$(shell LANG=C; ${GCC} -x c -v -E /dev/null 2>&1 | grep -A 10 '> search starts here' | grep '^ ' | grep -v 'framework directory' | tr -d '\n')
      endif
      ifeq (incopt,$(shell if ${TEST} -d /opt/local/include; then echo incopt; fi))
        INCPATH += /opt/local/include
        OS_CCDEFS += -I/opt/local/include
      endif
      ifeq (libopt,$(shell if ${TEST} -d /opt/local/lib; then echo libopt; fi))
        LIBPATH += /opt/local/lib
        OS_LDFLAGS += -L/opt/local/lib
      endif
      ifeq (HomeBrew,$(shell if ${TEST} -d /usr/local/Cellar; then echo HomeBrew; fi))
        INCPATH += $(foreach dir,$(wildcard /usr/local/Cellar/*/*),$(dir)/include)
        LIBPATH += $(foreach dir,$(wildcard /usr/local/Cellar/*/*),$(dir)/lib)
      endif
      ifeq (libXt,$(shell if ${TEST} -d /usr/X11/lib; then echo libXt; fi))
        LIBPATH += /usr/X11/lib
        OS_LDFLAGS += -L/usr/X11/lib
      endif
    else
      ifeq (Linux,$(OSTYPE))
        ifeq (Android,$(shell uname -o))
          OS_CCDEFS += -D__ANDROID_API__=$(shell getprop ro.build.version.sdk) -DSIM_BUILD_OS=" On Android Version $(shell getprop ro.build.version.release)"
        endif
        ifneq (lib,$(findstring lib,$(UNSUPPORTED_BUILD)))
          ifeq (Android,$(shell uname -o))
            ifneq (,$(shell if ${TEST} -d ${PREFIX}/lib; then echo prefixlib; fi))
              LIBPATH += ${PREFIX}/lib
            endif
            ifneq (,$(shell if ${TEST} -d /system/lib; then echo systemlib; fi))
              LIBPATH += /system/lib
            endif
            LIBPATH += $(LD_LIBRARY_PATH)
          endif
          ifeq (ldconfig,$(shell if ${TEST} -e /sbin/ldconfig; then echo ldconfig; fi))
            LIBPATH := $(sort $(foreach lib,$(shell /sbin/ldconfig -p | grep ' => /' | sed 's/^.* => //'),$(dir $(lib))))
          endif
        endif
        LIBEXT = so
      else
        ifeq (SunOS,$(OSTYPE))
          OSNAME = Solaris
          ifneq (lib,$(findstring lib,$(UNSUPPORTED_BUILD)))
            LIBPATH := $(shell LANG=C; crle | grep 'Default Library Path' | awk '{ print $$5 }' | sed 's/:/ /g')
          endif
          LIBEXT = so
          OS_LDFLAGS += -lsocket -lnsl
          ifeq (incsfw,$(shell if ${TEST} -d /opt/sfw/include; then echo incsfw; fi))
            INCPATH += /opt/sfw/include
            OS_CCDEFS += -I/opt/sfw/include
          endif
          ifeq (libsfw,$(shell if ${TEST} -d /opt/sfw/lib; then echo libsfw; fi))
            LIBPATH += /opt/sfw/lib
            OS_LDFLAGS += -L/opt/sfw/lib -R/opt/sfw/lib
          endif
          OS_CCDEFS += -D_LARGEFILE_SOURCE
        else
          ifeq (cygwin,$(OSTYPE))
            # use 0readme_ethernet.txt documented Windows pcap build components
            INCPATH += ../windows-build/winpcap/WpdPack/Include
            LIBPATH += ../windows-build/winpcap/WpdPack/Lib
            PCAPLIB = wpcap
            LIBEXT = a
          else
            ifneq (,$(findstring AIX,$(OSTYPE)))
              OS_LDFLAGS += -lm -lrt
              ifeq (incopt,$(shell if ${TEST} -d /opt/freeware/include; then echo incopt; fi))
                INCPATH += /opt/freeware/include
                OS_CCDEFS += -I/opt/freeware/include
              endif
              ifeq (libopt,$(shell if ${TEST} -d /opt/freeware/lib; then echo libopt; fi))
                LIBPATH += /opt/freeware/lib
                OS_LDFLAGS += -L/opt/freeware/lib
              endif
            else
              ifneq (,$(findstring Haiku,$(OSTYPE)))
                HAIKU_ARCH=$(shell getarch)
                ifeq ($(HAIKU_ARCH),)
                  $(error Missing getarch command, your Haiku release is probably too old)
                endif
                ifeq ($(HAIKU_ARCH),x86_gcc2)
                  $(error Unsupported arch x86_gcc2. Run setarch x86 and retry)
                endif
                INCPATH := $(shell findpaths -e -a $(HAIKU_ARCH) B_FIND_PATH_HEADERS_DIRECTORY)
                INCPATH += $(shell findpaths -e B_FIND_PATH_HEADERS_DIRECTORY posix)
                LIBPATH := $(shell findpaths -e -a $(HAIKU_ARCH) B_FIND_PATH_DEVELOP_LIB_DIRECTORY)
                OS_LDFLAGS += -lnetwork
              else
                ifeq (,$(findstring NetBSD,$(OSTYPE)))
                  ifneq (no ldconfig,$(findstring no ldconfig,$(shell which ldconfig 2>&1)))
                    LDSEARCH :=$(shell LANG=C; ldconfig -r | grep 'search directories' | awk '{print $$3}' | sed 's/:/ /g')
                  endif
                  ifneq (,$(LDSEARCH))
                    LIBPATH := $(LDSEARCH)
                  else
                    ifeq (,$(strip $(LPATH)))
                      $(info *** Warning ***)
                      $(info *** Warning *** The library search path on your $(OSTYPE) platform can't be)
                      $(info *** Warning *** determined.  This should be resolved before you can expect)
                      $(info *** Warning *** to have fully working simulators.)
                      $(info *** Warning ***)
                      $(info *** Warning *** You can specify your library paths via the LPATH environment)
                      $(info *** Warning *** variable.)
                      $(info *** Warning ***)
                    else
                      LIBPATH = $(subst :, ,$(LPATH))
                    endif
                  endif
                  OS_LDFLAGS += $(patsubst %,-L%,${LIBPATH})
                endif
              endif
            endif
            ifeq (usrpkglib,$(shell if ${TEST} -d /usr/pkg/lib; then echo usrpkglib; fi))
              LIBPATH += /usr/pkg/lib
              INCPATH += /usr/pkg/include
              OS_LDFLAGS += -L/usr/pkg/lib -R/usr/pkg/lib
              OS_CCDEFS += -I/usr/pkg/include
            endif
            ifeq (X11R7,$(shell if ${TEST} -d /usr/X11R7/lib; then echo X11R7; fi))
              LIBPATH += /usr/X11R7/lib
              INCPATH += /usr/X11R7/include
              OS_LDFLAGS += -L/usr/X11R7/lib -R/usr/X11R7/lib
              OS_CCDEFS += -I/usr/X11R7/include
            endif
            ifeq (/usr/local/lib,$(findstring /usr/local/lib,${LIBPATH}))
              INCPATH += /usr/local/include
              OS_CCDEFS += -I/usr/local/include
            endif
            ifneq (,$(findstring NetBSD,$(OSTYPE))$(findstring FreeBSD,$(OSTYPE))$(findstring AIX,$(OSTYPE)))
              LIBEXT = so
            else
              ifeq (HP-UX,$(OSTYPE))
                ifeq (ia64,$(shell uname -m))
                  LIBEXT = so
                else
                  LIBEXT = sl
                endif
                OS_CCDEFS += -D_HPUX_SOURCE -D_LARGEFILE64_SOURCE
                OS_LDFLAGS += -Wl,+b:
                NO_LTO = 1
              else
                LIBEXT = a
              endif
            endif
          endif
        endif
      endif
    endif
    # Some gcc versions don't support LTO, so only use LTO when the compiler is known to support it
    ifeq (,$(NO_LTO))
      ifneq (,$(GCC_VERSION))
        ifeq (,$(shell ${GCC} -v /dev/null 2>&1 | grep '\-\-enable-lto'))
          LTO_EXCLUDE_VERSIONS += $(GCC_VERSION)
        endif
      endif
    endif
  endif
  $(info lib paths are: ${LIBPATH})
  $(info include paths are: ${INCPATH})
  need_search = $(strip $(shell ld -l$(1) /dev/null 2>&1 | grep $(1) | sed s/$(1)//))
  LD_SEARCH_NEEDED := $(call need_search,ZzzzzzzZ)
  ifneq (,$(call find_lib,m))
    OS_LDFLAGS += -lm
    $(info using libm: $(call find_lib,m))
  endif
  ifneq (,$(call find_lib,rt))
    OS_LDFLAGS += -lrt
    $(info using librt: $(call find_lib,rt))
  endif
  ifneq (,$(call find_include,pthread))
    ifneq (,$(call find_lib,pthread))
      OS_CCDEFS += -DUSE_READER_THREAD -DSIM_ASYNCH_IO 
      OS_LDFLAGS += -lpthread
      $(info using libpthread: $(call find_lib,pthread) $(call find_include,pthread))
    else
      LIBEXTSAVE := ${LIBEXT}
      LIBEXT = a
      ifneq (,$(call find_lib,pthread))
        OS_CCDEFS += -DUSE_READER_THREAD -DSIM_ASYNCH_IO 
        OS_LDFLAGS += -lpthread
        $(info using libpthread: $(call find_lib,pthread) $(call find_include,pthread))
      else
        ifneq (,$(findstring Haiku,$(OSTYPE)))
          OS_CCDEFS += -DUSE_READER_THREAD -DSIM_ASYNCH_IO 
          $(info using libpthread: $(call find_include,pthread))
        endif
      endif
      LIBEXT = $(LIBEXTSAVE)
    endif
  endif
  # Find PCRE RegEx library.
  ifneq (,$(call find_include,pcre))
    ifneq (,$(call find_lib,pcre))
      OS_CCDEFS += -DHAVE_PCRE_H
      OS_LDFLAGS += -lpcre
      $(info using libpcre: $(call find_lib,pcre) $(call find_include,pcre))
      ifeq ($(LD_SEARCH_NEEDED),$(call need_search,pcre))
        OS_LDFLAGS += -L$(dir $(call find_lib,pcre))
      endif
    endif
  endif
  # Find available ncurses library.
  ifneq (,$(call find_include,ncurses))
    ifneq (,$(call find_lib,ncurses))
      OS_CURSES_DEFS += -DHAVE_NCURSES -lncurses
    endif
  endif
  ifneq (,$(call find_include,semaphore))
    ifneq (, $(shell grep sem_timedwait $(call find_include,semaphore)))
      OS_CCDEFS += -DHAVE_SEMAPHORE
      $(info using semaphore: $(call find_include,semaphore))
    endif
  endif
  ifneq (,$(call find_include,sys/ioctl))
    OS_CCDEFS += -DHAVE_SYS_IOCTL
  endif
  ifneq (,$(call find_include,linux/cdrom))
    OS_CCDEFS += -DHAVE_LINUX_CDROM
  endif
  ifneq (,$(call find_include,dlfcn))
    ifneq (,$(call find_lib,dl))
      OS_CCDEFS += -DHAVE_DLOPEN=${LIBEXT}
      OS_LDFLAGS += -ldl
      $(info using libdl: $(call find_lib,dl) $(call find_include,dlfcn))
    else
      ifneq (,$(findstring BSD,$(OSTYPE))$(findstring AIX,$(OSTYPE))$(findstring Haiku,$(OSTYPE)))
        OS_CCDEFS += -DHAVE_DLOPEN=so
        $(info using libdl: $(call find_include,dlfcn))
      else
        ifneq (,$(call find_lib,dld))
          OS_CCDEFS += -DHAVE_DLOPEN=${LIBEXT}
          OS_LDFLAGS += -ldld
          $(info using libdld: $(call find_lib,dld) $(call find_include,dlfcn))
        endif
      endif
    endif
  endif
  ifneq (,$(call find_include,utime))
    OS_CCDEFS += -DHAVE_UTIME
  endif
  ifneq (,$(call find_include,png))
    ifneq (,$(call find_lib,png))
      OS_CCDEFS += -DHAVE_LIBPNG
      OS_LDFLAGS += -lpng
      $(info using libpng: $(call find_lib,png) $(call find_include,png))
      ifneq (,$(call find_include,zlib))
        ifneq (,$(call find_lib,z))
          OS_CCDEFS += -DHAVE_ZLIB
          OS_LDFLAGS += -lz
          $(info using zlib: $(call find_lib,z) $(call find_include,zlib))
        endif
      endif
    endif
  endif
  ifneq (,$(call find_include,glob))
    OS_CCDEFS += -DHAVE_GLOB
  else
    ifneq (,$(call find_include,fnmatch))
      OS_CCDEFS += -DHAVE_FNMATCH    
    endif
  endif
  ifneq (,$(call find_include,sys/mman))
    ifneq (,$(shell grep shm_open $(call find_include,sys/mman)))
      # some Linux installs have been known to have the include, but are
      # missing librt (where the shm_ APIs are implemented on Linux)
      # other OSes seem have these APIs implemented elsewhere
      ifneq (,$(if $(findstring Linux,$(OSTYPE)),$(call find_lib,rt),OK))
        OS_CCDEFS += -DHAVE_SHM_OPEN
        $(info using mman: $(call find_include,sys/mman))
      endif
    endif
  endif
  ifneq (,$(VIDEO_USEFUL))
    ifeq (cygwin,$(OSTYPE))
      LIBEXTSAVE := ${LIBEXT}
      LIBEXT = dll.a
    endif
    ifneq (,$(call find_include,SDL2/SDL))
      ifneq (,$(call find_lib,SDL2))
        ifneq (,$(findstring Haiku,$(OSTYPE)))
          ifneq (,$(shell which sdl2-config))
            SDLX_CONFIG = sdl2-config
          endif
        else
          SDLX_CONFIG = $(realpath $(dir $(call find_include,SDL2/SDL))../../bin/sdl2-config)
        endif
        ifneq (,$(SDLX_CONFIG))
          VIDEO_CCDEFS += -DHAVE_LIBSDL -DUSE_SIM_VIDEO `$(SDLX_CONFIG) --cflags`
          VIDEO_LDFLAGS += `$(SDLX_CONFIG) --libs`
          VIDEO_FEATURES = - video capabilities provided by libSDL2 (Simple Directmedia Layer)
          DISPLAYL = ${DISPLAYD}/display.c $(DISPLAYD)/sim_ws.c
          DISPLAYVT = ${DISPLAYD}/vt11.c
          DISPLAY340 = ${DISPLAYD}/type340.c
          DISPLAYNG = ${DISPLAYD}/ng.c
          DISPLAY_OPT += -DUSE_DISPLAY $(VIDEO_CCDEFS) $(VIDEO_LDFLAGS)
          $(info using libSDL2: $(call find_include,SDL2/SDL))
          ifeq (Darwin,$(OSTYPE))
            VIDEO_CCDEFS += -DSDL_MAIN_AVAILABLE
          endif
        endif
      endif
    else
      ifneq (,$(call find_include,SDL/SDL))
        ifneq (,$(call find_lib,SDL))
          ifneq (,$(findstring Haiku,$(OSTYPE)))
            ifneq (,$(shell which sdl-config))
              SDLX_CONFIG = sdl-config
            endif
          else
            SDLX_CONFIG = $(realpath $(dir $(call find_include,SDL/SDL))../../bin/sdl-config)
          endif
          ifneq (,$(SDLX_CONFIG))
            VIDEO_CCDEFS += -DHAVE_LIBSDL -DUSE_SIM_VIDEO `$(SDLX_CONFIG) --cflags`
            VIDEO_LDFLAGS += `$(SDLX_CONFIG) --libs`
            VIDEO_FEATURES = - video capabilities provided by libSDL (Simple Directmedia Layer)
            DISPLAYL = ${DISPLAYD}/display.c $(DISPLAYD)/sim_ws.c
            DISPLAYVT = ${DISPLAYD}/vt11.c
            DISPLAY340 = ${DISPLAYD}/type340.c
            DISPLAYNG = ${DISPLAYD}/ng.c
            DISPLAY_OPT += -DUSE_DISPLAY $(VIDEO_CCDEFS) $(VIDEO_LDFLAGS)
            $(info using libSDL: $(call find_include,SDL/SDL))
            ifeq (Darwin,$(OSTYPE))
              VIDEO_CCDEFS += -DSDL_MAIN_AVAILABLE
            endif
          endif
        endif
      endif
    endif
    ifeq (cygwin,$(OSTYPE))
      LIBEXT = $(LIBEXTSAVE)
    endif
    ifeq (,$(findstring HAVE_LIBSDL,$(VIDEO_CCDEFS)))
      $(info *** Info ***)
      $(info *** Info *** The simulator$(BUILD_MULTIPLE) you are building could provide more)
      $(info *** Info *** functionality if video support were available on your system.)
      ifeq (Darwin,$(OSTYPE))
        $(info *** Info *** Install the MacPorts libSDL2 package to provide this)
        $(info *** Info *** functionality for your OS X system:)
        $(info *** Info ***       # port install libsdl2 libpng zlib)
        ifeq (/usr/local/bin/brew,$(shell which brew))
          $(info *** Info ***)
          $(info *** Info *** OR)
          $(info *** Info ***)
          $(info *** Info *** Install the HomeBrew libSDL2 package to provide this)
          $(info *** Info *** functionality for your OS X system:)
          $(info *** Info ***       $$ brew install sdl2 libpng zlib)
        endif
      else
        ifneq (,$(and $(findstring Linux,$(OSTYPE)),$(call find_exe,apt-get)))
          $(info *** Info *** Install the development components of libSDL2 packaged for)
          $(info *** Info *** your operating system distribution for your Linux)
          $(info *** Info *** system:)
          $(info *** Info ***        $$ sudo apt-get install libsdl2-dev libpng-dev)
        else
          $(info *** Info *** Install the development components of libSDL2 packaged by your)
          $(info *** Info *** operating system distribution and rebuild your simulator to)
          $(info *** Info *** enable this extra functionality.)
        endif
      endif
      $(info *** Info ***)
    endif
  endif
  ifneq (,$(NETWORK_USEFUL))
    ifneq (,$(call find_include,pcap))
      ifneq (,$(shell grep 'pcap/pcap.h' $(call find_include,pcap) | grep include))
        PCAP_H_PATH = $(dir $(call find_include,pcap))pcap/pcap.h
      else
        PCAP_H_PATH = $(call find_include,pcap)
      endif
      ifneq (,$(shell grep pcap_compile $(PCAP_H_PATH) | grep const))
        BPF_CONST_STRING = -DBPF_CONST_STRING
      endif
      NETWORK_CCDEFS += -DHAVE_PCAP_NETWORK -I$(dir $(call find_include,pcap)) $(BPF_CONST_STRING)
      NETWORK_LAN_FEATURES += PCAP
      ifneq (,$(call find_lib,$(PCAPLIB)))
        ifneq ($(USE_NETWORK),) # Network support specified on the GNU make command line
          NETWORK_CCDEFS += -DUSE_NETWORK
          ifeq (,$(findstring Linux,$(OSTYPE))$(findstring Darwin,$(OSTYPE)))
            $(info *** Warning ***)
            $(info *** Warning *** Statically linking against libpcap is provides no measurable)
            $(info *** Warning *** benefits over dynamically linking libpcap.)
            $(info *** Warning ***)
            $(info *** Warning *** Support for linking this way is currently deprecated and may be removed)
            $(info *** Warning *** in the future.)
            $(info *** Warning ***)
          else
            $(info *** Error ***)
            $(info *** Error *** Statically linking against libpcap is provides no measurable)
            $(info *** Error *** benefits over dynamically linking libpcap.)
            $(info *** Error ***)
            $(info *** Error *** Support for linking statically has been removed on the $(OSTYPE))
            $(info *** Error *** platform.)
            $(info *** Error ***)
            $(error Retry your build without specifying USE_NETWORK=1)
          endif
          ifeq (cygwin,$(OSTYPE))
            # cygwin has no ldconfig so explicitly specify pcap object library
            NETWORK_LDFLAGS = -L$(dir $(call find_lib,$(PCAPLIB))) -Wl,-R,$(dir $(call find_lib,$(PCAPLIB))) -l$(PCAPLIB)
          else
            NETWORK_LDFLAGS = -l$(PCAPLIB)
          endif
          $(info using libpcap: $(call find_lib,$(PCAPLIB)) $(call find_include,pcap))
          NETWORK_FEATURES = - static networking support using $(OSNAME) provided libpcap components
        else # default build uses dynamic libpcap
          NETWORK_CCDEFS += -DUSE_SHARED
          $(info using libpcap: $(call find_include,pcap))
          NETWORK_FEATURES = - dynamic networking support using $(OSNAME) provided libpcap components
        endif
      else
        LIBEXTSAVE := ${LIBEXT}
        LIBEXT = a
        ifneq (,$(call find_lib,$(PCAPLIB)))
          NETWORK_CCDEFS += -DUSE_NETWORK
          NETWORK_LDFLAGS := -L$(dir $(call find_lib,$(PCAPLIB))) -l$(PCAPLIB)
          NETWORK_FEATURES = - static networking support using $(OSNAME) provided libpcap components
          $(info using libpcap: $(call find_lib,$(PCAPLIB)) $(call find_include,pcap))
        endif
        LIBEXT = $(LIBEXTSAVE)        
      endif
    else
      # On non-Linux platforms, we'll still try to provide deprecated support for libpcap in /usr/local
      INCPATHSAVE := ${INCPATH}
      ifeq (,$(findstring Linux,$(OSTYPE)))
        # Look for package built from tcpdump.org sources with default install target (or cygwin winpcap)
        INCPATH += /usr/local/include
        PCAP_H_FOUND = $(call find_include,pcap)
      endif
      ifneq (,$(strip $(PCAP_H_FOUND)))
        ifneq (,$(shell grep 'pcap/pcap.h' $(call find_include,pcap) | grep include))
          PCAP_H_PATH = $(dir $(call find_include,pcap))pcap/pcap.h
        else
          PCAP_H_PATH = $(call find_include,pcap)
        endif
        ifneq (,$(shell grep pcap_compile $(PCAP_H_PATH) | grep const))
          BPF_CONST_STRING = -DBPF_CONST_STRING
        endif
        LIBEXTSAVE := ${LIBEXT}
        # first check if binary - shared objects are available/installed in the linker known search paths
        ifneq (,$(call find_lib,$(PCAPLIB)))
          NETWORK_CCDEFS = -DUSE_SHARED -I$(dir $(call find_include,pcap)) $(BPF_CONST_STRING)
          NETWORK_FEATURES = - dynamic networking support using libpcap components from www.tcpdump.org and locally installed libpcap.${LIBEXT}
          $(info using libpcap: $(call find_include,pcap))
        else
          LIBPATH += /usr/local/lib
          LIBEXT = a
          ifneq (,$(call find_lib,$(PCAPLIB)))
            $(info using libpcap: $(call find_lib,$(PCAPLIB)) $(call find_include,pcap))
            ifeq (cygwin,$(OSTYPE))
              NETWORK_CCDEFS = -DUSE_NETWORK -DHAVE_PCAP_NETWORK -I$(dir $(call find_include,pcap)) $(BPF_CONST_STRING)
              NETWORK_LDFLAGS = -L$(dir $(call find_lib,$(PCAPLIB))) -Wl,-R,$(dir $(call find_lib,$(PCAPLIB))) -l$(PCAPLIB)
              NETWORK_FEATURES = - static networking support using libpcap components located in the cygwin directories
            else
              NETWORK_CCDEFS := -DUSE_NETWORK -DHAVE_PCAP_NETWORK -isystem -I$(dir $(call find_include,pcap)) $(BPF_CONST_STRING) $(call find_lib,$(PCAPLIB))
              NETWORK_FEATURES = - networking support using libpcap components from www.tcpdump.org
              $(info *** Warning ***)
              $(info *** Warning *** $(BUILD_SINGLE)Simulator$(BUILD_MULTIPLE) being built with networking support using)
              $(info *** Warning *** libpcap components from www.tcpdump.org.)
              $(info *** Warning *** Some users have had problems using the www.tcpdump.org libpcap)
              $(info *** Warning *** components for simh networking.  For best results, with)
              $(info *** Warning *** simh networking, it is recommended that you install the)
              $(info *** Warning *** libpcap-dev (or libpcap-devel) package from your $(OSNAME) distribution)
              $(info *** Warning ***)
              $(info *** Warning *** Building with the components manually installed from www.tcpdump.org)
              $(info *** Warning *** is officially deprecated.  Attempting to do so is unsupported.)
              $(info *** Warning ***)
            endif
          else
            $(error using libpcap: $(call find_include,pcap) missing $(PCAPLIB).${LIBEXT})
          endif
          NETWORK_LAN_FEATURES += PCAP
        endif
        LIBEXT = $(LIBEXTSAVE)
      else
        INCPATH = $(INCPATHSAVE)
        $(info *** Warning ***)
        $(info *** Warning *** $(BUILD_SINGLE)Simulator$(BUILD_MULTIPLE) $(BUILD_MULTIPLE_VERB) being built WITHOUT)
        $(info *** Warning *** libpcap networking support)
        $(info *** Warning ***)
        $(info *** Warning *** To build simulator(s) with libpcap networking support you)
        ifneq (,$(and $(findstring Linux,$(OSTYPE)),$(call find_exe,apt-get)))
          $(info *** Warning *** should install the libpcap development components for)
          $(info *** Warning *** for your Linux system:)
          $(info *** Warning ***        $$ sudo apt-get install libpcap-dev)
        else
          $(info *** Warning *** should read 0readme_ethernet.txt and follow the instructions)
          $(info *** Warning *** regarding the needed libpcap development components for your)
          $(info *** Warning *** $(OSTYPE) platform)
        endif
        $(info *** Warning ***)
      endif
    endif
    # Consider other network connections
    ifneq (,$(call find_lib,vdeplug))
      # libvdeplug requires the use of the OS provided libpcap
      ifeq (,$(findstring usr/local,$(NETWORK_CCDEFS)))
        ifneq (,$(call find_include,libvdeplug))
          # Provide support for vde networking
          NETWORK_CCDEFS += -DHAVE_VDE_NETWORK
          NETWORK_LAN_FEATURES += VDE
          ifeq (,$(findstring USE_NETWORK,$(NETWORK_CCDEFS))$(findstring USE_SHARED,$(NETWORK_CCDEFS)))
            NETWORK_CCDEFS += -DUSE_NETWORK
          endif
          ifeq (Darwin,$(OSTYPE))
            NETWORK_LDFLAGS += -lvdeplug -L$(dir $(call find_lib,vdeplug))
          else
            NETWORK_LDFLAGS += -lvdeplug -Wl,-R,$(dir $(call find_lib,vdeplug)) -L$(dir $(call find_lib,vdeplug))
          endif
          $(info using libvdeplug: $(call find_lib,vdeplug) $(call find_include,libvdeplug))
        endif
      endif
    endif
    ifeq (,$(findstring HAVE_VDE_NETWORK,$(NETWORK_CCDEFS)))
      # Support is available on Linux for libvdeplug.  Advise on its usage
      ifneq (,$(findstring Linux,$(OSTYPE))$(findstring Darwin,$(OSTYPE)))
        ifneq (,$(findstring USE_NETWORK,$(NETWORK_CCDEFS))$(findstring USE_SHARED,$(NETWORK_CCDEFS)))
          $(info *** Info ***)
          $(info *** Info *** $(BUILD_SINGLE)Simulator$(BUILD_MULTIPLE) $(BUILD_MULTIPLE_VERB) being built with)
          $(info *** Info *** minimal libpcap networking support)
          $(info *** Info ***)
        endif
        $(info *** Info ***)
        $(info *** Info *** Simulators on your $(OSNAME) platform can also be built with)
        $(info *** Info *** extended LAN Ethernet networking support by using VDE Ethernet.)
        $(info *** Info ***)
        $(info *** Info *** To build simulator(s) with extended networking support you)
        ifeq (Darwin,$(OSTYPE))
          $(info *** Info *** should install the MacPorts vde2 package to provide this)
          $(info *** Info *** functionality for your OS X system:)
          $(info *** Info ***       # port install vde2)
          ifeq (/usr/local/bin/brew,$(shell which brew))
            $(info *** Info ***)
            $(info *** Info *** OR)
            $(info *** Info ***)
            $(info *** Info *** Install the HomeBrew vde package to provide this)
            $(info *** Info *** functionality for your OS X system:)
            $(info *** Info ***       $$ brew install vde)
          endif
        else
          ifneq (,$(and $(findstring Linux,$(OSTYPE)),$(call find_exe,apt-get)))
            $(info *** Info *** should install the vde2 package to provide this)
            $(info *** Info *** functionality for your $(OSNAME) system:)
            ifneq (,$(shell apt list 2>/dev/null| grep libvdeplug-dev))
              $(info *** Info ***        $$ sudo apt-get install libvdeplug-dev)
            else
              $(info *** Info ***        $$ sudo apt-get install vde2)
            endif
          else
            $(info *** Info *** should read 0readme_ethernet.txt and follow the instructions)
            $(info *** Info *** regarding the needed libvdeplug components for your $(OSNAME))
            $(info *** Info *** platform)
          endif
        endif
        $(info *** Info ***)
      endif
    endif
    ifneq (,$(call find_include,linux/if_tun))
      # Provide support for Tap networking on Linux
      NETWORK_CCDEFS += -DHAVE_TAP_NETWORK
      NETWORK_LAN_FEATURES += TAP
      ifeq (,$(findstring USE_NETWORK,$(NETWORK_CCDEFS))$(findstring USE_SHARED,$(NETWORK_CCDEFS)))
        NETWORK_CCDEFS += -DUSE_NETWORK
      endif
    endif
    ifeq (bsdtuntap,$(shell if ${TEST} -e /usr/include/net/if_tun.h -o -e /Library/Extensions/tap.kext; then echo bsdtuntap; fi))
      # Provide support for Tap networking on BSD platforms (including OS X)
      NETWORK_CCDEFS += -DHAVE_TAP_NETWORK -DHAVE_BSDTUNTAP
      NETWORK_LAN_FEATURES += TAP
      ifeq (,$(findstring USE_NETWORK,$(NETWORK_CCDEFS))$(findstring USE_SHARED,$(NETWORK_CCDEFS)))
        NETWORK_CCDEFS += -DUSE_NETWORK
      endif
    endif
    ifeq (slirp,$(shell if ${TEST} -e slirp_glue/sim_slirp.c; then echo slirp; fi))
      NETWORK_CCDEFS += -Islirp -Islirp_glue -Islirp_glue/qemu -DHAVE_SLIRP_NETWORK -DUSE_SIMH_SLIRP_DEBUG slirp/*.c slirp_glue/*.c
      NETWORK_LAN_FEATURES += NAT(SLiRP)
    endif
    ifeq (,$(findstring USE_NETWORK,$(NETWORK_CCDEFS))$(findstring USE_SHARED,$(NETWORK_CCDEFS))$(findstring HAVE_VDE_NETWORK,$(NETWORK_CCDEFS)))
      NETWORK_CCDEFS += -DUSE_NETWORK
      NETWORK_FEATURES = - WITHOUT Local LAN networking support
      $(info *** Warning ***)
      $(info *** Warning *** $(BUILD_SINGLE)Simulator$(BUILD_MULTIPLE) $(BUILD_MULTIPLE_VERB) being built WITHOUT LAN networking support)
      $(info *** Warning ***)
      $(info *** Warning *** To build simulator(s) with networking support you should read)
      $(info *** Warning *** 0readme_ethernet.txt and follow the instructions regarding the)
      $(info *** Warning *** needed libpcap components for your $(OSTYPE) platform)
      $(info *** Warning ***)
    endif
    NETWORK_OPT = $(NETWORK_CCDEFS)
  endif
  ifneq (binexists,$(shell if ${TEST} -e BIN/buildtools; then echo binexists; fi))
    MKDIRBIN = @mkdir -p BIN/buildtools
  endif
  ifeq (commit-id-exists,$(shell if ${TEST} -e .git-commit-id; then echo commit-id-exists; fi))
    GIT_COMMIT_ID=$(shell grep 'SIM_GIT_COMMIT_ID' .git-commit-id | awk '{ print $$2 }')
    GIT_COMMIT_TIME=$(shell grep 'SIM_GIT_COMMIT_TIME' .git-commit-id | awk '{ print $$2 }')
  else
    ifeq (,$(shell grep 'define SIM_GIT_COMMIT_ID' sim_rev.h | grep 'Format:'))
      GIT_COMMIT_ID=$(shell grep 'define SIM_GIT_COMMIT_ID' sim_rev.h | awk '{ print $$3 }')
      GIT_COMMIT_TIME=$(shell grep 'define SIM_GIT_COMMIT_TIME' sim_rev.h | awk '{ print $$3 }')
    else
      ifeq (git-submodule,$(if $(shell cd .. ; git rev-parse --git-dir 2>/dev/null),git-submodule))
        GIT_COMMIT_ID=$(shell cd .. ; git submodule status | grep "$(notdir $(realpath .))" | awk '{ print $$1 }')
        GIT_COMMIT_TIME=$(shell git --git-dir=$(realpath .)/.git log $(GIT_COMMIT_ID) -1 --pretty="%aI")
      else
        $(info *** Error ***)
        $(info *** Error *** The simh git commit id can not be determined.)
        $(info *** Error ***)
        $(info *** Error *** There are ONLY two supported ways to acquire and build)
        $(info *** Error *** the simh source code:)
        $(info *** Error ***   1: directly with git via:)
        $(info *** Error ***      $$ git clone https://github.com/simh/simh)
        $(info *** Error ***      $$ cd simh)
        $(info *** Error ***      $$ make {simulator-name})
        $(info *** Error *** OR)
        $(info *** Error ***   2: download the source code zip archive from:)
        $(info *** Error ***      $$ wget(or via browser) https://github.com/simh/simh/archive/master.zip)
        $(info *** Error ***      $$ unzip master.zip)
        $(info *** Error ***      $$ cd simh-master)
        $(info *** Error ***      $$ make {simulator-name})
        $(info *** Error ***)
        $(error get simh source either with zip download or git clone)
      endif
    endif
  endif
else
  #Win32 Environments (via MinGW32)
  GCC := gcc
  GCC_Path := $(abspath $(dir $(word 1,$(wildcard $(addsuffix /${GCC}.exe,$(subst ;, ,${PATH}))))))
  ifeq (rename-build-support,$(shell if exist ..\windows-build-windows-build echo rename-build-support))
    REMOVE_OLD_BUILD := $(shell if exist ..\windows-build rmdir/s/q ..\windows-build)
    FIXED_BUILD := $(shell move ..\windows-build-windows-build ..\windows-build >NUL)
  endif
  GCC_VERSION = $(word 3,$(shell ${GCC} --version))
  COMPILER_NAME = GCC Version: $(GCC_VERSION)
  ifeq (,$(findstring ++,${GCC}))
    CC_STD = -std=gnu99
  else
    CPP_BUILD = 1
  endif
  LTO_EXCLUDE_VERSIONS = 4.5.2
  ifeq (,$(PATH_SEPARATOR))
    PATH_SEPARATOR := ;
  endif
  INCPATH = $(abspath $(wildcard $(GCC_Path)\..\include $(subst $(PATH_SEPARATOR), ,$(CPATH))  $(subst $(PATH_SEPARATOR), ,$(C_INCLUDE_PATH))))
  LIBPATH = $(abspath $(wildcard $(GCC_Path)\..\lib $(subst :, ,$(LIBRARY_PATH))))
  $(info lib paths are: ${LIBPATH})
  $(info include paths are: ${INCPATH})
  # Give preference to any MinGW provided threading (if available)
  ifneq (,$(call find_include,pthread))
    PTHREADS_CCDEFS = -DUSE_READER_THREAD -DSIM_ASYNCH_IO
    PTHREADS_LDFLAGS = -lpthread
  else
    ifeq (pthreads,$(shell if exist ..\windows-build\pthreads\Pre-built.2\include\pthread.h echo pthreads))
      PTHREADS_CCDEFS = -DUSE_READER_THREAD -DPTW32_STATIC_LIB -D_POSIX_C_SOURCE -I../windows-build/pthreads/Pre-built.2/include -DSIM_ASYNCH_IO
      PTHREADS_LDFLAGS = -lpthreadGC2 -L..\windows-build\pthreads\Pre-built.2\lib
    endif
  endif
  ifeq (pcap,$(shell if exist ..\windows-build\winpcap\Wpdpack\include\pcap.h echo pcap))
    NETWORK_LDFLAGS =
    NETWORK_OPT = -DUSE_SHARED -I../windows-build/winpcap/Wpdpack/include
    NETWORK_FEATURES = - dynamic networking support using windows-build provided libpcap components
    NETWORK_LAN_FEATURES += PCAP
  else
    ifneq (,$(call find_include,pcap))
      NETWORK_LDFLAGS =
      NETWORK_OPT = -DUSE_SHARED
      NETWORK_FEATURES = - dynamic networking support using libpcap components found in the MinGW directories
      NETWORK_LAN_FEATURES += PCAP
    endif
  endif
  ifneq (,$(VIDEO_USEFUL))
    SDL_INCLUDE = $(word 1,$(shell dir /b /s ..\windows-build\libSDL\SDL.h))
    ifeq (SDL.h,$(findstring SDL.h,$(SDL_INCLUDE)))
      VIDEO_CCDEFS += -DHAVE_LIBSDL -DUSE_SIM_VIDEO -I$(abspath $(dir $(SDL_INCLUDE)))
      ifneq ($(DEBUG),)
        VIDEO_LDFLAGS  += $(abspath $(dir $(SDL_INCLUDE))\..\..\..\lib\lib-VC2008\Debug)/SDL2.lib
      else
        VIDEO_LDFLAGS  += $(abspath $(dir $(SDL_INCLUDE))\..\..\..\lib\lib-VC2008\Release)/SDL2.lib
      endif
      VIDEO_FEATURES = - video capabilities provided by libSDL2 (Simple Directmedia Layer)
      DISPLAYL = ${DISPLAYD}/display.c $(DISPLAYD)/sim_ws.c
      DISPLAYVT = ${DISPLAYD}/vt11.c
      DISPLAY340 = ${DISPLAYD}/type340.c
      DISPLAYNG = ${DISPLAYD}/ng.c
      DISPLAY_OPT += -DUSE_DISPLAY $(VIDEO_CCDEFS) $(VIDEO_LDFLAGS)
    else
      $(info ***********************************************************************)
      $(info ***********************************************************************)
      $(info **  This build could produce simulators with video capabilities.     **)
      $(info **  However, the required files to achieve this can't be found on    **)
      $(info **  this system.  Download the file:                                 **)
      $(info **  https://github.com/simh/windows-build/archive/windows-build.zip  **)
      $(info **  Extract the windows-build-windows-build folder it contains to    **)
      $(info **  $(abspath ..\)                                                   **)
      $(info ***********************************************************************)
      $(info ***********************************************************************)
      $(info .)
    endif
  endif
  OS_CCDEFS += -fms-extensions $(PTHREADS_CCDEFS)
  OS_LDFLAGS += -lm -lwsock32 -lwinmm $(PTHREADS_LDFLAGS)
  EXE = .exe
  ifneq (clean,${MAKECMDGOALS})
    ifneq (buildtoolsexists,$(shell if exist BIN\buildtools (echo buildtoolsexists) else (mkdir BIN\buildtools)))
      MKDIRBIN=
    endif
  endif
  ifneq ($(USE_NETWORK),)
    NETWORK_OPT += -DUSE_SHARED
  endif
  ifeq (git-repo,$(shell if exist .git echo git-repo))
    GIT_PATH := $(shell where git)
    ifeq (,$(GIT_PATH))
      $(error building using a git repository, but git is not available)
    endif
    ifeq (commit-id-exists,$(shell if exist .git-commit-id echo commit-id-exists))
      CURRENT_GIT_COMMIT_ID=$(shell for /F "tokens=2" %%i in ("$(shell findstr /C:"SIM_GIT_COMMIT_ID" .git-commit-id)") do echo %%i)
      ACTUAL_GIT_COMMIT_ID=$(strip $(shell git log -1 --pretty=%H))
      ifneq ($(CURRENT_GIT_COMMIT_ID),$(ACTUAL_GIT_COMMIT_ID))
        NEED_COMMIT_ID = need-commit-id
        # make sure that the invalidly formatted .git-commit-id file wasn't generated
        # by legacy git hooks which need to be removed.
        $(shell if exist .git\hooks\post-checkout del .git\hooks\post-checkout)
        $(shell if exist .git\hooks\post-commit   del .git\hooks\post-commit)
        $(shell if exist .git\hooks\post-merge    del .git\hooks\post-merge)
      endif
    else
      NEED_COMMIT_ID = need-commit-id
    endif
    ifeq (need-commit-id,$(NEED_COMMIT_ID))
      commit_id=$(shell git log -1 --pretty=%H)
      isodate=$(shell git log -1 --pretty=%ai)
      commit_time=$(word 1,$(isodate))T$(word 2,$(isodate))$(word 3,$(isodate))
      $(shell echo SIM_GIT_COMMIT_ID $(commit_id)>.git-commit-id)
      $(shell echo SIM_GIT_COMMIT_TIME $(commit_time)>>.git-commit-id)
    endif
  endif
  ifneq (,$(shell if exist .git-commit-id echo git-commit-id))
    GIT_COMMIT_ID=$(shell for /F "tokens=2" %%i in ("$(shell findstr /C:"SIM_GIT_COMMIT_ID" .git-commit-id)") do echo %%i)
    GIT_COMMIT_TIME=$(shell for /F "tokens=2" %%i in ("$(shell findstr /C:"SIM_GIT_COMMIT_TIME" .git-commit-id)") do echo %%i)
  else
    ifeq (,$(shell findstr /C:"define SIM_GIT_COMMIT_ID" sim_rev.h | findstr Format))
      GIT_COMMIT_ID=$(shell for /F "tokens=3" %%i in ("$(shell findstr /C:"define SIM_GIT_COMMIT_ID" sim_rev.h)") do echo %%i)
      GIT_COMMIT_TIME=$(shell for /F "tokens=3" %%i in ("$(shell findstr /C:"define SIM_GIT_COMMIT_TIME" sim_rev.h)") do echo %%i)
    endif
  endif
  ifneq (windows-build,$(shell if exist ..\windows-build\README.md echo windows-build))
    ifneq (,$(GIT_PATH))
      $(info Cloning the windows-build dependencies into $(abspath ..)/windows-build)
      $(shell git clone https://github.com/simh/windows-build ../windows-build)
    else
      $(info ***********************************************************************)
      $(info ***********************************************************************)
      $(info **  This build is operating without the required windows-build       **)
      $(info **  components and therefore will produce less than optimal          **)
      $(info **  simulator operation and features.                                **)
      $(info **  Download the file:                                               **)
      $(info **  https://github.com/simh/windows-build/archive/windows-build.zip  **)
      $(info **  Extract the windows-build-windows-build folder it contains to    **)
      $(info **  $(abspath ..\)                                                   **)
      $(info ***********************************************************************)
      $(info ***********************************************************************)
      $(info .)
    endif
  else
    # Version check on windows-build
    WINDOWS_BUILD = $(word 2,$(shell findstr WINDOWS-BUILD ..\windows-build\Windows-Build_Versions.txt))
    ifeq (,$(WINDOWS_BUILD))
      WINDOWS_BUILD = 00000000
    endif
    ifneq (,$(or $(shell if 20190124 GTR $(WINDOWS_BUILD) echo old-windows-build),$(and $(shell if 20171112 GTR $(WINDOWS_BUILD) echo old-windows-build),$(findstring pthreadGC2,$(PTHREADS_LDFLAGS)))))
      $(info .)
      $(info windows-build components at: $(abspath ..\windows-build))
      $(info .)
      $(info ***********************************************************************)
      $(info ***********************************************************************)
      $(info **  This currently available windows-build components are out of     **)
      ifneq (,$(GIT_PATH))
        $(info **  date.  You need to update to the latest windows-build            **)
        $(info **  dependencies by executing these commands:                        **)
        $(info **                                                                   **)
        $(info **    > cd ..\windows-build                                          **)
        $(info **    > git pull                                                     **)
        $(info **                                                                   **)
        $(info ***********************************************************************)
        $(info ***********************************************************************)
        $(error .)
      else
        $(info **  date.  For the most functional and stable features you shoud     **)
        $(info **  Download the file:                                               **)
        $(info **  https://github.com/simh/windows-build/archive/windows-build.zip  **)
        $(info **  Extract the windows-build-windows-build folder it contains to    **)
        $(info **  $(abspath ..\)                                                   **)
        $(info ***********************************************************************)
        $(info ***********************************************************************)
        $(info .)
        $(error Update windows-build)
      endif
    endif
    ifeq (pcre,$(shell if exist ..\windows-build\PCRE\include\pcre.h echo pcre))
      OS_CCDEFS += -DHAVE_PCRE_H -DPCRE_STATIC -I$(abspath ../windows-build/PCRE/include)
      OS_LDFLAGS += -lpcre -L../windows-build/PCRE/lib/
      $(info using libpcre: $(abspath ../windows-build/PCRE/lib/pcre.a) $(abspath ../windows-build/PCRE/include/pcre.h))
    endif
    ifeq (slirp,slirp)
      NETWORK_OPT += -Islirp -Islirp_glue -Islirp_glue/qemu -DHAVE_SLIRP_NETWORK -DUSE_SIMH_SLIRP_DEBUG slirp/*.c slirp_glue/*.c -lIphlpapi
      NETWORK_LAN_FEATURES += NAT(SLiRP)
    endif
  endif
  ifneq (,$(call find_include,ddk/ntdddisk))
    CFLAGS_I = -DHAVE_NTDDDISK_H
  endif
endif # Win32 (via MinGW)
ifneq (,$(GIT_COMMIT_ID))
  CFLAGS_GIT = -DSIM_GIT_COMMIT_ID=$(GIT_COMMIT_ID)
endif
ifneq (,$(GIT_COMMIT_TIME))
  CFLAGS_GIT += -DSIM_GIT_COMMIT_TIME=$(GIT_COMMIT_TIME)
endif
ifneq (,$(UNSUPPORTED_BUILD))
  CFLAGS_GIT += -DSIM_BUILD=Unsupported=$(UNSUPPORTED_BUILD)
endif
ifneq ($(DEBUG),)
  CFLAGS_G = -g -ggdb -g3
  CFLAGS_O = -O0
  BUILD_FEATURES = - debugging support
else
  ifneq (,$(findstring clang,$(COMPILER_NAME))$(findstring LLVM,$(COMPILER_NAME)))
    CFLAGS_O = -O2 -fno-strict-overflow
    GCC_OPTIMIZERS_CMD = ${GCC} --help
    NO_LTO = 1
  else
    NO_LTO = 1
    ifeq (Darwin,$(OSTYPE))
      CFLAGS_O += -O4 -flto -fwhole-program
    else
      CFLAGS_O := -O2
    endif
  endif
  LDFLAGS_O = 
  GCC_MAJOR_VERSION = $(firstword $(subst  ., ,$(GCC_VERSION)))
  ifneq (3,$(GCC_MAJOR_VERSION))
    ifeq (,$(GCC_OPTIMIZERS_CMD))
      GCC_OPTIMIZERS_CMD = ${GCC} --help=optimizers
      GCC_COMMON_CMD = ${GCC} --help=common
    endif
  endif
  ifneq (,$(GCC_OPTIMIZERS_CMD))
    GCC_OPTIMIZERS = $(shell $(GCC_OPTIMIZERS_CMD))
  endif
  ifneq (,$(GCC_COMMON_CMD))
    GCC_OPTIMIZERS += $(shell $(GCC_COMMON_CMD))
  endif
  ifneq (,$(findstring $(GCC_VERSION),$(LTO_EXCLUDE_VERSIONS)))
    NO_LTO = 1
  endif
  ifneq (,$(findstring -finline-functions,$(GCC_OPTIMIZERS)))
    CFLAGS_O += -finline-functions
  endif
  ifneq (,$(findstring -fgcse-after-reload,$(GCC_OPTIMIZERS)))
    CFLAGS_O += -fgcse-after-reload
  endif
  ifneq (,$(findstring -fpredictive-commoning,$(GCC_OPTIMIZERS)))
    CFLAGS_O += -fpredictive-commoning
  endif
  ifneq (,$(findstring -fipa-cp-clone,$(GCC_OPTIMIZERS)))
    CFLAGS_O += -fipa-cp-clone
  endif
  ifneq (,$(findstring -funsafe-loop-optimizations,$(GCC_OPTIMIZERS)))
    CFLAGS_O += -fno-unsafe-loop-optimizations
  endif
  ifneq (,$(findstring -fstrict-overflow,$(GCC_OPTIMIZERS)))
    CFLAGS_O += -fno-strict-overflow
  endif
  ifeq (,$(NO_LTO))
    ifneq (,$(findstring -flto,$(GCC_OPTIMIZERS)))
      CFLAGS_O += -flto -fwhole-program
      LDFLAGS_O += -flto -fwhole-program
    endif
  endif
  BUILD_FEATURES = - compiler optimizations and no debugging support
endif
ifneq (3,$(GCC_MAJOR_VERSION))
  ifeq (,$(GCC_WARNINGS_CMD))
    GCC_WARNINGS_CMD = ${GCC} --help=warnings
  endif
endif
ifneq (clean,${MAKECMDGOALS})
  BUILD_FEATURES := $(BUILD_FEATURES). $(COMPILER_NAME)
  $(info ***)
  $(info *** $(BUILD_SINGLE)Simulator$(BUILD_MULTIPLE) being built with:)
  $(info *** $(BUILD_FEATURES).)
  ifneq (,$(NETWORK_FEATURES))
    $(info *** $(NETWORK_FEATURES).)
  endif
  ifneq (,$(NETWORK_LAN_FEATURES))
    $(info *** - Local LAN packet transports: $(NETWORK_LAN_FEATURES))
  endif
  ifneq (,$(VIDEO_FEATURES))
    $(info *** $(VIDEO_FEATURES).)
  endif
  ifneq (,$(TESTING_FEATURES))
    $(info *** $(TESTING_FEATURES).)
  endif
  ifneq (,$(GIT_COMMIT_ID))
    $(info ***)
    $(info *** git commit id is $(GIT_COMMIT_ID).)
    $(info *** git commit time is $(GIT_COMMIT_TIME).)
  endif
  $(info ***)
endif
ifneq ($(DONT_USE_ROMS),)
  ROMS_OPT = -DDONT_USE_INTERNAL_ROM
else
  BUILD_ROMS = ${BIN}buildtools/BuildROMs${EXE}
endif
ifneq ($(DONT_USE_READER_THREAD),)
  NETWORK_OPT += -DDONT_USE_READER_THREAD
endif

CC_OUTSPEC = -o $@
CC := ${GCC} ${CC_STD} -U__STRICT_ANSI__ ${CFLAGS_G} ${CFLAGS_O} ${CFLAGS_GIT} ${CFLAGS_I} -DSIM_COMPILER="${COMPILER_NAME}" -DSIM_BUILD_TOOL=simh-makefile -I . ${OS_CCDEFS} ${ROMS_OPT}
LDFLAGS := ${OS_LDFLAGS} ${NETWORK_LDFLAGS} ${LDFLAGS_O}

#
# Common Libraries
#
BIN = BIN/
SIMHD = .
SIM = ${SIMHD}/scp.c ${SIMHD}/sim_console.c ${SIMHD}/sim_fio.c \
	${SIMHD}/sim_timer.c ${SIMHD}/sim_sock.c ${SIMHD}/sim_tmxr.c \
	${SIMHD}/sim_ether.c ${SIMHD}/sim_tape.c ${SIMHD}/sim_disk.c \
	${SIMHD}/sim_serial.c ${SIMHD}/sim_video.c ${SIMHD}/sim_imd.c \
	${SIMHD}/sim_card.c

DISPLAYD = ${SIMHD}/display

SCSI = ${SIMHD}/sim_scsi.c

#
# Emulator source files and compile time options
#
PDP1D = ${SIMHD}/PDP1
PDP1_DISPLAY_OPT = -DDISPLAY_TYPE=DIS_TYPE30 -DPIX_SCALE=RES_HALF
PDP1 = ${PDP1D}/pdp1_lp.c ${PDP1D}/pdp1_cpu.c ${PDP1D}/pdp1_stddev.c \
	${PDP1D}/pdp1_sys.c ${PDP1D}/pdp1_dt.c ${PDP1D}/pdp1_drm.c \
	${PDP1D}/pdp1_clk.c ${PDP1D}/pdp1_dcs.c ${PDP1D}/pdp1_dpy.c ${DISPLAYL}
PDP1_OPT = -I ${PDP1D} ${DISPLAY_OPT} $(PDP1_DISPLAY_OPT)


NOVAD = ${SIMHD}/NOVA
NOVA = ${NOVAD}/nova_sys.c ${NOVAD}/nova_cpu.c ${NOVAD}/nova_dkp.c \
	${NOVAD}/nova_dsk.c ${NOVAD}/nova_lp.c ${NOVAD}/nova_mta.c \
	${NOVAD}/nova_plt.c ${NOVAD}/nova_pt.c ${NOVAD}/nova_clk.c \
	${NOVAD}/nova_tt.c ${NOVAD}/nova_tt1.c ${NOVAD}/nova_qty.c
NOVA_OPT = -I ${NOVAD}


ECLIPSE = ${NOVAD}/eclipse_cpu.c ${NOVAD}/eclipse_tt.c ${NOVAD}/nova_sys.c \
	${NOVAD}/nova_dkp.c ${NOVAD}/nova_dsk.c ${NOVAD}/nova_lp.c \
	${NOVAD}/nova_mta.c ${NOVAD}/nova_plt.c ${NOVAD}/nova_pt.c \
	${NOVAD}/nova_clk.c ${NOVAD}/nova_tt1.c ${NOVAD}/nova_qty.c
ECLIPSE_OPT = -I ${NOVAD} -DECLIPSE


PDP18BD = ${SIMHD}/PDP18B
PDP18B = ${PDP18BD}/pdp18b_dt.c ${PDP18BD}/pdp18b_drm.c ${PDP18BD}/pdp18b_cpu.c \
	${PDP18BD}/pdp18b_lp.c ${PDP18BD}/pdp18b_mt.c ${PDP18BD}/pdp18b_rf.c \
	${PDP18BD}/pdp18b_rp.c ${PDP18BD}/pdp18b_stddev.c ${PDP18BD}/pdp18b_sys.c \
	${PDP18BD}/pdp18b_rb.c ${PDP18BD}/pdp18b_tt1.c ${PDP18BD}/pdp18b_fpp.c \
	${PDP18BD}/pdp18b_g2tty.c ${PDP18BD}/pdp18b_dr15.c

ifneq (,${DISPLAY_OPT})
  PDP7_DISPLAY_OPT = -DDISPLAY_TYPE=DIS_TYPE30 -DPIX_SCALE=RES_HALF
endif

PDP4_OPT = -DPDP4 -I ${PDP18BD}
PDP7_OPT = -DPDP7 -I ${PDP18BD} ${DISPLAY_OPT} $(PDP7_DISPLAY_OPT)
PDP9_OPT = -DPDP9 -I ${PDP18BD}
PDP15_OPT = -DPDP15 -I ${PDP18BD}


PDP11D = ${SIMHD}/PDP11
PDP11 = ${PDP11D}/pdp11_fp.c ${PDP11D}/pdp11_cpu.c ${PDP11D}/pdp11_dz.c \
	${PDP11D}/pdp11_cis.c ${PDP11D}/pdp11_lp.c ${PDP11D}/pdp11_rk.c \
	${PDP11D}/pdp11_rl.c ${PDP11D}/pdp11_rp.c ${PDP11D}/pdp11_rx.c \
	${PDP11D}/pdp11_stddev.c ${PDP11D}/pdp11_sys.c ${PDP11D}/pdp11_tc.c \
	${PDP11D}/pdp11_tm.c ${PDP11D}/pdp11_ts.c ${PDP11D}/pdp11_io.c \
	${PDP11D}/pdp11_rq.c ${PDP11D}/pdp11_tq.c ${PDP11D}/pdp11_pclk.c \
	${PDP11D}/pdp11_ry.c ${PDP11D}/pdp11_pt.c ${PDP11D}/pdp11_hk.c \
	${PDP11D}/pdp11_xq.c ${PDP11D}/pdp11_xu.c ${PDP11D}/pdp11_vh.c \
	${PDP11D}/pdp11_rh.c ${PDP11D}/pdp11_tu.c ${PDP11D}/pdp11_cpumod.c \
	${PDP11D}/pdp11_cr.c ${PDP11D}/pdp11_rf.c ${PDP11D}/pdp11_dl.c \
	${PDP11D}/pdp11_ta.c ${PDP11D}/pdp11_rc.c ${PDP11D}/pdp11_kg.c \
	${PDP11D}/pdp11_ke.c ${PDP11D}/pdp11_dc.c ${PDP11D}/pdp11_dmc.c \
	${PDP11D}/pdp11_kmc.c ${PDP11D}/pdp11_dup.c ${PDP11D}/pdp11_rs.c \
<<<<<<< HEAD
	${PDP11D}/opcon.c \
	${PDP11D}/pdp11_vt.c ${PDP11D}/pdp11_td.c ${PDP11D}/pdp11_io_lib.c $(DISPLAYL) $(DISPLAYVT)
PDP11_OPT = -DVM_PDP11 -I ${PDP11D} ${NETWORK_OPT} $(DISPLAY_OPT) -DOPCON
=======
	${PDP11D}/pdp11_vt.c ${PDP11D}/pdp11_td.c ${PDP11D}/pdp11_io_lib.c \
<<<<<<< HEAD
	${PDP11D}/pdp11_rom.c ${PDP11D}/pdp11_ch.c $(DISPLAYL) $(DISPLAYVT) \
	${PDP11D}/pdp11_ng.c ${PDP11D}/pdp11_daz.c $(DISPLAYNG)
PDP11_OPT = -DVM_PDP11 -I ${PDP11D} ${NETWORK_OPT} $(DISPLAY_OPT)
>>>>>>> 371e5fe5ccffda4bd21bc4c5f47cad78870d5992
=======
	${PDP11D}/pdp11_rom.c ${PDP11D}/pdp11_ch.c ${DISPLAYL} ${DISPLAYVT} \
	${PDP11D}/pdp11_ng.c ${PDP11D}/pdp11_daz.c ${DISPLAYNG}
PDP11_OPT = -DVM_PDP11 -I ${PDP11D} ${NETWORK_OPT} ${DISPLAY_OPT}
>>>>>>> f01e8900


UC15D = ${SIMHD}/PDP11
UC15 = ${UC15D}/pdp11_cis.c ${UC15D}/pdp11_cpu.c \
	${UC15D}/pdp11_cpumod.c ${UC15D}/pdp11_cr.c \
	${UC15D}/pdp11_fp.c ${UC15D}/pdp11_io.c \
	${UC15D}/pdp11_io_lib.c ${UC15D}/pdp11_lp.c \
	${UC15D}/pdp11_rh.c ${UC15D}/pdp11_rk.c \
	${UC15D}/pdp11_stddev.c ${UC15D}/pdp11_sys.c \
	${UC15D}/pdp11_uc15.c
UC15_OPT = -DVM_PDP11 -DUC15 -I ${UC15D} -I ${PDP18BD}


VAXD = ${SIMHD}/VAX
VAX = ${VAXD}/vax_cpu.c ${VAXD}/vax_cpu1.c ${VAXD}/vax_fpa.c ${VAXD}/vax_io.c \
	${VAXD}/vax_cis.c ${VAXD}/vax_octa.c  ${VAXD}/vax_cmode.c \
	${VAXD}/vax_mmu.c ${VAXD}/vax_stddev.c ${VAXD}/vax_sysdev.c \
	${VAXD}/vax_sys.c  ${VAXD}/vax_syscm.c ${VAXD}/vax_syslist.c \
	${VAXD}/vax_vc.c ${VAXD}/vax_lk.c ${VAXD}/vax_vs.c ${VAXD}/vax_2681.c \
	${PDP11D}/pdp11_rl.c ${PDP11D}/pdp11_rq.c ${PDP11D}/pdp11_ts.c \
	${PDP11D}/pdp11_dz.c ${PDP11D}/pdp11_lp.c ${PDP11D}/pdp11_tq.c \
	${PDP11D}/pdp11_xq.c ${PDP11D}/pdp11_vh.c ${PDP11D}/pdp11_cr.c \
	${PDP11D}/pdp11_td.c ${PDP11D}/pdp11_io_lib.c
VAX_OPT = -DVM_VAX -DUSE_INT64 -DUSE_ADDR64 -DUSE_SIM_VIDEO -I ${VAXD} -I ${PDP11D} ${NETWORK_OPT} ${VIDEO_CCDEFS} ${VIDEO_LDFLAGS}


VAX410 = ${VAXD}/vax_cpu.c ${VAXD}/vax_cpu1.c ${VAXD}/vax_fpa.c \
	${VAXD}/vax_cis.c ${VAXD}/vax_octa.c ${VAXD}/vax_cmode.c \
	${VAXD}/vax_mmu.c ${VAXD}/vax_sys.c ${VAXD}/vax_syscm.c \
	${VAXD}/vax_watch.c ${VAXD}/vax_nar.c ${VAXD}/vax4xx_stddev.c \
	${VAXD}/vax410_sysdev.c ${VAXD}/vax410_syslist.c ${VAXD}/vax4xx_dz.c \
	${VAXD}/vax4xx_rd.c ${VAXD}/vax4xx_rz80.c ${VAXD}/vax_xs.c \
	${VAXD}/vax4xx_va.c ${VAXD}/vax4xx_vc.c ${VAXD}/vax_lk.c \
	${VAXD}/vax_vs.c ${VAXD}/vax_gpx.c
VAX410_OPT = -DVM_VAX -DVAX_410 -DUSE_INT64 -DUSE_ADDR64 -DUSE_SIM_VIDEO -I ${VAXD} ${NETWORK_OPT} ${VIDEO_CCDEFS} ${VIDEO_LDFLAGS}


VAX420 = ${VAXD}/vax_cpu.c ${VAXD}/vax_cpu1.c ${VAXD}/vax_fpa.c \
	${VAXD}/vax_cis.c ${VAXD}/vax_octa.c ${VAXD}/vax_cmode.c \
	${VAXD}/vax_mmu.c ${VAXD}/vax_sys.c ${VAXD}/vax_syscm.c \
	${VAXD}/vax_watch.c ${VAXD}/vax_nar.c ${VAXD}/vax4xx_stddev.c \
	${VAXD}/vax420_sysdev.c ${VAXD}/vax420_syslist.c ${VAXD}/vax4xx_dz.c \
	${VAXD}/vax4xx_rd.c ${VAXD}/vax4xx_rz80.c ${VAXD}/vax_xs.c \
	${VAXD}/vax4xx_va.c ${VAXD}/vax4xx_vc.c ${VAXD}/vax4xx_ve.c \
	${VAXD}/vax_lk.c ${VAXD}/vax_vs.c ${VAXD}/vax_gpx.c
VAX420_OPT = -DVM_VAX -DVAX_420 -DUSE_INT64 -DUSE_ADDR64 -DUSE_SIM_VIDEO -I ${VAXD} -I ${PDP11D} ${NETWORK_OPT} ${VIDEO_CCDEFS} ${VIDEO_LDFLAGS}
VAX411_OPT = ${VAX420_OPT} -DVAX_411
VAX412_OPT = ${VAX420_OPT} -DVAX_412
VAX41A_OPT = ${VAX420_OPT} -DVAX_41A
VAX41D_OPT = ${VAX420_OPT} -DVAX_41D
VAX42A_OPT = ${VAX420_OPT} -DVAX_42A
VAX42B_OPT = ${VAX420_OPT} -DVAX_42B


VAX43 = ${VAXD}/vax_cpu.c ${VAXD}/vax_cpu1.c ${VAXD}/vax_fpa.c \
	${VAXD}/vax_cis.c ${VAXD}/vax_octa.c ${VAXD}/vax_cmode.c \
	${VAXD}/vax_mmu.c ${VAXD}/vax_sys.c ${VAXD}/vax_syscm.c \
	${VAXD}/vax_watch.c ${VAXD}/vax_nar.c ${VAXD}/vax4xx_stddev.c \
	${VAXD}/vax43_sysdev.c ${VAXD}/vax43_syslist.c ${VAXD}/vax4xx_dz.c \
	${VAXD}/vax4xx_rz80.c ${VAXD}/vax_xs.c ${VAXD}/vax4xx_vc.c \
	${VAXD}/vax4xx_ve.c ${VAXD}/vax_lk.c ${VAXD}/vax_vs.c
VAX43_OPT = -DVM_VAX -DVAX_43 -DUSE_INT64 -DUSE_ADDR64 -DUSE_SIM_VIDEO -I ${VAXD} ${NETWORK_OPT} ${VIDEO_CCDEFS} ${VIDEO_LDFLAGS}


VAX440 = ${VAXD}/vax_cpu.c ${VAXD}/vax_cpu1.c ${VAXD}/vax_fpa.c \
	${VAXD}/vax_cis.c ${VAXD}/vax_octa.c ${VAXD}/vax_cmode.c \
	${VAXD}/vax_mmu.c ${VAXD}/vax_sys.c ${VAXD}/vax_syscm.c \
	${VAXD}/vax_watch.c ${VAXD}/vax_nar.c ${VAXD}/vax4xx_stddev.c \
	${VAXD}/vax440_sysdev.c ${VAXD}/vax440_syslist.c ${VAXD}/vax4xx_dz.c \
	${VAXD}/vax_xs.c ${VAXD}/vax_lk.c ${VAXD}/vax_vs.c ${VAXD}/vax4xx_rz94.c
VAX440_OPT = -DVM_VAX -DVAX_440 -DUSE_INT64 -DUSE_ADDR64 -I ${VAXD} ${NETWORK_OPT}
VAX46_OPT = ${VAX440_OPT} -DVAX_46
VAX47_OPT = ${VAX440_OPT} -DVAX_47
VAX48_OPT = ${VAX440_OPT} -DVAX_48


IS1000 = ${VAXD}/vax_cpu.c ${VAXD}/vax_cpu1.c ${VAXD}/vax_fpa.c \
	${VAXD}/vax_cis.c ${VAXD}/vax_octa.c ${VAXD}/vax_cmode.c \
	${VAXD}/vax_mmu.c ${VAXD}/vax_sys.c ${VAXD}/vax_syscm.c \
	${VAXD}/vax_watch.c ${VAXD}/vax_nar.c ${VAXD}/vax_xs.c \
	${VAXD}/vax4xx_rz94.c ${VAXD}/vax4nn_stddev.c \
	${VAXD}/is1000_sysdev.c ${VAXD}/is1000_syslist.c
IS1000_OPT = -DVM_VAX -DIS_1000 -DUSE_INT64 -DUSE_ADDR64 -I ${VAXD} ${NETWORK_OPT}


VAX610 = ${VAXD}/vax_cpu.c ${VAXD}/vax_cpu1.c ${VAXD}/vax_fpa.c \
	${VAXD}/vax_cis.c ${VAXD}/vax_octa.c ${VAXD}/vax_cmode.c \
	${VAXD}/vax_mmu.c ${VAXD}/vax_sys.c ${VAXD}/vax_syscm.c \
	${VAXD}/vax610_stddev.c ${VAXD}/vax610_sysdev.c ${VAXD}/vax610_io.c \
	${VAXD}/vax610_syslist.c ${VAXD}/vax610_mem.c ${VAXD}/vax_vc.c \
	${VAXD}/vax_lk.c ${VAXD}/vax_vs.c ${VAXD}/vax_2681.c \
	${PDP11D}/pdp11_rl.c ${PDP11D}/pdp11_rq.c ${PDP11D}/pdp11_ts.c \
	${PDP11D}/pdp11_dz.c ${PDP11D}/pdp11_lp.c ${PDP11D}/pdp11_tq.c \
	${PDP11D}/pdp11_xq.c ${PDP11D}/pdp11_vh.c ${PDP11D}/pdp11_cr.c \
	${PDP11D}/pdp11_td.c ${PDP11D}/pdp11_io_lib.c
VAX610_OPT = -DVM_VAX -DVAX_610 -DUSE_INT64 -DUSE_ADDR64 -DUSE_SIM_VIDEO -I ${VAXD} -I ${PDP11D} ${NETWORK_OPT} ${VIDEO_CCDEFS} ${VIDEO_LDFLAGS}


VAX630 = ${VAXD}/vax_cpu.c ${VAXD}/vax_cpu1.c ${VAXD}/vax_fpa.c \
	${VAXD}/vax_cis.c ${VAXD}/vax_octa.c ${VAXD}/vax_cmode.c \
	${VAXD}/vax_mmu.c ${VAXD}/vax_sys.c ${VAXD}/vax_syscm.c \
	${VAXD}/vax_watch.c ${VAXD}/vax630_stddev.c ${VAXD}/vax630_sysdev.c \
	${VAXD}/vax630_io.c ${VAXD}/vax630_syslist.c ${VAXD}/vax_va.c \
	${VAXD}/vax_vc.c ${VAXD}/vax_lk.c ${VAXD}/vax_vs.c \
	${VAXD}/vax_2681.c ${VAXD}/vax_gpx.c \
	${PDP11D}/pdp11_rl.c ${PDP11D}/pdp11_rq.c ${PDP11D}/pdp11_ts.c \
	${PDP11D}/pdp11_dz.c ${PDP11D}/pdp11_lp.c ${PDP11D}/pdp11_tq.c \
	${PDP11D}/pdp11_xq.c ${PDP11D}/pdp11_vh.c ${PDP11D}/pdp11_cr.c \
	${PDP11D}/pdp11_td.c ${PDP11D}/pdp11_io_lib.c
VAX620_OPT = -DVM_VAX -DVAX_620 -DUSE_INT64 -DUSE_ADDR64 -I ${VAXD} -I ${PDP11D} ${NETWORK_OPT}
VAX630_OPT = -DVM_VAX -DVAX_630 -DUSE_INT64 -DUSE_ADDR64 -DUSE_SIM_VIDEO -I ${VAXD} -I ${PDP11D} ${NETWORK_OPT} ${VIDEO_CCDEFS} ${VIDEO_LDFLAGS}


VAX730 = ${VAXD}/vax_cpu.c ${VAXD}/vax_cpu1.c ${VAXD}/vax_fpa.c \
	${VAXD}/vax_cis.c ${VAXD}/vax_octa.c  ${VAXD}/vax_cmode.c \
	${VAXD}/vax_mmu.c ${VAXD}/vax_sys.c  ${VAXD}/vax_syscm.c \
	${VAXD}/vax730_stddev.c ${VAXD}/vax730_sys.c \
	${VAXD}/vax730_mem.c ${VAXD}/vax730_uba.c ${VAXD}/vax730_rb.c \
	${VAXD}/vax730_syslist.c \
	${PDP11D}/pdp11_rl.c ${PDP11D}/pdp11_rq.c ${PDP11D}/pdp11_ts.c \
	${PDP11D}/pdp11_dz.c ${PDP11D}/pdp11_lp.c ${PDP11D}/pdp11_tq.c \
	${PDP11D}/pdp11_xu.c ${PDP11D}/pdp11_ry.c ${PDP11D}/pdp11_cr.c \
	${PDP11D}/pdp11_hk.c ${PDP11D}/pdp11_vh.c ${PDP11D}/pdp11_dmc.c \
	${PDP11D}/pdp11_td.c ${PDP11D}/pdp11_tc.c ${PDP11D}/pdp11_rk.c \
	${PDP11D}/pdp11_io_lib.c ${PDP11D}/pdp11_ch.c
VAX730_OPT = -DVM_VAX -DVAX_730 -DUSE_INT64 -DUSE_ADDR64 -I VAX -I ${PDP11D} ${NETWORK_OPT}


VAX750 = ${VAXD}/vax_cpu.c ${VAXD}/vax_cpu1.c ${VAXD}/vax_fpa.c \
	${VAXD}/vax_cis.c ${VAXD}/vax_octa.c  ${VAXD}/vax_cmode.c \
	${VAXD}/vax_mmu.c ${VAXD}/vax_sys.c  ${VAXD}/vax_syscm.c \
	${VAXD}/vax750_stddev.c ${VAXD}/vax750_cmi.c \
	${VAXD}/vax750_mem.c ${VAXD}/vax750_uba.c ${VAXD}/vax7x0_mba.c \
	${VAXD}/vax750_syslist.c \
	${PDP11D}/pdp11_rl.c ${PDP11D}/pdp11_rq.c ${PDP11D}/pdp11_ts.c \
	${PDP11D}/pdp11_dz.c ${PDP11D}/pdp11_lp.c ${PDP11D}/pdp11_tq.c \
	${PDP11D}/pdp11_xu.c ${PDP11D}/pdp11_ry.c ${PDP11D}/pdp11_cr.c \
	${PDP11D}/pdp11_hk.c ${PDP11D}/pdp11_rp.c ${PDP11D}/pdp11_tu.c \
	${PDP11D}/pdp11_vh.c ${PDP11D}/pdp11_dmc.c ${PDP11D}/pdp11_dup.c \
	${PDP11D}/pdp11_td.c ${PDP11D}/pdp11_tc.c ${PDP11D}/pdp11_rk.c \
	${PDP11D}/pdp11_io_lib.c ${PDP11D}/pdp11_ch.c
VAX750_OPT = -DVM_VAX -DVAX_750 -DUSE_INT64 -DUSE_ADDR64 -I VAX -I ${PDP11D} ${NETWORK_OPT}


VAX780 = ${VAXD}/vax_cpu.c ${VAXD}/vax_cpu1.c ${VAXD}/vax_fpa.c \
	${VAXD}/vax_cis.c ${VAXD}/vax_octa.c  ${VAXD}/vax_cmode.c \
	${VAXD}/vax_mmu.c ${VAXD}/vax_sys.c  ${VAXD}/vax_syscm.c \
	${VAXD}/vax780_stddev.c ${VAXD}/vax780_sbi.c \
	${VAXD}/vax780_mem.c ${VAXD}/vax780_uba.c ${VAXD}/vax7x0_mba.c \
	${VAXD}/vax780_fload.c ${VAXD}/vax780_syslist.c \
	${PDP11D}/pdp11_rl.c ${PDP11D}/pdp11_rq.c ${PDP11D}/pdp11_ts.c \
	${PDP11D}/pdp11_dz.c ${PDP11D}/pdp11_lp.c ${PDP11D}/pdp11_tq.c \
	${PDP11D}/pdp11_xu.c ${PDP11D}/pdp11_ry.c ${PDP11D}/pdp11_cr.c \
	${PDP11D}/pdp11_rp.c ${PDP11D}/pdp11_tu.c ${PDP11D}/pdp11_hk.c \
	${PDP11D}/pdp11_vh.c ${PDP11D}/pdp11_dmc.c ${PDP11D}/pdp11_dup.c \
	${PDP11D}/pdp11_td.c ${PDP11D}/pdp11_tc.c ${PDP11D}/pdp11_rk.c \
	${PDP11D}/pdp11_io_lib.c ${PDP11D}/pdp11_ch.c
VAX780_OPT = -DVM_VAX -DVAX_780 -DUSE_INT64 -DUSE_ADDR64 -I VAX -I ${PDP11D} ${NETWORK_OPT}


VAX8200 = ${VAXD}/vax_cpu.c ${VAXD}/vax_cpu1.c ${VAXD}/vax_fpa.c \
	${VAXD}/vax_cis.c ${VAXD}/vax_octa.c  ${VAXD}/vax_cmode.c \
	${VAXD}/vax_mmu.c ${VAXD}/vax_sys.c  ${VAXD}/vax_syscm.c \
	${VAXD}/vax_watch.c ${VAXD}/vax820_stddev.c ${VAXD}/vax820_bi.c \
	${VAXD}/vax820_mem.c ${VAXD}/vax820_uba.c ${VAXD}/vax820_ka.c \
	${VAXD}/vax820_syslist.c \
	${PDP11D}/pdp11_rl.c ${PDP11D}/pdp11_rq.c ${PDP11D}/pdp11_ts.c \
	${PDP11D}/pdp11_dz.c ${PDP11D}/pdp11_lp.c ${PDP11D}/pdp11_tq.c \
	${PDP11D}/pdp11_xu.c ${PDP11D}/pdp11_ry.c ${PDP11D}/pdp11_cr.c \
	${PDP11D}/pdp11_hk.c ${PDP11D}/pdp11_vh.c ${PDP11D}/pdp11_dmc.c \
	${PDP11D}/pdp11_td.c ${PDP11D}/pdp11_tc.c ${PDP11D}/pdp11_rk.c \
	${PDP11D}/pdp11_io_lib.c ${PDP11D}/pdp11_ch.c
VAX8200_OPT = -DVM_VAX -DVAX_820 -DUSE_INT64 -DUSE_ADDR64 -I VAX -I ${PDP11D} ${NETWORK_OPT}


VAX8600 = ${VAXD}/vax_cpu.c ${VAXD}/vax_cpu1.c ${VAXD}/vax_fpa.c \
	${VAXD}/vax_cis.c ${VAXD}/vax_octa.c  ${VAXD}/vax_cmode.c \
	${VAXD}/vax_mmu.c ${VAXD}/vax_sys.c  ${VAXD}/vax_syscm.c \
	${VAXD}/vax860_stddev.c ${VAXD}/vax860_sbia.c \
	${VAXD}/vax860_abus.c ${VAXD}/vax780_uba.c ${VAXD}/vax7x0_mba.c \
	${VAXD}/vax860_syslist.c \
	${PDP11D}/pdp11_rl.c ${PDP11D}/pdp11_rq.c ${PDP11D}/pdp11_ts.c \
	${PDP11D}/pdp11_dz.c ${PDP11D}/pdp11_lp.c ${PDP11D}/pdp11_tq.c \
	${PDP11D}/pdp11_xu.c ${PDP11D}/pdp11_ry.c ${PDP11D}/pdp11_cr.c \
	${PDP11D}/pdp11_rp.c ${PDP11D}/pdp11_tu.c ${PDP11D}/pdp11_hk.c \
	${PDP11D}/pdp11_vh.c ${PDP11D}/pdp11_dmc.c ${PDP11D}/pdp11_dup.c \
	${PDP11D}/pdp11_td.c ${PDP11D}/pdp11_tc.c ${PDP11D}/pdp11_rk.c \
	${PDP11D}/pdp11_io_lib.c ${PDP11D}/pdp11_ch.c
VAX8600_OPT = -DVM_VAX -DVAX_860 -DUSE_INT64 -DUSE_ADDR64 -I VAX -I ${PDP11D} ${NETWORK_OPT}


PDP10D = ${SIMHD}/PDP10
PDP10 = ${PDP10D}/pdp10_fe.c ${PDP11D}/pdp11_dz.c ${PDP10D}/pdp10_cpu.c \
	${PDP10D}/pdp10_ksio.c ${PDP10D}/pdp10_lp20.c ${PDP10D}/pdp10_mdfp.c \
	${PDP10D}/pdp10_pag.c ${PDP10D}/pdp10_rp.c ${PDP10D}/pdp10_sys.c \
	${PDP10D}/pdp10_tim.c ${PDP10D}/pdp10_tu.c ${PDP10D}/pdp10_xtnd.c \
	${PDP11D}/pdp11_pt.c ${PDP11D}/pdp11_ry.c ${PDP11D}/pdp11_cr.c \
	${PDP11D}/pdp11_dup.c ${PDP11D}/pdp11_dmc.c ${PDP11D}/pdp11_kmc.c \
	${PDP11D}/pdp11_xu.c ${PDP11D}/pdp11_ch.c
PDP10_OPT = -DVM_PDP10 -DUSE_INT64 -I ${PDP10D} -I ${PDP11D} ${NETWORK_OPT}


PDP8D = ${SIMHD}/PDP8
PDP8 = ${PDP8D}/pdp8_cpu.c ${PDP8D}/pdp8_clk.c ${PDP8D}/pdp8_df.c \
	${PDP8D}/pdp8_dt.c ${PDP8D}/pdp8_lp.c ${PDP8D}/pdp8_mt.c \
	${PDP8D}/pdp8_pt.c ${PDP8D}/pdp8_rf.c ${PDP8D}/pdp8_rk.c \
	${PDP8D}/pdp8_rx.c ${PDP8D}/pdp8_sys.c ${PDP8D}/pdp8_tt.c \
	${PDP8D}/pdp8_ttx.c ${PDP8D}/pdp8_rl.c ${PDP8D}/pdp8_tsc.c \
	${PDP8D}/pdp8_td.c ${PDP8D}/pdp8_ct.c ${PDP8D}/pdp8_fpp.c
PDP8_OPT = -I ${PDP8D}


H316D = ${SIMHD}/H316
H316 = ${H316D}/h316_stddev.c ${H316D}/h316_lp.c ${H316D}/h316_cpu.c \
	${H316D}/h316_sys.c ${H316D}/h316_mt.c ${H316D}/h316_fhd.c \
	${H316D}/h316_dp.c ${H316D}/h316_rtc.c ${H316D}/h316_imp.c \
	${H316D}/h316_hi.c ${H316D}/h316_mi.c ${H316D}/h316_udp.c 
H316_OPT = -I ${H316D} -D VM_IMPTIP


HP2100D = ${SIMHD}/HP2100
HP2100 = ${HP2100D}/hp2100_stddev.c ${HP2100D}/hp2100_dp.c ${HP2100D}/hp2100_dq.c \
	${HP2100D}/hp2100_dr.c ${HP2100D}/hp2100_lps.c ${HP2100D}/hp2100_ms.c \
	${HP2100D}/hp2100_mt.c ${HP2100D}/hp2100_mux.c ${HP2100D}/hp2100_cpu.c \
	${HP2100D}/hp2100_fp.c ${HP2100D}/hp2100_sys.c ${HP2100D}/hp2100_lpt.c \
	${HP2100D}/hp2100_ipl.c ${HP2100D}/hp2100_ds.c ${HP2100D}/hp2100_cpu0.c \
	${HP2100D}/hp2100_cpu1.c ${HP2100D}/hp2100_cpu2.c ${HP2100D}/hp2100_cpu3.c \
	${HP2100D}/hp2100_cpu4.c ${HP2100D}/hp2100_cpu5.c ${HP2100D}/hp2100_cpu6.c \
	${HP2100D}/hp2100_cpu7.c ${HP2100D}/hp2100_fp1.c ${HP2100D}/hp2100_baci.c \
	${HP2100D}/hp2100_mpx.c ${HP2100D}/hp2100_pif.c ${HP2100D}/hp2100_di.c \
	${HP2100D}/hp2100_di_da.c ${HP2100D}/hp2100_disclib.c
HP2100_OPT = -DHAVE_INT64 -I ${HP2100D}

HP3000D = ${SIMHD}/HP3000
HP3000 = ${HP3000D}/hp_disclib.c ${HP3000D}/hp_tapelib.c ${HP3000D}/hp3000_atc.c \
	${HP3000D}/hp3000_clk.c ${HP3000D}/hp3000_cpu.c ${HP3000D}/hp3000_cpu_base.c \
	${HP3000D}/hp3000_cpu_fp.c ${HP3000D}/hp3000_cpu_cis.c ${HP3000D}/hp3000_ds.c \
	${HP3000D}/hp3000_iop.c ${HP3000D}/hp3000_lp.c ${HP3000D}/hp3000_mem.c \
	${HP3000D}/hp3000_mpx.c ${HP3000D}/hp3000_ms.c ${HP3000D}/hp3000_scmb.c \
	${HP3000D}/hp3000_sel.c ${HP3000D}/hp3000_sys.c
HP3000_OPT = -I ${HP3000D}


I1401D = ${SIMHD}/I1401
I1401 = ${I1401D}/i1401_lp.c ${I1401D}/i1401_cpu.c ${I1401D}/i1401_iq.c \
	${I1401D}/i1401_cd.c ${I1401D}/i1401_mt.c ${I1401D}/i1401_dp.c \
	${I1401D}/i1401_sys.c
I1401_OPT = -I ${I1401D}


I1620D = ${SIMHD}/I1620
I1620 = ${I1620D}/i1620_cd.c ${I1620D}/i1620_dp.c ${I1620D}/i1620_pt.c \
	${I1620D}/i1620_tty.c ${I1620D}/i1620_cpu.c ${I1620D}/i1620_lp.c \
	${I1620D}/i1620_fp.c ${I1620D}/i1620_sys.c
I1620_OPT = -I ${I1620D}

I7000D = ${SIMHD}/I7000
I7090 = ${I7000D}/i7090_cpu.c ${I7000D}/i7090_sys.c ${I7000D}/i7090_chan.c \
	${I7000D}/i7090_cdr.c ${I7000D}/i7090_cdp.c ${I7000D}/i7090_lpr.c \
	${I7000D}/i7000_chan.c ${I7000D}/i7000_mt.c ${I7000D}/i7090_drum.c \
	${I7000D}/i7090_hdrum.c ${I7000D}/i7000_chron.c ${I7000D}/i7000_dsk.c \
	${I7000D}/i7000_com.c ${I7000D}/i7000_ht.c 
I7090_OPT = -I $(I7000D) -DUSE_INT64 -DI7090 -DUSE_SIM_CARD

I7080D = ${SIMHD}/I7000
I7080 = ${I7000D}/i7080_cpu.c ${I7000D}/i7080_sys.c ${I7000D}/i7080_chan.c \
	${I7000D}/i7080_drum.c ${I7000D}/i7000_cdp.c ${I7000D}/i7000_cdr.c \
	${I7000D}/i7000_con.c ${I7000D}/i7000_chan.c ${I7000D}/i7000_lpr.c \
	${I7000D}/i7000_mt.c ${I7000D}/i7000_chron.c ${I7000D}/i7000_dsk.c \
	${I7000D}/i7000_com.c ${I7000D}/i7000_ht.c 
I7080_OPT = -I $(I7000D) -DI7080 -DUSE_SIM_CARD

I7070D = ${SIMHD}/I7000
I7070 = ${I7000D}/i7070_cpu.c ${I7000D}/i7070_sys.c ${I7000D}/i7070_chan.c \
	${I7000D}/i7000_cdp.c ${I7000D}/i7000_cdr.c ${I7000D}/i7000_con.c \
	${I7000D}/i7000_chan.c ${I7000D}/i7000_lpr.c ${I7000D}/i7000_mt.c \
	${I7000D}/i7000_chron.c ${I7000D}/i7000_dsk.c ${I7000D}/i7000_com.c \
	${I7000D}/i7000_ht.c 
I7070_OPT = -I $(I7000D) -DUSE_INT64 -DI7070 -DUSE_SIM_CARD

I7010D = ${SIMHD}/I7000
I7010 = ${I7000D}/i7010_cpu.c ${I7000D}/i7010_sys.c ${I7000D}/i7010_chan.c \
	${I7000D}/i7000_cdp.c ${I7000D}/i7000_cdr.c ${I7000D}/i7000_con.c \
	${I7000D}/i7000_chan.c ${I7000D}/i7000_lpr.c ${I7000D}/i7000_mt.c \
	${I7000D}/i7000_chron.c ${I7000D}/i7000_dsk.c ${I7000D}/i7000_com.c \
	${I7000D}/i7000_ht.c 
I7010_OPT = -I $(I7010D) -DI7010 -DUSE_SIM_CARD

I704D  = ${SIMHD}/I7000
I704   = ${I7000D}/i7090_cpu.c ${I7000D}/i7090_sys.c ${I7000D}/i7090_chan.c \
	 ${I7000D}/i7090_cdr.c ${I7000D}/i7090_cdp.c ${I7000D}/i7090_lpr.c \
	 ${I7000D}/i7000_mt.c ${I7000D}/i7090_drum.c ${I7000D}/i7000_chan.c 
I704_OPT = -I $(I7000D) -DUSE_INT64 -DI704 -DUSE_SIM_CARD


I701D  = ${SIMHD}/I7000
I701   = ${I7000D}/i701_cpu.c ${I7000D}/i701_sys.c ${I7000D}/i701_chan.c \
	 ${I7000D}/i7090_cdr.c ${I7000D}/i7090_cdp.c ${I7000D}/i7090_lpr.c \
	 ${I7000D}/i7000_mt.c ${I7000D}/i7090_drum.c ${I7000D}/i7000_chan.c 
I701_OPT = -I $(I7000D) -DUSE_INT64 -DI701 -DUSE_SIM_CARD


I7094D = ${SIMHD}/I7094
I7094 = ${I7094D}/i7094_cpu.c ${I7094D}/i7094_cpu1.c ${I7094D}/i7094_io.c \
	${I7094D}/i7094_cd.c ${I7094D}/i7094_clk.c ${I7094D}/i7094_com.c \
	${I7094D}/i7094_drm.c ${I7094D}/i7094_dsk.c ${I7094D}/i7094_sys.c \
	${I7094D}/i7094_lp.c ${I7094D}/i7094_mt.c ${I7094D}/i7094_binloader.c
I7094_OPT = -DUSE_INT64 -I ${I7094D}


I650D = ${SIMHD}/I650
I650 = ${I650D}/i650_cpu.c ${I650D}/i650_cdr.c ${I650D}/i650_cdp.c \
	${I650D}/i650_sys.c
I650_OPT = -I ${I650D} -DUSE_INT64 -DUSE_SIM_CARD


IBM1130D = ${SIMHD}/Ibm1130
IBM1130 = ${IBM1130D}/ibm1130_cpu.c ${IBM1130D}/ibm1130_cr.c \
	${IBM1130D}/ibm1130_disk.c ${IBM1130D}/ibm1130_stddev.c \
	${IBM1130D}/ibm1130_sys.c ${IBM1130D}/ibm1130_gdu.c \
	${IBM1130D}/ibm1130_gui.c ${IBM1130D}/ibm1130_prt.c \
	${IBM1130D}/ibm1130_fmt.c ${IBM1130D}/ibm1130_ptrp.c \
	${IBM1130D}/ibm1130_plot.c ${IBM1130D}/ibm1130_sca.c \
	${IBM1130D}/ibm1130_t2741.c
IBM1130_OPT = -I ${IBM1130D}
ifneq (${WIN32},)
IBM1130_OPT += -DGUI_SUPPORT -lgdi32 ${BIN}ibm1130.o 
endif  


ID16D = ${SIMHD}/Interdata
ID16 = ${ID16D}/id16_cpu.c ${ID16D}/id16_sys.c ${ID16D}/id_dp.c \
	${ID16D}/id_fd.c ${ID16D}/id_fp.c ${ID16D}/id_idc.c ${ID16D}/id_io.c \
	${ID16D}/id_lp.c ${ID16D}/id_mt.c ${ID16D}/id_pas.c ${ID16D}/id_pt.c \
	${ID16D}/id_tt.c ${ID16D}/id_uvc.c ${ID16D}/id16_dboot.c ${ID16D}/id_ttp.c
ID16_OPT = -I ${ID16D}


ID32D = ${SIMHD}/Interdata
ID32 = ${ID32D}/id32_cpu.c ${ID32D}/id32_sys.c ${ID32D}/id_dp.c \
	${ID32D}/id_fd.c ${ID32D}/id_fp.c ${ID32D}/id_idc.c ${ID32D}/id_io.c \
	${ID32D}/id_lp.c ${ID32D}/id_mt.c ${ID32D}/id_pas.c ${ID32D}/id_pt.c \
	${ID32D}/id_tt.c ${ID32D}/id_uvc.c ${ID32D}/id32_dboot.c ${ID32D}/id_ttp.c
ID32_OPT = -I ${ID32D}


S3D = ${SIMHD}/S3
S3 = ${S3D}/s3_cd.c ${S3D}/s3_cpu.c ${S3D}/s3_disk.c ${S3D}/s3_lp.c \
	${S3D}/s3_pkb.c ${S3D}/s3_sys.c
S3_OPT = -I ${S3D}


ALTAIRD = ${SIMHD}/ALTAIR
ALTAIR = ${ALTAIRD}/altair_sio.c ${ALTAIRD}/altair_cpu.c ${ALTAIRD}/altair_dsk.c \
	${ALTAIRD}/altair_sys.c
ALTAIR_OPT = -I ${ALTAIRD}


ALTAIRZ80D = ${SIMHD}/AltairZ80
ALTAIRZ80 = ${ALTAIRZ80D}/altairz80_cpu.c ${ALTAIRZ80D}/altairz80_cpu_nommu.c \
	${ALTAIRZ80D}/altairz80_dsk.c ${ALTAIRZ80D}/disasm.c \
	${ALTAIRZ80D}/altairz80_sio.c ${ALTAIRZ80D}/altairz80_sys.c \
	${ALTAIRZ80D}/altairz80_hdsk.c ${ALTAIRZ80D}/altairz80_net.c \
	${ALTAIRZ80D}/flashwriter2.c ${ALTAIRZ80D}/i86_decode.c \
	${ALTAIRZ80D}/i86_ops.c ${ALTAIRZ80D}/i86_prim_ops.c \
	${ALTAIRZ80D}/i8272.c ${ALTAIRZ80D}/insnsd.c ${ALTAIRZ80D}/altairz80_mhdsk.c \
	${ALTAIRZ80D}/mfdc.c ${ALTAIRZ80D}/n8vem.c ${ALTAIRZ80D}/vfdhd.c \
	${ALTAIRZ80D}/s100_disk1a.c ${ALTAIRZ80D}/s100_disk2.c ${ALTAIRZ80D}/s100_disk3.c \
	${ALTAIRZ80D}/s100_fif.c ${ALTAIRZ80D}/s100_mdriveh.c \
	${ALTAIRZ80D}/s100_mdsa.c \
	${ALTAIRZ80D}/s100_mdsad.c ${ALTAIRZ80D}/s100_selchan.c \
	${ALTAIRZ80D}/s100_ss1.c ${ALTAIRZ80D}/s100_64fdc.c \
	${ALTAIRZ80D}/s100_scp300f.c \
	${ALTAIRZ80D}/s100_tarbell.c \
	${ALTAIRZ80D}/wd179x.c ${ALTAIRZ80D}/s100_hdc1001.c \
	${ALTAIRZ80D}/s100_if3.c ${ALTAIRZ80D}/s100_adcs6.c \
	${ALTAIRZ80D}/m68kcpu.c ${ALTAIRZ80D}/m68kdasm.c \
	${ALTAIRZ80D}/m68kopac.c ${ALTAIRZ80D}/m68kopdm.c \
	${ALTAIRZ80D}/m68kopnz.c ${ALTAIRZ80D}/m68kops.c ${ALTAIRZ80D}/m68ksim.c
ALTAIRZ80_OPT = -I ${ALTAIRZ80D} -DUSE_SIM_IMD


GRID = ${SIMHD}/GRI
GRI = ${GRID}/gri_cpu.c ${GRID}/gri_stddev.c ${GRID}/gri_sys.c
GRI_OPT = -I ${GRID}


LGPD = ${SIMHD}/LGP
LGP = ${LGPD}/lgp_cpu.c ${LGPD}/lgp_stddev.c ${LGPD}/lgp_sys.c
LGP_OPT = -I ${LGPD}


SDSD = ${SIMHD}/SDS
SDS = ${SDSD}/sds_cpu.c ${SDSD}/sds_drm.c ${SDSD}/sds_dsk.c ${SDSD}/sds_io.c \
	${SDSD}/sds_lp.c ${SDSD}/sds_mt.c ${SDSD}/sds_mux.c ${SDSD}/sds_rad.c \
	${SDSD}/sds_stddev.c ${SDSD}/sds_sys.c
SDS_OPT = -I ${SDSD}


SWTP6800D = ${SIMHD}/swtp6800/swtp6800
SWTP6800C = ${SIMHD}/swtp6800/common
SWTP6800MP-A = ${SWTP6800C}/mp-a.c ${SWTP6800C}/m6800.c ${SWTP6800C}/m6810.c \
	${SWTP6800C}/bootrom.c ${SWTP6800C}/dc-4.c ${SWTP6800C}/mp-s.c ${SWTP6800D}/mp-a_sys.c \
	${SWTP6800C}/mp-b2.c ${SWTP6800C}/mp-8m.c
SWTP6800MP-A2 = ${SWTP6800C}/mp-a2.c ${SWTP6800C}/m6800.c ${SWTP6800C}/m6810.c \
	${SWTP6800C}/bootrom.c ${SWTP6800C}/dc-4.c ${SWTP6800C}/mp-s.c ${SWTP6800D}/mp-a2_sys.c \
	${SWTP6800C}/mp-b2.c ${SWTP6800C}/mp-8m.c ${SWTP6800C}/i2716.c
SWTP6800_OPT = -I ${SWTP6800D}

INTELSYSD = ${SIMHD}/Intel-Systems
ISYS8010D = ${INTELSYSD}/isys8010
ISYS8010C = ${INTELSYSD}/common
ISYS8010 = ${ISYS8010C}/i8080.c ${ISYS8010D}/isys8010_sys.c \
	${ISYS8010C}/i8251.c ${ISYS8010C}/i8255.c \
	${ISYS8010C}/ieprom.c ${ISYS8010C}/iram8.c \
	${ISYS8010C}/multibus.c ${ISYS8010D}/isbc8010.c \
	${ISYS8010C}/isbc064.c ${ISYS8010C}/isbc202.c \
	${ISYS8010C}/isbc201.c ${ISYS8010C}/zx200a.c \
	${ISYS8010C}/isbc206.c ${ISYS8010C}/isbc464.c \
	${ISYS8010C}/isbc208.c
ISYS8010_OPT = -I ${ISYS8010D}


ISYS8020D = ${INTELSYSD}/isys8020
ISYS8020C = ${INTELSYSD}/common
ISYS8020 = ${ISYS8020C}/i8080.c ${ISYS8020D}/isys8020_sys.c \
	${ISYS8020C}/i8251.c ${ISYS8020C}/i8255.c \
	${ISYS8020C}/ieprom.c ${ISYS8020C}/iram8.c \
	${ISYS8020C}/multibus.c ${ISYS8020D}/isbc8020.c \
	${ISYS8020C}/isbc064.c ${ISYS8020C}/i8259.c \
	${ISYS8020C}/isbc202.c ${ISYS8020C}/isbc201.c \
	${ISYS8020C}/isbc206.c ${ISYS8020C}/isbc464.c \
	${ISYS8020C}/zx200a.c ${ISYS8020C}/i8253.c \
	${ISYS8020C}/isbc208.c
ISYS8020_OPT = -I ${ISYS8020D}


ISYS8024D = ${INTELSYSD}/isys8024
ISYS8024C = ${INTELSYSD}/common
ISYS8024 = ${ISYS8024C}/i8080.c ${ISYS8024D}/isys8024_sys.c \
	${ISYS8024C}/i8251.c ${ISYS8024C}/i8253.c \
	${ISYS8024C}/i8255.c ${ISYS8024C}/i8259.c \
	${ISYS8024C}/ieprom.c ${ISYS8024C}/iram8.c \
	${ISYS8024C}/multibus.c ${ISYS8024D}/isbc8024.c \
	${ISYS8024C}/isbc064.c ${ISYS8024C}/isbc208.c \
	${ISYS8024C}/isbc202.c ${ISYS8024C}/isbc201.c \
	${ISYS8024C}/isbc206.c ${ISYS8024C}/isbc464.c \
	${ISYS8024C}/zx200a.c
ISYS8024_OPT = -I ${ISYS8024D}


ISYS8030D = ${INTELSYSD}/isys8030
ISYS8030C = ${INTELSYSD}/common
ISYS8030 = ${ISYS8030C}/i8080.c ${ISYS8030D}/isys8030_sys.c \
	${ISYS8030C}/i8251.c ${ISYS8030C}/i8255.c \
	${ISYS8030C}/i8259.c ${ISYS8030C}/i8253.c \
	${ISYS8030C}/ieprom.c ${ISYS8030C}/iram8.c \
	${ISYS8030C}/multibus.c ${ISYS8030D}/isbc8030.c \
	${ISYS8030C}/isbc202.c ${ISYS8030C}/isbc201.c \
	${ISYS8030C}/isbc206.c ${ISYS8030C}/isbc464.c \
	${ISYS8030C}/isbc064.c ${ISYS8030C}/zx200a.c \
	${ISYS8010C}/isbc208.c
ISYS8030_OPT = -I ${ISYS8030D}


IMDS210D = ${INTELSYSD}/imds-210
IMDS210C = ${INTELSYSD}/common
IMDS210 = ${IMDS210C}/i8080.c ${IMDS210D}/imds-210_sys.c \
	${IMDS210C}/i8251.c ${IMDS210C}/i8255.c \
	${IMDS210C}/i8259.c ${IMDS210C}/i8253.c \
	${IMDS210C}/ieprom.c ${IMDS210C}/iram8.c \
	${IMDS210C}/ipbmultibus.c ${IMDS210C}/ipb.c \
	${IMDS210C}/ipc-cont.c ${IMDS210C}/ioc-cont.c \
	${IMDS210C}/isbc202.c ${IMDS210C}/isbc201.c \
	${IMDS210C}/isbc206.c ${IMDS210C}/isbc464.c \
	${IMDS210C}/zx200a.c ${IMDS210C}/isbc064.c
IMDS210_OPT = -I ${IMDS210D}


IMDS220D = ${INTELSYSD}/imds-220
IMDS220C = ${INTELSYSD}/common
IMDS220 = ${IMDS220C}/i8080.c ${IMDS220D}/imds-220_sys.c \
	${IMDS220C}/i8251.c ${IMDS220C}/i8255.c \
	${IMDS220C}/i8259.c ${IMDS220C}/i8253.c \
	${IMDS220C}/ieprom.c ${IMDS220C}/iram8.c \
	${IMDS220C}/ipbmultibus.c ${IMDS220C}/ipb.c \
	${IMDS220C}/ipc-cont.c ${IMDS220C}/ioc-cont.c \
	${IMDS220C}/isbc202.c ${IMDS220C}/isbc201.c \
	${IMDS220C}/isbc206.c ${IMDS220C}/isbc464.c \
	${IMDS220C}/zx200a.c ${IMDS220C}/isbc064.c
IMDS220_OPT = -I ${IMDS220D}


IMDS225D = ${INTELSYSD}/imds-225
IMDS225C = ${INTELSYSD}/common
IMDS225 = ${IMDS225C}/i8080.c ${IMDS225D}/imds-225_sys.c \
	${IMDS225C}/i8251.c ${IMDS225C}/i8255.c \
	${IMDS225C}/i8259.c ${IMDS225C}/i8253.c \
	${IMDS225C}/ieprom.c ${IMDS225C}/iram8.c \
	${IMDS225C}/ipcmultibus.c ${IMDS225C}/ipc.c \
	${IMDS225C}/ipc-cont.c ${IMDS225C}/ioc-cont.c \
	${IMDS225C}/isbc202.c ${IMDS225C}/isbc201.c \
	${IMDS225C}/zx200a.c ${IMDS225C}/isbc464.c \
	${IMDS225C}/isbc206.c
IMDS225_OPT = -I ${IMDS225D}


IMDS230D = ${INTELSYSD}/imds-230
IMDS230C = ${INTELSYSD}/common
IMDS230 = ${IMDS230C}/i8080.c ${IMDS230D}/imds-230_sys.c \
	${IMDS230C}/i8251.c ${IMDS230C}/i8255.c \
	${IMDS230C}/i8259.c ${IMDS230C}/i8253.c \
	${IMDS230C}/ieprom.c ${IMDS230C}/iram8.c \
	${IMDS230C}/ipbmultibus.c ${IMDS230C}/ipb.c \
	${IMDS230C}/ipc-cont.c ${IMDS230C}/ioc-cont.c \
	${IMDS230C}/isbc202.c ${IMDS230C}/isbc201.c \
	${IMDS230C}/isbc206.c ${IMDS230C}/isbc464.c \
	${IMDS230C}/zx200a.c ${IMDS230C}/isbc064.c
IMDS230_OPT = -I ${IMDS230D}


IMDS800D = ${INTELSYSD}/imds-800
IMDS800C = ${INTELSYSD}/common
IMDS800 = ${IMDS800C}/i8080.c ${IMDS800D}/imds-800_sys.c \
        ${IMDS800D}/cpu.c ${IMDS800D}/front_panel.c \
        ${IMDS800D}/monitor.c ${IMDS800C}/ieprom1.c \
	${IMDS800C}/i8251.c ${IMDS800C}/ieprom.c \
	${IMDS800C}/m800multibus.c ${IMDS800C}/isbc064.c \
	${IMDS800C}/isbc202.c ${IMDS800C}/isbc201.c \
	${IMDS800C}/zx200a.c ${IMDS800C}/isbc464.c \
	${IMDS800C}/isbc206.c ${IMDS800C}/i3214.c
IMDS800_OPT = -I ${IMDS800D}


IMDS810D = ${INTELSYSD}/imds-810
IMDS810C = ${INTELSYSD}/common
IMDS810 = ${IMDS800C}/i8080.c ${IMDS810D}/imds-810_sys.c \
        ${IMDS810D}/cpu.c ${IMDS810D}/front_panel.c \
        ${IMDS810D}/monitor.c ${IMDS810C}/ieprom1.c \
	${IMDS810C}/i8251.c ${IMDS810C}/ieprom.c \
	${IMDS810C}/m800multibus.c ${IMDS810C}/isbc064.c \
	${IMDS810C}/isbc202.c ${IMDS810C}/isbc201.c \
	${IMDS810C}/zx200a.c ${IMDS810C}/isbc464.c \
	${IMDS810C}/isbc206.c ${IMDS800C}/i3214.c
IMDS810_OPT = -I ${IMDS810D}


IBMPCD = ${INTELSYSD}/ibmpc
IBMPCC = ${INTELSYSD}/common
IBMPC =	${IBMPCC}/i8255.c ${IBMPCD}/ibmpc.c \
	${IBMPCC}/i8088.c ${IBMPCD}/ibmpc_sys.c \
	${IBMPCC}/i8253.c ${IBMPCC}/i8259.c \
	${IBMPCC}/pceprom.c ${IBMPCC}/pcram8.c \
	${IBMPCC}/i8237.c ${IBMPCC}/pcbus.c
IBMPC_OPT = -I ${IBMPCD}


IBMPCXTD = ${INTELSYSD}/ibmpcxt
IBMPCXTC = ${INTELSYSD}/common
IBMPCXT = ${IBMPCXTC}/i8088.c ${IBMPCXTD}/ibmpcxt_sys.c \
	${IBMPCXTC}/i8253.c ${IBMPCXTC}/i8259.c \
	${IBMPCXTC}/i8255.c ${IBMPCXTD}/ibmpcxt.c \
	${IBMPCXTC}/pceprom.c ${IBMPCXTC}/pcram8.c \
	${IBMPCXTC}/pcbus.c ${IBMPCXTC}/i8237.c 
IBMPCXT_OPT = -I ${IBMPCXTD}


SCELBID = ${INTELSYSD}/scelbi
SCELBIC = ${INTELSYSD}/common
SCELBI = ${SCELBIC}/i8008.c ${SCELBID}/scelbi_sys.c ${SCELBID}/scelbi_io.c
SCELBI_OPT = -I ${SCELBID}


TX0D = ${SIMHD}/TX-0
TX0 = ${TX0D}/tx0_cpu.c ${TX0D}/tx0_dpy.c ${TX0D}/tx0_stddev.c \
	${TX0D}/tx0_sys.c ${TX0D}/tx0_sys_orig.c ${DISPLAYL}
TX0_OPT = -I ${TX0D} ${DISPLAY_OPT}


SSEMD = ${SIMHD}/SSEM
SSEM = ${SSEMD}/ssem_cpu.c ${SSEMD}/ssem_sys.c
SSEM_OPT = -I ${SSEMD}

B5500D = ${SIMHD}/B5500
B5500 = ${B5500D}/b5500_cpu.c ${B5500D}/b5500_io.c ${B5500D}/b5500_sys.c \
	${B5500D}/b5500_dk.c ${B5500D}/b5500_mt.c ${B5500D}/b5500_urec.c \
	${B5500D}/b5500_dr.c ${B5500D}/b5500_dtc.c
B5500_OPT = -I.. -DUSE_INT64 -DB5500 -DUSE_SIM_CARD

BESM6D = ${SIMHD}/BESM6
BESM6 = ${BESM6D}/besm6_cpu.c ${BESM6D}/besm6_sys.c ${BESM6D}/besm6_mmu.c \
        ${BESM6D}/besm6_arith.c ${BESM6D}/besm6_disk.c ${BESM6D}/besm6_drum.c \
        ${BESM6D}/besm6_tty.c ${BESM6D}/besm6_panel.c ${BESM6D}/besm6_printer.c \
        ${BESM6D}/besm6_punch.c ${BESM6D}/besm6_punchcard.c

ifneq (,$(BESM6_BUILD))
    BESM6_OPT = -I ${BESM6D} -DUSE_INT64 $(BESM6_PANEL_OPT)
    ifneq (,$(and ${SDLX_CONFIG},${VIDEO_LDFLAGS}, $(or $(and $(call find_include,SDL2/SDL_ttf),$(call find_lib,SDL2_ttf)), $(and $(call find_include,SDL/SDL_ttf),$(call find_lib,SDL_ttf)))))
        FONTPATH += /usr/share/fonts /Library/Fonts /usr/lib/jvm /System/Library/Frameworks/JavaVM.framework/Versions C:/Windows/Fonts
        FONTPATH := $(dir $(foreach dir,$(strip $(FONTPATH)),$(wildcard $(dir)/.)))
        FONTNAME += DejaVuSans.ttf LucidaSansRegular.ttf FreeSans.ttf AppleGothic.ttf tahoma.ttf
#cmake-insert:set(BESM6_FONT)
#cmake-insert:foreach (fdir IN ITEMS
#cmake-insert:            "/usr/share/fonts" "/Library/Fonts" "/usr/lib/jvm"
#cmake-insert:            "/System/Library/Frameworks/JavaVM.framework/Versions"
#cmake-insert:            "$ENV{WINDIR}/Fonts")
#cmake-insert:    foreach (font IN ITEMS
#cmake-insert:                "DejaVuSans.ttf" "LucidaSansRegular.ttf" "FreeSans.ttf" "AppleGothic.ttf" "tahoma.ttf")
#cmake-insert:        if (EXISTS ${fdir})
#cmake-insert:            file(GLOB_RECURSE found_font ${fdir}/${font})
#cmake-insert:            if (found_font)
#cmake-insert:                get_filename_component(fontfile ${found_font} ABSOLUTE)
#cmake-insert:                list(APPEND BESM6_FONT ${fontfile})
#cmake-insert:            endif ()
#cmake-insert:        endif ()
#cmake-insert:    endforeach()
#cmake-insert:endforeach()
#cmake-insert:
#cmake-insert:if (NOT BESM6_FONT)
#cmake-insert:    message("No font file available, BESM-6 video panel disabled")
#cmake-insert:    set(BESM6_PANEL_OPT)
#cmake-insert:endif ()
#cmake-insert:
#cmake-insert:if (BESM6_FONT AND WITH_VIDEO)
#cmake-insert:    list(GET BESM6_FONT 0 BESM6_FONT)
#cmake-insert:endif ()
        $(info font paths are: $(FONTPATH))
        $(info font names are: $(FONTNAME))
        find_fontfile = $(strip $(firstword $(foreach dir,$(strip $(FONTPATH)),$(wildcard $(dir)/$(1))$(wildcard $(dir)/*/$(1))$(wildcard $(dir)/*/*/$(1))$(wildcard $(dir)/*/*/*/$(1)))))
        find_font = $(abspath $(strip $(firstword $(foreach font,$(strip $(FONTNAME)),$(call find_fontfile,$(font))))))
        ifneq (,$(call find_font))
            FONTFILE=$(call find_font)
        else
            $(info ***)
            $(info *** No font file available, BESM-6 video panel disabled.)
            $(info ***)
            $(info *** To enable the panel display please specify one of:)
            $(info ***          a font path with FONTPATH=path)
            $(info ***          a font name with FONTNAME=fontname.ttf)
            $(info ***          a font file with FONTFILE=path/fontname.ttf)
            $(info ***)
        endif
    endif
    ifeq (,$(and ${VIDEO_LDFLAGS}, ${FONTFILE}, $(BESM6_BUILD)))
        $(info *** No SDL ttf support available.  BESM-6 video panel disabled.)
        $(info ***)
        ifeq (Darwin,$(OSTYPE))
          $(info *** Info *** Install the MacPorts libSDL2-ttf development package to provide this)
          $(info *** Info *** functionality for your OS X system:)
          $(info *** Info ***       # port install libsdl2-ttf-dev)
          ifeq (/usr/local/bin/brew,$(shell which brew))
            $(info *** Info ***)
            $(info *** Info *** OR)
            $(info *** Info ***)
            $(info *** Info *** Install the HomeBrew sdl2_ttf package to provide this)
            $(info *** Info *** functionality for your OS X system:)
            $(info *** Info ***       $$ brew install sdl2_ttf)
          endif
        else
          ifneq (,$(and $(findstring Linux,$(OSTYPE)),$(call find_exe,apt-get)))
            $(info *** Info *** Install the development components of libSDL-ttf or libSDL2-ttf)
            $(info *** Info *** packaged for your Linux operating system distribution:)
            $(info *** Info ***        $$ sudo apt-get install libsdl2-ttf-dev)
            $(info *** Info ***    or)
            $(info *** Info ***        $$ sudo apt-get install libsdl-ttf-dev)
          else
            $(info *** Info *** Install the development components of libSDL-ttf packaged by your)
            $(info *** Info *** operating system distribution and rebuild your simulator to)
            $(info *** Info *** enable this extra functionality.)
          endif
        endif
        BESM6_OPT = -I ${BESM6D} -DUSE_INT64 
    else ifneq (,$(and $(findstring sdl2,${VIDEO_LDFLAGS}),$(call find_include,SDL2/SDL_ttf),$(call find_lib,SDL2_ttf)))
        $(info using libSDL2_ttf: $(call find_lib,SDL2_ttf) $(call find_include,SDL2/SDL_ttf))
        $(info ***)
        BESM6_PANEL_OPT = -DFONTFILE=${FONTFILE} ${VIDEO_CCDEFS} ${VIDEO_LDFLAGS} -lSDL2_ttf
    else ifneq (,$(and $(call find_include,SDL/SDL_ttf),$(call find_lib,SDL_ttf)))
        $(info using libSDL_ttf: $(call find_lib,SDL_ttf) $(call find_include,SDL/SDL_ttf))
        $(info ***)
        BESM6_PANEL_OPT = -DFONTFILE=${FONTFILE} ${VIDEO_CCDEFS} ${VIDEO_LDFLAGS} -lSDL_ttf
    endif
endif

PDP6D = ${SIMHD}/PDP10
ifneq (,${DISPLAY_OPT})
  PDP6_DISPLAY_OPT = 
endif
PDP6 = ${PDP6D}/kx10_cpu.c ${PDP6D}/kx10_sys.c ${PDP6D}/kx10_cty.c \
	${PDP6D}/kx10_lp.c ${PDP6D}/kx10_pt.c ${PDP6D}/kx10_cr.c \
	${PDP6D}/kx10_cp.c ${PDP6D}/pdp6_dct.c ${PDP6D}/pdp6_dtc.c \
	${PDP6D}/pdp6_mtc.c ${PDP6D}/pdp6_dsk.c ${PDP6D}/pdp6_dcs.c \
	${PDP6D}/kx10_dpy.c ${DISPLAYL} ${DISPLAY340}
PDP6_OPT = -DPDP6=1 -DUSE_INT64 -I ${PDP6D} -DUSE_SIM_CARD ${DISPLAY_OPT} ${PDP6_DISPLAY_OPT}

KA10D = ${SIMHD}/PDP10
ifneq (,${DISPLAY_OPT})
  KA10_DISPLAY_OPT = 
endif
KA10 = ${KA10D}/kx10_cpu.c ${KA10D}/kx10_sys.c ${KA10D}/kx10_df.c \
	${KA10D}/kx10_dp.c ${KA10D}/kx10_mt.c ${KA10D}/kx10_cty.c \
	${KA10D}/kx10_lp.c ${KA10D}/kx10_pt.c ${KA10D}/kx10_dc.c \
	${KA10D}/kx10_rp.c ${KA10D}/kx10_rc.c ${KA10D}/kx10_dt.c \
	${KA10D}/kx10_dk.c ${KA10D}/kx10_cr.c ${KA10D}/kx10_cp.c \
	${KA10D}/kx10_tu.c ${KA10D}/kx10_rs.c ${KA10D}/ka10_pd.c \
	${KA10D}/kx10_imp.c ${KA10D}/ka10_tk10.c ${KA10D}/ka10_mty.c \
	${KA10D}/ka10_imx.c ${KA10D}/ka10_ch10.c ${KA10D}/ka10_stk.c \
	${KA10D}/ka10_ten11.c ${KA10D}/ka10_auxcpu.c ${KA10D}/ka10_pmp.c \
	${KA10D}/ka10_dkb.c ${KA10D}/pdp6_dct.c ${KA10D}/pdp6_dtc.c \
	${KA10D}/pdp6_mtc.c ${KA10D}/pdp6_dsk.c ${KA10D}/pdp6_dcs.c \
	${KA10D}/ka10_dpk.c ${KA10D}/kx10_dpy.c  ${PDP10D}/ka10_ai.c \
	${DISPLAYL} ${DISPLAY340}
KA10_OPT = -DKA=1 -DUSE_INT64 -I ${KA10D} -DUSE_SIM_CARD ${NETWORK_OPT} ${DISPLAY_OPT} ${KA10_DISPLAY_OPT}
ifneq (${PANDA_LIGHTS},)
# ONLY for Panda display.
KA10_OPT += -DPANDA_LIGHTS
KA10 += ${KA10D}/ka10_lights.c
KA10_LDFLAGS += -lusb-1.0
endif

KI10D = ${SIMHD}/PDP10
ifneq (,${DISPLAY_OPT})
KI10_DISPLAY_OPT = 
endif
KI10 = ${KI10D}/kx10_cpu.c ${KI10D}/kx10_sys.c ${KI10D}/kx10_df.c \
	${KI10D}/kx10_dp.c ${KI10D}/kx10_mt.c ${KI10D}/kx10_cty.c \
	${KI10D}/kx10_lp.c ${KI10D}/kx10_pt.c ${KI10D}/kx10_dc.c  \
	${KI10D}/kx10_rp.c ${KI10D}/kx10_rc.c ${KI10D}/kx10_dt.c \
	${KI10D}/kx10_dk.c ${KI10D}/kx10_cr.c ${KI10D}/kx10_cp.c \
	${KI10D}/kx10_tu.c ${KI10D}/kx10_rs.c ${KI10D}/kx10_imp.c \
	${KI10D}/kx10_dpy.c ${DISPLAYL} ${DISPLAY340}
KI10_OPT = -DKI=1 -DUSE_INT64 -I ${KI10D} -DUSE_SIM_CARD ${NETWORK_OPT} ${DISPLAY_OPT} ${KI10_DISPLAY_OPT}
ifneq (${PANDA_LIGHTS},)
# ONLY for Panda display.
KI10_OPT += -DPANDA_LIGHTS
KI10 += ${KA10D}/ka10_lights.c
KI10_LDFLAGS = -lusb-1.0
endif

KL10D = PDP10
KL10 = ${KL10D}/kx10_cpu.c ${KL10D}/kx10_sys.c ${KL10D}/kx10_df.c \
	${KL10D}/kx10_mt.c ${KL10D}/kx10_dc.c ${KL10D}/kx10_rh.c \
	${KL10D}/kx10_rp.c ${KL10D}/kx10_tu.c ${KL10D}/kx10_rs.c \
	${KL10D}/kx10_imp.c ${KL10D}/kl10_fe.c ${KL10D}/ka10_pd.c \
	${KL10D}/ka10_ch10.c ${KL10D}/kx10_lp.c 
KL10_OPT = -DKL=1 -DUSE_INT64 -I $(KL10D) -DUSE_SIM_CARD ${NETWORK_OPT} 

ATT3B2D = ${SIMHD}/3B2
ATT3B2 = ${ATT3B2D}/3b2_cpu.c ${ATT3B2D}/3b2_mmu.c \
	${ATT3B2D}/3b2_iu.c ${ATT3B2D}/3b2_if.c \
	${ATT3B2D}/3b2_id.c ${ATT3B2D}/3b2_dmac.c \
	${ATT3B2D}/3b2_sys.c ${ATT3B2D}/3b2_io.c \
	${ATT3B2D}/3b2_ports.c ${ATT3B2D}/3b2_ctc.c \
	${ATT3B2D}/3b2_ni.c ${ATT3B2D}/3b2_mau.c \
	${ATT3B2D}/3b2_sysdev.c
ATT3B2_OPT = -DUSE_INT64 -DUSE_ADDR64 -I ${ATT3B2D} ${NETWORK_OPT}

###
### Experimental simulators
###

CDC1700D = ${SIMHD}/CDC1700
CDC1700 = ${CDC1700D}/cdc1700_cpu.c ${CDC1700D}/cdc1700_dis.c \
        ${CDC1700D}/cdc1700_io.c ${CDC1700D}/cdc1700_sys.c \
        ${CDC1700D}/cdc1700_dev1.c ${CDC1700D}/cdc1700_mt.c \
        ${CDC1700D}/cdc1700_dc.c ${CDC1700D}/cdc1700_iofw.c \
        ${CDC1700D}/cdc1700_lp.c ${CDC1700D}/cdc1700_dp.c \
        ${CDC1700D}/cdc1700_cd.c ${CDC1700D}/cdc1700_sym.c \
        ${CDC1700D}/cdc1700_rtc.c ${CDC1700D}/cdc1700_drm.c \
        ${CDC1700D}/cdc1700_msos5.c
CDC1700_OPT = -I ${CDC1700D}

###
### Unsupported/Incomplete simulators
###

SIGMAD = ${SIMHD}/sigma
SIGMA = ${SIGMAD}/sigma_cpu.c ${SIGMAD}/sigma_sys.c ${SIGMAD}/sigma_cis.c \
	${SIGMAD}/sigma_coc.c ${SIGMAD}/sigma_dk.c ${SIGMAD}/sigma_dp.c \
	${SIGMAD}/sigma_fp.c ${SIGMAD}/sigma_io.c ${SIGMAD}/sigma_lp.c \
	${SIGMAD}/sigma_map.c ${SIGMAD}/sigma_mt.c ${SIGMAD}/sigma_pt.c \
    ${SIGMAD}/sigma_rad.c ${SIGMAD}/sigma_rtc.c ${SIGMAD}/sigma_tt.c
SIGMA_OPT = -I ${SIGMAD}

ALPHAD = ${SIMHD}/alpha
ALPHA = ${ALPHAD}/alpha_500au_syslist.c ${ALPHAD}/alpha_cpu.c \
    ${ALPHAD}/alpha_ev5_cons.c ${ALPHAD}/alpha_ev5_pal.c \
    ${ALPHAD}/alpha_ev5_tlb.c ${ALPHAD}/alpha_fpi.c \
    ${ALPHAD}/alpha_fpv.c ${ALPHAD}/alpha_io.c \
    ${ALPHAD}/alpha_mmu.c ${ALPHAD}/alpha_sys.c
ALPHA_OPT = -I ${ALPHAD} -DUSE_ADDR64 -DUSE_INT64

SAGED = ${SIMHD}/SAGE
SAGE = ${SAGED}/sage_cpu.c ${SAGED}/sage_sys.c ${SAGED}/sage_stddev.c \
    ${SAGED}/sage_cons.c ${SAGED}/sage_fd.c ${SAGED}/sage_lp.c \
    ${SAGED}/m68k_cpu.c ${SAGED}/m68k_mem.c ${SAGED}/m68k_scp.c \
    ${SAGED}/m68k_parse.tab.c ${SAGED}/m68k_sys.c \
    ${SAGED}/i8251.c ${SAGED}/i8253.c ${SAGED}/i8255.c ${SAGED}/i8259.c ${SAGED}/i8272.c 
SAGE_OPT = -I ${SAGED} -DHAVE_INT64 -DUSE_SIM_IMD

PDQ3D = ${SIMHD}/PDQ-3
PDQ3 = ${PDQ3D}/pdq3_cpu.c ${PDQ3D}/pdq3_sys.c ${PDQ3D}/pdq3_stddev.c \
    ${PDQ3D}/pdq3_mem.c ${PDQ3D}/pdq3_debug.c ${PDQ3D}/pdq3_fdc.c 
PDQ3_OPT = -I ${PDQ3D} -DUSE_SIM_IMD

#
# Build everything (not the unsupported/incomplete or experimental simulators)
#
ALL = pdp1 pdp4 pdp7 pdp8 pdp9 pdp15 pdp11 pdp10 \
	vax microvax3900 microvax1 rtvax1000 microvax2 vax730 vax750 vax780 \
	vax8200 vax8600 besm6 \
	microvax2000 infoserver100 infoserver150vxt microvax3100 microvax3100e \
	vaxstation3100m30 vaxstation3100m38 vaxstation3100m76 vaxstation4000m60 \
	microvax3100m80 vaxstation4000vlc infoserver1000 \
	nova eclipse hp2100 hp3000 i1401 i1620 s3 altair altairz80 gri \
	i7094 ibm1130 id16 id32 sds lgp h316 cdc1700 \
	swtp6800mp-a swtp6800mp-a2 tx-0 ssem b5500 isys8010 isys8020 \
	isys8030 isys8024 imds-210 imds-220 imds-225 imds-230 imds-800 imds-810 \
	scelbi 3b2 i701 i704 i7010 i7070 i7080 i7090 \
	sigma uc15 pdp10-ka pdp10-ki pdp6

all : ${ALL}

EXPERIMENTAL = cdc1700 

experimental : ${EXPERIMENTAL}

clean :
ifeq (${WIN32},)
	${RM} -rf ${BIN}
else
	if exist BIN rmdir /s /q BIN
endif

${BUILD_ROMS} : 
	${MKDIRBIN}
ifeq (${WIN32},)
	@if ${TEST} \( ! -e $@ \) -o \( sim_BuildROMs.c -nt $@ \) ; then ${CC} sim_BuildROMs.c ${CC_OUTSPEC}; fi
else
	@if not exist $@ ${CC} sim_BuildROMs.c ${CC_OUTSPEC}
endif
	@$@

#
# Individual builds
#
pdp1 : ${BIN}pdp1${EXE}

${BIN}pdp1${EXE} : ${PDP1} ${SIM}
	${MKDIRBIN}
	${CC} ${PDP1} ${SIM} ${PDP1_OPT} ${CC_OUTSPEC} ${LDFLAGS}
ifneq (,$(call find_test,${PDP1D},pdp1))
	$@ $(call find_test,${PDP1D},pdp1) ${TEST_ARG}
endif

pdp4 : ${BIN}pdp4${EXE}

${BIN}pdp4${EXE} : ${PDP18B} ${SIM}
	${MKDIRBIN}
	${CC} ${PDP18B} ${SIM} ${PDP4_OPT} ${CC_OUTSPEC} ${LDFLAGS}
ifneq (,$(call find_test,${PDP18BD},pdp4))
	$@ $(call find_test,${PDP18BD},pdp4) ${TEST_ARG}
endif

pdp7 : ${BIN}pdp7${EXE}

${BIN}pdp7${EXE} : ${PDP18B} ${PDP18BD}/pdp18b_dpy.c ${DISPLAYL} ${DISPLAY340} ${SIM}
	${MKDIRBIN}
	${CC} ${PDP18B} ${PDP18BD}/pdp18b_dpy.c ${DISPLAYL} ${DISPLAY340} ${SIM} ${PDP7_OPT} ${CC_OUTSPEC} ${LDFLAGS}
ifneq (,$(call find_test,${PDP18BD},pdp7))
	$@ $(call find_test,${PDP18BD},pdp7) ${TEST_ARG}
endif

pdp8 : ${BIN}pdp8${EXE}

${BIN}pdp8${EXE} : ${PDP8} ${SIM}
	${MKDIRBIN}
	${CC} ${PDP8} ${SIM} ${PDP8_OPT} ${CC_OUTSPEC} ${LDFLAGS}
ifneq (,$(call find_test,${PDP8D},pdp8))
	$@ $(call find_test,${PDP8D},pdp8) ${TEST_ARG}
endif

pdp9 : ${BIN}pdp9${EXE}

${BIN}pdp9${EXE} : ${PDP18B} ${SIM}
	${MKDIRBIN}
	${CC} ${PDP18B} ${SIM} ${PDP9_OPT} ${CC_OUTSPEC} ${LDFLAGS}
ifneq (,$(call find_test,${PDP18BD},pdp9))
	$@ $(call find_test,${PDP18BD},pdp9) ${TEST_ARG}
endif

pdp15 : ${BIN}pdp15${EXE}

${BIN}pdp15${EXE} : ${PDP18B} ${SIM}
	${MKDIRBIN}
	${CC} ${PDP18B} ${SIM} ${PDP15_OPT} ${CC_OUTSPEC} ${LDFLAGS}
ifneq (,$(call find_test,${PDP18BD},pdp15))
	$@ $(call find_test,${PDP18BD},pdp15) ${TEST_ARG}
endif

pdp10 : ${BIN}pdp10${EXE}

${BIN}pdp10${EXE} : ${PDP10} ${SIM}
	${MKDIRBIN}
	${CC} ${PDP10} ${SIM} ${PDP10_OPT} ${CC_OUTSPEC} ${LDFLAGS}
ifneq (,$(call find_test,${PDP10D},pdp10))
	$@ $(call find_test,${PDP10D},pdp10) ${TEST_ARG}
endif

pdp11 : ${BIN}pdp11${EXE}

${BIN}pdp11${EXE} : ${PDP11} ${SIM}
	${MKDIRBIN}
	${CC} ${PDP11} ${SIM} ${PDP11_OPT} ${CC_OUTSPEC} ${LDFLAGS}
ifneq (,$(call find_test,${PDP11D},pdp11))
	$@ $(call find_test,${PDP11D},pdp11) ${TEST_ARG}
endif

uc15 : ${BIN}uc15${EXE}

${BIN}uc15${EXE} : ${UC15} ${SIM}
	${MKDIRBIN}
	${CC} ${UC15} ${SIM} ${UC15_OPT} ${CC_OUTSPEC} ${LDFLAGS}
ifneq (,$(call find_test,${PDP11D},uc15))
	$@ $(call find_test,${PDP11D},uc15) ${TEST_ARG}
endif

microvax3900 : vax

vax : ${BIN}vax${EXE}

${BIN}vax${EXE} : ${VAX} ${SIM} ${BUILD_ROMS}
	${MKDIRBIN}
	${CC} ${VAX} ${SIM} ${VAX_OPT} ${CC_OUTSPEC} ${LDFLAGS}
ifeq (${WIN32},)
	cp ${BIN}vax${EXE} ${BIN}microvax3900${EXE}
else
	copy $(@D)\vax${EXE} $(@D)\microvax3900${EXE}
endif
ifneq (,$(call find_test,${VAXD},vax-diag))
	$@ $(call find_test,${VAXD},vax-diag) ${TEST_ARG}
endif

microvax2000 : ${BIN}microvax2000${EXE}

${BIN}microvax2000${EXE} : ${VAX410} ${SIM} ${BUILD_ROMS}
	${MKDIRBIN}
	${CC} ${VAX410} ${SCSI} ${SIM} ${VAX410_OPT} -o $@ ${LDFLAGS}
ifneq (,$(call find_test,${VAXD},vax-diag))
	$@ $(call find_test,${VAXD},vax-diag) ${TEST_ARG}
endif

infoserver100 : ${BIN}infoserver100${EXE}

${BIN}infoserver100${EXE} : ${VAX420} ${SCSI} ${SIM} ${BUILD_ROMS}
	${MKDIRBIN}
	${CC} ${VAX420} ${SCSI} ${SIM} ${VAX411_OPT} -o $@ ${LDFLAGS}
ifneq (,$(call find_test,${VAXD},vax-diag))
	$@ $(call find_test,${VAXD},vax-diag) ${TEST_ARG}
endif

infoserver150vxt : ${BIN}infoserver150vxt${EXE}

${BIN}infoserver150vxt${EXE} : ${VAX420} ${SCSI} ${SIM} ${BUILD_ROMS}
	${MKDIRBIN}
	${CC} ${VAX420} ${SCSI} ${SIM} ${VAX412_OPT} -o $@ ${LDFLAGS}
ifneq (,$(call find_test,${VAXD},vax-diag))
	$@ $(call find_test,${VAXD},vax-diag) ${TEST_ARG}
endif

microvax3100 : ${BIN}microvax3100${EXE}

${BIN}microvax3100${EXE} : ${VAX420} ${SCSI} ${SIM} ${BUILD_ROMS}
	${MKDIRBIN}
	${CC} ${VAX420} ${SCSI} ${SIM} ${VAX41A_OPT} -o $@ ${LDFLAGS}
ifneq (,$(call find_test,${VAXD},vax-diag))
	$@ $(call find_test,${VAXD},vax-diag) ${TEST_ARG}
endif

microvax3100e : ${BIN}microvax3100e${EXE}

${BIN}microvax3100e${EXE} : ${VAX420} ${SCSI} ${SIM} ${BUILD_ROMS}
	${MKDIRBIN}
	${CC} ${VAX420} ${SCSI} ${SIM} ${VAX41D_OPT} -o $@ ${LDFLAGS}
ifneq (,$(call find_test,${VAXD},vax-diag))
	$@ $(call find_test,${VAXD},vax-diag) ${TEST_ARG}
endif

vaxstation3100m30 : ${BIN}vaxstation3100m30${EXE}

${BIN}vaxstation3100m30${EXE} : ${VAX420} ${SCSI} ${SIM} ${BUILD_ROMS}
	${MKDIRBIN}
	${CC} ${VAX420} ${SCSI} ${SIM} ${VAX42A_OPT} -o $@ ${LDFLAGS}
ifneq (,$(call find_test,${VAXD},vax-diag))
	$@ $(call find_test,${VAXD},vax-diag) ${TEST_ARG}
endif

vaxstation3100m38 : ${BIN}vaxstation3100m38${EXE}

${BIN}vaxstation3100m38${EXE} : ${VAX420} ${SCSI} ${SIM} ${BUILD_ROMS}
	${MKDIRBIN}
	${CC} ${VAX420} ${SCSI} ${SIM} ${VAX42B_OPT} -o $@ ${LDFLAGS}
ifneq (,$(call find_test,${VAXD},vax-diag))
	$@ $(call find_test,${VAXD},vax-diag) ${TEST_ARG}
endif

vaxstation3100m76 : ${BIN}vaxstation3100m76${EXE}

${BIN}vaxstation3100m76${EXE} : ${VAX43} ${SCSI} ${SIM} ${BUILD_ROMS}
	${MKDIRBIN}
	${CC} ${VAX43} ${SCSI} ${SIM} ${VAX43_OPT} -o $@ ${LDFLAGS}
ifneq (,$(call find_test,${VAXD},vax-diag))
	$@ $(call find_test,${VAXD},vax-diag) ${TEST_ARG}
endif

vaxstation4000m60 : ${BIN}vaxstation4000m60${EXE}

${BIN}vaxstation4000m60${EXE} : ${VAX440} ${SCSI} ${SIM} ${BUILD_ROMS}
	${MKDIRBIN}
	${CC} ${VAX440} ${SCSI} ${SIM} ${VAX46_OPT} -o $@ ${LDFLAGS}
ifneq (,$(call find_test,${VAXD},vax-diag))
	$@ $(call find_test,${VAXD},vax-diag) ${TEST_ARG}
endif

microvax3100m80 : ${BIN}microvax3100m80${EXE}

${BIN}microvax3100m80${EXE} : ${VAX440} ${SCSI} ${SIM} ${BUILD_ROMS}
	${MKDIRBIN}
	${CC} ${VAX440} ${SCSI} ${SIM} ${VAX47_OPT} -o $@ ${LDFLAGS}
ifneq (,$(call find_test,${VAXD},vax-diag))
	$@ $(call find_test,${VAXD},vax-diag) ${TEST_ARG}
endif

vaxstation4000vlc : ${BIN}vaxstation4000vlc${EXE}

${BIN}vaxstation4000vlc${EXE} : ${VAX440} ${SCSI} ${SIM} ${BUILD_ROMS}
	${MKDIRBIN}
	${CC} ${VAX440} ${SCSI} ${SIM} ${VAX48_OPT} -o $@ ${LDFLAGS}
ifneq (,$(call find_test,${VAXD},vax-diag))
	$@ $(call find_test,${VAXD},vax-diag) ${TEST_ARG}
endif

infoserver1000 : ${BIN}infoserver1000${EXE}

${BIN}infoserver1000${EXE} : ${IS1000} ${SCSI} ${SIM} ${BUILD_ROMS}
	${MKDIRBIN}
	${CC} ${IS1000} ${SCSI} ${SIM} ${IS1000_OPT} -o $@ ${LDFLAGS}
ifneq (,$(call find_test,${VAXD},vax-diag))
	$@ $(call find_test,${VAXD},vax-diag) ${TEST_ARG}
endif

microvax1 : ${BIN}microvax1${EXE}

${BIN}microvax1${EXE} : ${VAX610} ${SIM} ${BUILD_ROMS}
	${MKDIRBIN}
	${CC} ${VAX610} ${SIM} ${VAX610_OPT} -o $@ ${LDFLAGS}
ifneq (,$(call find_test,${VAXD},vax-diag))
	$@ $(call find_test,${VAXD},vax-diag) ${TEST_ARG}
endif

rtvax1000 : ${BIN}rtvax1000${EXE}

${BIN}rtvax1000${EXE} : ${VAX630} ${SIM} ${BUILD_ROMS}
	${MKDIRBIN}
	${CC} ${VAX630} ${SIM} ${VAX620_OPT} -o $@ ${LDFLAGS}
ifneq (,$(call find_test,${VAXD},vax-diag))
	$@ $(call find_test,${VAXD},vax-diag) ${TEST_ARG}
endif

microvax2 : ${BIN}microvax2${EXE}

${BIN}microvax2${EXE} : ${VAX630} ${SIM} ${BUILD_ROMS}
	${MKDIRBIN}
	${CC} ${VAX630} ${SIM} ${VAX630_OPT} -o $@ ${LDFLAGS}
ifneq (,$(call find_test,${VAXD},vax-diag))
	$@ $(call find_test,${VAXD},vax-diag) ${TEST_ARG}
endif

vax730 : ${BIN}vax730${EXE}

${BIN}vax730${EXE} : ${VAX730} ${SIM} ${BUILD_ROMS}
	${MKDIRBIN}
	${CC} ${VAX730} ${SIM} ${VAX730_OPT} -o $@ ${LDFLAGS}
ifneq (,$(call find_test,${VAXD},vax-diag))
	$@ $(call find_test,${VAXD},vax-diag) ${TEST_ARG}
endif

vax750 : ${BIN}vax750${EXE}

${BIN}vax750${EXE} : ${VAX750} ${SIM} ${BUILD_ROMS}
	${MKDIRBIN}
	${CC} ${VAX750} ${SIM} ${VAX750_OPT} -o $@ ${LDFLAGS}
ifneq (,$(call find_test,${VAXD},vax-diag))
	$@ $(call find_test,${VAXD},vax-diag) ${TEST_ARG}
endif

vax780 : ${BIN}vax780${EXE}

${BIN}vax780${EXE} : ${VAX780} ${SIM} ${BUILD_ROMS}
	${MKDIRBIN}
	${CC} ${VAX780} ${SIM} ${VAX780_OPT} ${CC_OUTSPEC} ${LDFLAGS}
ifneq (,$(call find_test,${VAXD},vax-diag))
	$@ $(call find_test,${VAXD},vax-diag) ${TEST_ARG}
endif

vax8200 : ${BIN}vax8200${EXE}

${BIN}vax8200${EXE} : ${VAX8200} ${SIM} ${BUILD_ROMS}
	${MKDIRBIN}
	${CC} ${VAX8200} ${SIM} ${VAX8200_OPT} ${CC_OUTSPEC} ${LDFLAGS}
ifneq (,$(call find_test,${VAXD},vax-diag))
	$@ $(call find_test,${VAXD},vax-diag) ${TEST_ARG}
endif

vax8600 : ${BIN}vax8600${EXE}

${BIN}vax8600${EXE} : ${VAX8600} ${SIM} ${BUILD_ROMS}
	${MKDIRBIN}
	${CC} ${VAX8600} ${SIM} ${VAX8600_OPT} ${CC_OUTSPEC} ${LDFLAGS}
ifneq (,$(call find_test,${VAXD},vax-diag))
	$@ $(call find_test,${VAXD},vax-diag) ${TEST_ARG}
endif

nova : ${BIN}nova${EXE}

${BIN}nova${EXE} : ${NOVA} ${SIM}
	${MKDIRBIN}
	${CC} ${NOVA} ${SIM} ${NOVA_OPT} ${CC_OUTSPEC} ${LDFLAGS}
ifneq (,$(call find_test,${NOVAD},nova))
	$@ $(call find_test,${NOVAD},nova) ${TEST_ARG}
endif

eclipse : ${BIN}eclipse${EXE}

${BIN}eclipse${EXE} : ${ECLIPSE} ${SIM}
	${MKDIRBIN}
	${CC} ${ECLIPSE} ${SIM} ${ECLIPSE_OPT} ${CC_OUTSPEC} ${LDFLAGS}
ifneq (,$(call find_test,${NOVAD},eclipse))
	$@ $(call find_test,${NOVAD},eclipse) ${TEST_ARG}
endif

h316 : ${BIN}h316${EXE}

${BIN}h316${EXE} : ${H316} ${SIM}
	${MKDIRBIN}
	${CC} ${H316} ${SIM} ${H316_OPT} ${CC_OUTSPEC} ${LDFLAGS}
ifneq (,$(call find_test,${H316D},h316))
	$@ $(call find_test,${H316D},h316) ${TEST_ARG}
endif

hp2100 : ${BIN}hp2100${EXE}

${BIN}hp2100${EXE} : ${HP2100} ${SIM}
ifneq (1,${CPP_BUILD}${CPP_FORCE})
	${MKDIRBIN}
	${CC} ${HP2100} ${SIM} ${HP2100_OPT} ${CC_OUTSPEC} ${LDFLAGS}
ifneq (,$(call find_test,${HP2100D},hp2100))
	$@ $(call find_test,${HP2100D},hp2100) ${TEST_ARG}
endif
else
	$(info hp2100 can't be built using C++)
endif

hp3000 : ${BIN}hp3000${EXE}

${BIN}hp3000${EXE} : ${HP3000} ${SIM}
ifneq (1,${CPP_BUILD}${CPP_FORCE})
	${MKDIRBIN}
	${CC} ${HP3000} ${SIM} ${HP3000_OPT} ${CC_OUTSPEC} ${LDFLAGS}
ifneq (,$(call find_test,${HP3000D},hp3000))
	$@ $(call find_test,${HP3000D},hp3000) ${TEST_ARG}
endif
else
	$(info hp3000 can't be built using C++)
endif

i1401 : ${BIN}i1401${EXE}

${BIN}i1401${EXE} : ${I1401} ${SIM}
	${MKDIRBIN}
	${CC} ${I1401} ${SIM} ${I1401_OPT} ${CC_OUTSPEC} ${LDFLAGS}
ifneq (,$(call find_test,${I1401D},i1401))
	$@ $(call find_test,${I1401D},i1401) ${TEST_ARG}
endif

i1620 : ${BIN}i1620${EXE}

${BIN}i1620${EXE} : ${I1620} ${SIM}
	${MKDIRBIN}
	${CC} ${I1620} ${SIM} ${I1620_OPT} ${CC_OUTSPEC} ${LDFLAGS}
ifneq (,$(call find_test,${I1620D},i1620))
	$@ $(call find_test,${I1620D},i1620) ${TEST_ARG}
endif

i7094 : ${BIN}i7094${EXE}

${BIN}i7094${EXE} : ${I7094} ${SIM}
	${MKDIRBIN}
	${CC} ${I7094} ${SIM} ${I7094_OPT} ${CC_OUTSPEC} ${LDFLAGS}
ifneq (,$(call find_test,${I7094D},i7094))
	$@ $(call find_test,${I7094D},i7094) ${TEST_ARG}
endif

ibm1130 : ${BIN}ibm1130${EXE}

${BIN}ibm1130${EXE} : ${IBM1130}
ifneq (1,${CPP_BUILD}${CPP_FORCE})
	${MKDIRBIN}
ifneq (${WIN32},)
	windres ${IBM1130D}/ibm1130.rc ${BIN}ibm1130.o
endif
	${CC} ${IBM1130} ${SIM} ${IBM1130_OPT} ${CC_OUTSPEC} ${LDFLAGS}
ifneq (${WIN32},)
	del BIN\ibm1130.o
endif
ifneq (,$(call find_test,${IBM1130D},ibm1130))
	$@ $(call find_test,${IBM1130D},ibm1130) ${TEST_ARG}
endif
else
	$(info ibm1130 can't be built using C++)
endif

s3 : ${BIN}s3${EXE}

${BIN}s3${EXE} : ${S3} ${SIM}
	${MKDIRBIN}
	${CC} ${S3} ${SIM} ${S3_OPT} ${CC_OUTSPEC} ${LDFLAGS}
ifneq (,$(call find_test,${S3D},s3))
	$@ $(call find_test,${S3D},s3) ${TEST_ARG}
endif

altair : ${BIN}altair${EXE}

${BIN}altair${EXE} : ${ALTAIR} ${SIM}
	${MKDIRBIN}
	${CC} ${ALTAIR} ${SIM} ${ALTAIR_OPT} ${CC_OUTSPEC} ${LDFLAGS}
ifneq (,$(call find_test,${ALTAIRD},altair))
	$@ $(call find_test,${ALTAIRD},altair) ${TEST_ARG}
endif

altairz80 : ${BIN}altairz80${EXE}

${BIN}altairz80${EXE} : ${ALTAIRZ80} ${SIM}
	${MKDIRBIN}
	${CC} ${ALTAIRZ80} ${SIM} ${ALTAIRZ80_OPT} ${CC_OUTSPEC} ${LDFLAGS}
ifneq (,$(call find_test,${ALTAIRZ80D},altairz80))
	$@ $(call find_test,${ALTAIRZ80D},altairz80) ${TEST_ARG}
endif

gri : ${BIN}gri${EXE}

${BIN}gri${EXE} : ${GRI} ${SIM}
	${MKDIRBIN}
	${CC} ${GRI} ${SIM} ${GRI_OPT} ${CC_OUTSPEC} ${LDFLAGS}
ifneq (,$(call find_test,${GRID},gri))
	$@ $(call find_test,${GRID},gri) ${TEST_ARG}
endif

lgp : ${BIN}lgp${EXE}

${BIN}lgp${EXE} : ${LGP} ${SIM}
	${MKDIRBIN}
	${CC} ${LGP} ${SIM} ${LGP_OPT} ${CC_OUTSPEC} ${LDFLAGS}
ifneq (,$(call find_test,${LGPD},lgp))
	$@ $(call find_test,${LGPD},lgp) ${TEST_ARG}
endif

id16 : ${BIN}id16${EXE}

${BIN}id16${EXE} : ${ID16} ${SIM}
	${MKDIRBIN}
	${CC} ${ID16} ${SIM} ${ID16_OPT} ${CC_OUTSPEC} ${LDFLAGS}
ifneq (,$(call find_test,${ID32D},id16))
	$@ $(call find_test,${ID32D},id16) ${TEST_ARG}
endif

id32 : ${BIN}id32${EXE}

${BIN}id32${EXE} : ${ID32} ${SIM}
	${MKDIRBIN}
	${CC} ${ID32} ${SIM} ${ID32_OPT} ${CC_OUTSPEC} ${LDFLAGS}
ifneq (,$(call find_test,${ID32D},id32))
	$@ $(call find_test,${ID32D},id32) ${TEST_ARG}
endif

sds : ${BIN}sds${EXE}

${BIN}sds${EXE} : ${SDS} ${SIM}
	${MKDIRBIN}
	${CC} ${SDS} ${SIM} ${SDS_OPT} ${CC_OUTSPEC} ${LDFLAGS}
ifneq (,$(call find_test,${SDSD},sds))
	$@ $(call find_test,${SDSD},sds) ${TEST_ARG}
endif

swtp6800mp-a : ${BIN}swtp6800mp-a${EXE}

${BIN}swtp6800mp-a${EXE} : ${SWTP6800MP-A} ${SIM} ${BUILD_ROMS}
	${MKDIRBIN}
	${CC} ${SWTP6800MP-A} ${SIM} ${SWTP6800_OPT} ${CC_OUTSPEC} ${LDFLAGS}
ifneq (,$(call find_test,${SWTP6800D},swtp6800mp-a))
	$@ $(call find_test,${SWTP6800D},swtp6800mp-a) ${TEST_ARG}
endif

swtp6800mp-a2 : ${BIN}swtp6800mp-a2${EXE}

${BIN}swtp6800mp-a2${EXE} : ${SWTP6800MP-A2} ${SIM} ${BUILD_ROMS}
	${MKDIRBIN}
	${CC} ${SWTP6800MP-A2} ${SIM} ${SWTP6800_OPT} ${CC_OUTSPEC} ${LDFLAGS}
ifneq (,$(call find_test,${SWTP6800D},swtp6800mp-a2))
	$@ $(call find_test,${SWTP6800D},swtp6800mp-a2) ${TEST_ARG}
endif

isys8010: ${BIN}isys8010${EXE}

${BIN}isys8010${EXE} : ${ISYS8010} ${SIM} ${BUILD_ROMS}
	${MKDIRBIN}
	${CC} ${ISYS8010} ${SIM} ${ISYS8010_OPT} ${CC_OUTSPEC} ${LDFLAGS}
ifneq (,$(call find_test,${ISYS8010D},isys8010))
	$@ $(call find_test,${ISYS8010D},isys8010) ${TEST_ARG}
endif

isys8020: ${BIN}isys8020${EXE}

${BIN}isys8020${EXE} : ${ISYS8020} ${SIM} ${BUILD_ROMS}
	${MKDIRBIN}
	${CC} ${ISYS8020} ${SIM} ${ISYS8020_OPT} ${CC_OUTSPEC} ${LDFLAGS}
ifneq (,$(call find_test,${ISYS8020D},isys8020))
	$@ $(call find_test,${ISYS8020D},isys8020) ${TEST_ARG}
endif

isys8024: ${BIN}isys8024${EXE}

${BIN}isys8024${EXE} : ${ISYS8024} ${SIM} ${BUILD_ROMS}
	${MKDIRBIN}
	${CC} ${ISYS8024} ${SIM} ${ISYS8024_OPT} ${CC_OUTSPEC} ${LDFLAGS}
ifneq (,$(call find_test,${ISYS8024D},isys8024))
	$@ $(call find_test,${ISYS8024D},isys8024) ${TEST_ARG}
endif

isys8030: ${BIN}isys8030${EXE}

${BIN}isys8030${EXE} : ${ISYS8030} ${SIM} ${BUILD_ROMS}
	${MKDIRBIN}
	${CC} ${ISYS8030} ${SIM} ${ISYS8030_OPT} ${CC_OUTSPEC} ${LDFLAGS}
ifneq (,$(call find_test,${ISYS8030D},isys8030))
	$@ $(call find_test,${ISYS8030D},isys8030) ${TEST_ARG}
endif

imds-210: ${BIN}imds-210${EXE}

${BIN}imds-210${EXE} : ${IMDS210} ${SIM} ${BUILD_ROMS}
	${MKDIRBIN}
	${CC} ${IMDS210} ${SIM} ${IMDS210_OPT} ${CC_OUTSPEC} ${LDFLAGS}
ifneq (,$(call find_test,${IMDS210D},imds-210))
	$@ $(call find_test,${IMDS210D},imds-210) ${TEST_ARG}
endif

imds-220: ${BIN}imds-220${EXE}

${BIN}imds-220${EXE} : ${IMDS220} ${SIM} ${BUILD_ROMS}
	${MKDIRBIN}
	${CC} ${IMDS220} ${SIM} ${IMDS220_OPT} ${CC_OUTSPEC} ${LDFLAGS}
ifneq (,$(call find_test,${IMDS220D},imds-220))
	$@ $(call find_test,${IMDS220D},imds-220) ${TEST_ARG}
endif

imds-225: ${BIN}imds-225${EXE}

${BIN}imds-225${EXE} : ${IMDS225} ${SIM} ${BUILD_ROMS}
	${MKDIRBIN}
	${CC} ${IMDS225} ${SIM} ${IMDS225_OPT} ${CC_OUTSPEC} ${LDFLAGS}
ifneq (,$(call find_test,${IMDS225D},imds-225))
	$@ $(call find_test,${IMDS225D},imds-225) ${TEST_ARG}
endif

imds-230: ${BIN}imds-230${EXE}

${BIN}imds-230${EXE} : ${IMDS230} ${SIM} ${BUILD_ROMS}
	${MKDIRBIN}
	${CC} ${IMDS230} ${SIM} ${IMDS230_OPT} ${CC_OUTSPEC} ${LDFLAGS}
ifneq (,$(call find_test,${IMDS230D},imds-230))
	$@ $(call find_test,${IMDS230D},imds-230) ${TEST_ARG}
endif

imds-800: ${BIN}imds-800${EXE}

${BIN}imds-800${EXE} : ${IMDS800} ${SIM} ${BUILD_ROMS}
	${MKDIRBIN}
	${CC} ${IMDS800} ${SIM} ${IMDS800_OPT} ${CC_OUTSPEC} ${LDFLAGS}
ifneq (,$(call find_test,${IMDS800D},imds-800))
	$@ $(call find_test,${IMDS800D},imds-800) ${TEST_ARG}
endif

imds-810: ${BIN}imds-810${EXE}

${BIN}imds-810${EXE} : ${IMDS810} ${SIM} ${BUILD_ROMS}
	${MKDIRBIN}
	${CC} ${IMDS810} ${SIM} ${IMDS810_OPT} ${CC_OUTSPEC} ${LDFLAGS}
ifneq (,$(call find_test,${IMDS810D},imds-810))
	$@ $(call find_test,${IMDS810D},imds-810) ${TEST_ARG}
endif

ibmpc: ${BIN}ibmpc${EXE}

${BIN}ibmpc${EXE} : ${IBMPC} ${SIM} ${BUILD_ROMS}
	#cmake:ignore-target
	${MKDIRBIN}
	${CC} ${IBMPC} ${SIM} ${IBMPC_OPT} ${CC_OUTSPEC} ${LDFLAGS}
ifneq (,$(call find_test,${IBMPCD},ibmpc))
	$@ $(call find_test,${IBMPCD},ibmpc) ${TEST_ARG}
endif

ibmpcxt: ${BIN}ibmpcxt${EXE}

${BIN}ibmpcxt${EXE} : ${IBMPCXT} ${SIM} ${BUILD_ROMS}
	#cmake:ignore-target
	${MKDIRBIN}
	${CC} ${IBMPCXT} ${SIM} ${IBMPCXT_OPT} ${CC_OUTSPEC} ${LDFLAGS}
ifneq (,$(call find_test,${IBMPCXTD},ibmpcxt))
	$@ $(call find_test,${IBMPCXTD},ibmpcxt) ${TEST_ARG}
endif

scelbi: ${BIN}scelbi${EXE}

${BIN}scelbi${EXE} : ${SCELBI} ${SIM}
	${MKDIRBIN}
	${CC} ${SCELBI} ${SIM} ${SCELBI_OPT} ${CC_OUTSPEC} ${LDFLAGS}
ifneq (,$(call find_test,${SCELBID},scelbi))
	$@ $(call find_test,${SCELBID},scelbi) ${TEST_ARG}
endif

tx-0 : ${BIN}tx-0${EXE}

${BIN}tx-0${EXE} : ${TX0} ${SIM}
	${MKDIRBIN}
	${CC} ${TX0} ${SIM} ${TX0_OPT} ${CC_OUTSPEC} ${LDFLAGS}
ifneq (,$(call find_test,${TX0D},tx-0))
	$@ $(call find_test,${TX0D},tx-0) ${TEST_ARG}
endif

ssem : ${BIN}ssem${EXE}

${BIN}ssem${EXE} : ${SSEM} ${SIM}
	${MKDIRBIN}
	${CC} ${SSEM} ${SIM} ${SSEM_OPT} ${CC_OUTSPEC} ${LDFLAGS}
ifneq (,$(call find_test,${SSEMD},ssem))
	$@ $(call find_test,${SSEMD},ssem) ${TEST_ARG}
endif

cdc1700 : ${BIN}cdc1700${EXE}

${BIN}cdc1700${EXE} : ${CDC1700} ${SIM}
	${MKDIRBIN}
	${CC} ${CDC1700} ${SIM} ${CDC1700_OPT} ${CC_OUTSPEC} ${LDFLAGS}
ifneq (,$(call find_test,${CDC1700D},cdc1700))
	$@ $(call find_test,${CDC1700D},cdc1700) ${TEST_ARG}
endif

besm6 : ${BIN}besm6${EXE}

${BIN}besm6${EXE} : ${BESM6} ${SIM}
ifneq (1,${CPP_BUILD}${CPP_FORCE})
	${MKDIRBIN}
	${CC} ${BESM6} ${SIM} ${BESM6_OPT} ${BESM6_PANEL_OPT} ${CC_OUTSPEC} ${LDFLAGS}
ifneq (,$(call find_test,${BESM6D},besm6))
	$@ $(call find_test,${BESM6D},besm6) ${TEST_ARG}
endif
else
	$(info besm6 can't be built using C++)
endif

sigma : ${BIN}sigma${EXE}

${BIN}sigma${EXE} : ${SIGMA} ${SIM}
	${MKDIRBIN}
	${CC} ${SIGMA} ${SIM} ${SIGMA_OPT} ${CC_OUTSPEC} ${LDFLAGS}
ifneq (,$(call find_test,${SIGMAD},sigma))
	$@ $(call find_test,${SIGMAD},sigma) ${TEST_ARG}
endif

alpha : ${BIN}alpha${EXE}

${BIN}alpha${EXE} : ${ALPHA} ${SIM}
	${MKDIRBIN}
	${CC} ${ALPHA} ${SIM} ${ALPHA_OPT} ${CC_OUTSPEC} ${LDFLAGS}
ifneq (,$(call find_test,${ALPHAD},alpha))
	$@ $(call find_test,${ALPHAD},alpha) ${TEST_ARG}
endif

sage : ${BIN}sage${EXE}

${BIN}sage${EXE} : ${SAGE} ${SIM}
	${MKDIRBIN}
	${CC} ${SAGE} ${SIM} ${SAGE_OPT} ${CC_OUTSPEC} ${LDFLAGS}
ifneq (,$(call find_test,${SAGED},sage))
	$@ $(call find_test,${SAGED},sage) ${TEST_ARG}
endif

pdq3 : ${BIN}pdq3${EXE}

${BIN}pdq3${EXE} : ${PDQ3} ${SIM}
	${MKDIRBIN}
	${CC} ${PDQ3} ${SIM} ${PDQ3_OPT} ${CC_OUTSPEC} ${LDFLAGS}
ifneq (,$(call find_test,${PDQ3D},pdq3))
	$@ $(call find_test,${PDQ3D},pdq3) ${TEST_ARG}
endif

b5500 : ${BIN}b5500${EXE}

${BIN}b5500${EXE} : ${B5500} ${SIM} 
	${MKDIRBIN}
	${CC} ${B5500} ${SIM} ${B5500_OPT} ${CC_OUTSPEC} ${LDFLAGS}
ifneq (,$(call find_test,${B5500D},b5500))
	$@ $(call find_test,${B5500D},b5500) ${TEST_ARG}
endif

3b2 : ${BIN}3b2${EXE}
 
${BIN}3b2${EXE} : ${ATT3B2} ${SIM} ${BUILD_ROMS}
	${MKDIRBIN}
	${CC} ${ATT3B2} ${SIM} ${ATT3B2_OPT} ${CC_OUTSPEC} ${LDFLAGS}
ifneq (,$(call find_test,${ATT3B2D},3b2))
	$@ $(call find_test,${ATT3B2D},3b2) ${TEST_ARG}
endif

i7090 : ${BIN}i7090${EXE}

${BIN}i7090${EXE} : ${I7090} ${SIM} 
	${MKDIRBIN}
	${CC} ${I7090} ${SIM} ${I7090_OPT} ${CC_OUTSPEC} ${LDFLAGS}
ifneq (,$(call find_test,${I7000D},i7090))
	$@ $(call find_test,${I7000D},i7090) ${TEST_ARG}
endif

i7080 : ${BIN}i7080${EXE}

${BIN}i7080${EXE} : ${I7080} ${SIM} 
	${MKDIRBIN}
	${CC} ${I7080} ${SIM} ${I7080_OPT} ${CC_OUTSPEC} ${LDFLAGS}
ifneq (,$(call find_test,${I7080D},i7080))
	$@ $(call find_test,${I7080D},i7080) ${TEST_ARG}
endif

i7070 : ${BIN}i7070${EXE}

${BIN}i7070${EXE} : ${I7070} ${SIM} 
	${MKDIRBIN}
	${CC} ${I7070} ${SIM} ${I7070_OPT} ${CC_OUTSPEC} ${LDFLAGS}
ifneq (,$(call find_test,${I7070D},i7070))
	$@ $(call find_test,${I7070D},i7070) ${TEST_ARG}
endif

i7010 : ${BIN}i7010${EXE}

${BIN}i7010${EXE} : ${I7010} ${SIM} 
	${MKDIRBIN}
	${CC} ${I7010} ${SIM} ${I7010_OPT} ${CC_OUTSPEC} ${LDFLAGS}
ifneq (,$(call find_test,${I7010D},i7010))
	$@ $(call find_test,${I7010D},i7010) ${TEST_ARG}
endif

i704 : ${BIN}i704${EXE}

${BIN}i704${EXE} : ${I704} ${SIM} 
	${MKDIRBIN}
	${CC} ${I704} ${SIM} ${I704_OPT} ${CC_OUTSPEC} ${LDFLAGS}
ifneq (,$(call find_test,${I704D},i704))
	$@ $(call find_test,${I704D},i704) ${TEST_ARG}
endif

i701 : ${BIN}i701${EXE}

${BIN}i701${EXE} : ${I701} ${SIM} 
	${MKDIRBIN}
	${CC} ${I701} ${SIM} ${I701_OPT} ${CC_OUTSPEC} ${LDFLAGS}
ifneq (,$(call find_test,${I701D},i701))
	$@ $(call find_test,${I701D},i701) ${TEST_ARG}
endif

i650 : ${BIN}i650${EXE}

${BIN}i650${EXE} : ${I650} ${SIM} 
	#cmake:ignore-target
	${MKDIRBIN}
	${CC} ${I650} ${SIM} ${I650_OPT} ${CC_OUTSPEC} ${LDFLAGS}
ifneq (,$(call find_test,${I650D},i650))
	$@ $(call find_test,${I650D},i650) ${TEST_ARG}
endif

pdp6 : ${BIN}pdp6${EXE}

${BIN}pdp6${EXE} : ${PDP6} ${SIM}
	${MKDIRBIN}
	${CC} ${PDP6} ${PDP6_DPY} ${SIM} ${PDP6_OPT} ${CC_OUTSPEC} ${LDFLAGS} ${PDP6_LDFLAGS}
ifneq (,$(call find_test,${PDP10D},pdp6))
	$@ $(call find_test,${PDP10D},pdp6) ${TEST_ARG}
endif

pdp10-ka : ${BIN}pdp10-ka${EXE}

${BIN}pdp10-ka${EXE} : ${KA10} ${SIM}
	${MKDIRBIN}
	${CC} ${KA10} ${KA10_DPY} ${SIM} ${KA10_OPT} ${CC_OUTSPEC} ${LDFLAGS} ${KA10_LDFLAGS}
ifneq (,$(call find_test,${PDP10D},ka10))
	$@ $(call find_test,${PDP10D},ka10) ${TEST_ARG}
endif

pdp10-ki : ${BIN}pdp10-ki${EXE}

${BIN}pdp10-ki${EXE} : ${KI10} ${SIM}
	${MKDIRBIN}
	${CC} ${KI10} ${KI10_DPY} ${SIM} ${KI10_OPT} ${CC_OUTSPEC} ${LDFLAGS} ${KI10_LDFLAGS}
ifneq (,$(call find_test,${PDP10D},ki10))
	$@ $(call find_test,${PDP10D},ki10) ${TEST_ARG}
endif

pdp10-kl : ${BIN}pdp10-kl${EXE}

${BIN}pdp10-kl${EXE} : ${KL10} ${SIM}
	#cmake:ignore-target
	${MKDIRBIN}
	${CC} ${KL10} ${SIM} ${KL10_OPT} ${CC_OUTSPEC} ${LDFLAGS}
ifneq (,$(call find_test,${PDP10D},kl10))
	$@ $(call find_test,${PDP10D},kl10) ${TEST_ARG}
endif

# Front Panel API Demo/Test program

frontpaneltest : ${BIN}frontpaneltest${EXE}

${BIN}frontpaneltest${EXE} : frontpanel/FrontPanelTest.c sim_sock.c sim_frontpanel.c
	#cmake:ignore-target
	${MKDIRBIN}
	${CC} frontpanel/FrontPanelTest.c sim_sock.c sim_frontpanel.c ${CC_OUTSPEC} ${LDFLAGS} ${OS_CURSES_DEFS}

<|MERGE_RESOLUTION|>--- conflicted
+++ resolved
@@ -1,2940 +1,2928 @@
-#
-# This GNU make makefile has been tested on:
-#   Linux (x86 & Sparc & PPC)
-#   Android (Termux)
-#   OS X
-#   Solaris (x86 & Sparc) (gcc and Sun C)
-#   OpenBSD
-#   NetBSD
-#   FreeBSD
-#   HP-UX
-#   AIX
-#   Windows (MinGW & cygwin)
-#   Linux x86 targeting Android (using agcc script)
-#   Haiku x86 (with gcc4)
-#
-# Android targeted builds should invoke GNU make with GCC=agcc on
-# the command line.
-#
-# In general, the logic below will detect and build with the available
-# features which the host build environment provides.
-#
-# Dynamic loading of libpcap is the preferred default behavior if pcap.h 
-# is available at build time.  Support to statically linking against libpcap
-# is deprecated and may be removed in the future.  Static linking against 
-# libpcap can be enabled if GNU make is invoked with USE_NETWORK=1 on the 
-# command line.
-#
-# Some platforms may not have vendor supplied libpcap available.  HP-UX is 
-# one such example.  The packages which are available for this platform
-# install include files and libraries in user specified directories.  In 
-# order for this makefile to locate where these components may have been 
-# installed, gmake should be invoked with LPATH=/usr/lib:/usr/local/lib 
-# defined (adjusted as needed depending on where they may be installed).
-#
-# In the unlikely event that someone wants to build network capable 
-# simulators without networking support, invoking GNU make with 
-# NONETWORK=1 will do the trick.
-#
-# The default build will build compiler optimized binaries.
-# If debugging is desired, then GNU make can be invoked with
-# DEBUG=1 on the command line.
-#
-# The default build will run per simulator tests if they are 
-# available.  If building without running tests is desired, 
-# then GNU make should be invoked with TESTS=0 on the command 
-# line.
-#
-# Default test execution will produce summary output.  Detailed
-# test output can be produced if GNU make is invoked with 
-# TEST_ARG=-v on the command line.
-#
-# simh project support is provided for simulators that are built with 
-# dependent packages provided with the or by the operating system 
-# distribution OR for platforms where that isn't directly available 
-# (OS X) by packages from specific package management systems (MacPorts 
-# or Homebrew).  Users wanting to build simulators with locally build 
-# dependent packages or packages provided by an unsupported package 
-# management system can override where this procedure looks for include 
-# files and/or libraries.  Overrides can be specified by define exported 
-# environment variables or GNU make command line arguments which specify 
-# INCLUDES and/or LIBRARIES.  
-# Each of these, if specified, must be the complete list include directories
-# or library directories that should be used with each element separated by 
-# colons. (i.e. INCLUDES=/usr/include/:/usr/local/include/:...)
-#
-# Some environments may have the LLVM (clang) compiler installed as
-# an alternate to gcc.  If you want to build with the clang compiler, 
-# invoke make with GCC=clang.
-#
-# Internal ROM support can be disabled if GNU make is invoked with
-# DONT_USE_ROMS=1 on the command line.
-#
-# For linting (or other code analyzers) make may be invoked similar to:
-#
-#   make GCC=cppcheck CC_OUTSPEC= LDFLAGS= CFLAGS_G="--enable=all --template=gcc" CC_STD=--std=c99
-#
-# CC Command (and platform available options).  (Poor man's autoconf)
-#
-ifneq (,${GREP_OPTIONS})
-  $(info GREP_OPTIONS is defined in your environment.)
-  $(info )
-  $(info This variable interfers with the proper operation of this script.)
-  $(info )
-  $(info The GREP_OPTIONS environment variable feature of grep is deprecated)
-  $(info for exactly this reason and will be removed from future versions of)
-  $(info grep.  The grep man page suggests that you use an alias or a script)
-  $(info to invoke grep with your preferred options.)
-  $(info )
-  $(info unset the GREP_OPTIONS environment variable to use this makefile)
-  $(error 1)
-endif
-ifeq (old,$(shell gmake --version /dev/null 2>&1 | grep 'GNU Make' | awk '{ if ($$3 < "3.81") {print "old"} }'))
-  GMAKE_VERSION = $(shell gmake --version /dev/null 2>&1 | grep 'GNU Make' | awk '{ print $$3 }')
-  $(warning *** Warning *** GNU Make Version $(GMAKE_VERSION) is too old to)
-  $(warning *** Warning *** fully process this makefile)
-endif
-BUILD_SINGLE := ${MAKECMDGOALS} $(BLANK_SUFFIX)
-BUILD_MULTIPLE_VERB = is
-# building the pdp1, pdp11, tx-0, or any microvax simulator could use video support
-ifneq (,$(or $(findstring XXpdp1XX,$(addsuffix XX,$(addprefix XX,${MAKECMDGOALS}))),$(findstring pdp11,${MAKECMDGOALS}),$(findstring tx-0,${MAKECMDGOALS}),$(findstring microvax1,${MAKECMDGOALS}),$(findstring microvax2,${MAKECMDGOALS}),$(findstring microvax3900,${MAKECMDGOALS}),$(findstring microvax2000,${MAKECMDGOALS}),$(findstring vaxstation3100,${MAKECMDGOALS}),$(findstring XXvaxXX,$(addsuffix XX,$(addprefix XX,${MAKECMDGOALS})))))
-  VIDEO_USEFUL = true
-endif
-# building the besm6 needs both video support and fontfile support
-ifneq (,$(findstring besm6,${MAKECMDGOALS}))
-  VIDEO_USEFUL = true
-  BESM6_BUILD = true
-endif
-# building the PDP6, KA10 or KI10 needs video support
-ifneq (,$(or $(findstring pdp6,${MAKECMDGOALS}),$(findstring pdp10-ka,${MAKECMDGOALS}),$(findstring pdp10-ki,${MAKECMDGOALS})))
-  VIDEO_USEFUL = true
-endif
-# building the KA10, KI10 or KL10 networking can be used.
-ifneq (,$(or $(findstring pdp10-ka,${MAKECMDGOALS}),$(findstring pdp10-ki,${MAKECMDGOALS},$(findstring pdp10-kl,${MAKECMDGOALS}))))
-  NETWORK_USEFUL = true
-endif
-# building the PDP-7 needs video support
-ifneq (,$(findstring pdp7,${MAKECMDGOALS}))
-  VIDEO_USEFUL = true
-endif
-# building the pdp11, pdp10, or any vax simulator could use networking support
-ifneq (,$(or $(findstring pdp11,${MAKECMDGOALS}),$(findstring pdp10,${MAKECMDGOALS}),$(findstring vax,${MAKECMDGOALS}),$(findstring 3b2,${MAKECMDGOALS})$(findstring all,${MAKECMDGOALS})))
-  NETWORK_USEFUL = true
-  ifneq (,$(findstring all,${MAKECMDGOALS}))
-    BUILD_MULTIPLE = s
-    BUILD_MULTIPLE_VERB = are
-    VIDEO_USEFUL = true
-    BESM6_BUILD = true
-  endif
-  ifneq (,$(word 2,${MAKECMDGOALS}))
-    BUILD_MULTIPLE = s
-    BUILD_MULTIPLE_VERB = are
-  endif
-else
-  ifeq (${MAKECMDGOALS},)
-    # default target is all
-    NETWORK_USEFUL = true
-    VIDEO_USEFUL = true
-    BUILD_MULTIPLE = s
-    BUILD_MULTIPLE_VERB = are
-    BUILD_SINGLE := all $(BUILD_SINGLE)
-    BESM6_BUILD = true
-  endif
-endif
-# someone may want to explicitly build simulators without network support
-ifneq ($(NONETWORK),)
-  NETWORK_USEFUL =
-endif
-find_exe = $(abspath $(strip $(firstword $(foreach dir,$(strip $(subst :, ,${PATH})),$(wildcard $(dir)/$(1))))))
-find_lib = $(abspath $(strip $(firstword $(foreach dir,$(strip ${LIBPATH}),$(wildcard $(dir)/lib$(1).${LIBEXT})))))
-find_include = $(abspath $(strip $(firstword $(foreach dir,$(strip ${INCPATH}),$(wildcard $(dir)/$(1).h)))))
-ifneq (0,$(TESTS))
-  find_test = $(abspath $(wildcard $(1)/tests/$(2)_test.ini))
-  TESTING_FEATURES = - Per simulator tests will be run
-else
-  TESTING_FEATURES = - Per simulator tests will be skipped
-endif
-ifneq ($(findstring Windows,${OS}),)
-  ifeq ($(findstring .exe,${SHELL}),.exe)
-    # MinGW
-    WIN32 := 1
-  else # Msys or cygwin
-    ifeq (MINGW,$(findstring MINGW,$(shell uname)))
-      $(info *** This makefile can not be used with the Msys bash shell)
-      $(error Use build_mingw.bat ${MAKECMDGOALS} from a Windows command prompt)
-    endif
-  endif
-endif
-ifeq (${WIN32},)  #*nix Environments (&& cygwin)
-  ifeq (${GCC},)
-    ifeq (,$(shell which gcc 2>/dev/null))
-      $(info *** Warning *** Using local cc since gcc isn't available locally.)
-      $(info *** Warning *** You may need to install gcc to build working simulators.)
-      GCC = cc
-    else
-      GCC = gcc
-    endif
-  endif
-  OSTYPE = $(shell uname)
-  # OSNAME is used in messages to indicate the source of libpcap components
-  OSNAME = $(OSTYPE)
-  ifeq (SunOS,$(OSTYPE))
-    TEST = /bin/test
-  else
-    TEST = test
-  endif
-  ifeq (CYGWIN,$(findstring CYGWIN,$(OSTYPE))) # uname returns CYGWIN_NT-n.n-ver
-    OSTYPE = cygwin
-    OSNAME = windows-build
-  endif
-  ifeq (,$(shell ${GCC} -v /dev/null 2>&1 | grep 'clang'))
-    GCC_VERSION = $(shell ${GCC} -v /dev/null 2>&1 | grep 'gcc version' | awk '{ print $$3 }')
-    COMPILER_NAME = GCC Version: $(GCC_VERSION)
-    ifeq (,$(GCC_VERSION))
-      ifeq (SunOS,$(OSTYPE))
-        ifneq (,$(shell ${GCC} -V 2>&1 | grep 'Sun C'))
-          SUNC_VERSION = $(shell ${GCC} -V 2>&1 | grep 'Sun C')
-          COMPILER_NAME = $(wordlist 2,10,$(SUNC_VERSION))
-          CC_STD = -std=c99
-        endif
-      endif
-      ifeq (HP-UX,$(OSTYPE))
-        ifneq (,$(shell what `which $(firstword ${GCC}) 2>&1`| grep -i compiler))
-          COMPILER_NAME = $(strip $(shell what `which $(firstword ${GCC}) 2>&1` | grep -i compiler))
-          CC_STD = -std=gnu99
-        endif
-      endif
-    else
-      ifeq (,$(findstring ++,${GCC}))
-        CC_STD = -std=gnu99
-      else
-        CPP_BUILD = 1
-      endif
-    endif
-  else
-    ifeq (Apple,$(shell ${GCC} -v /dev/null 2>&1 | grep 'Apple' | awk '{ print $$1 }'))
-      COMPILER_NAME = $(shell ${GCC} -v /dev/null 2>&1 | grep 'Apple' | awk '{ print $$1 " " $$2 " " $$3 " " $$4 }')
-      CLANG_VERSION = $(word 4,$(COMPILER_NAME))
-    else
-      COMPILER_NAME = $(shell ${GCC} -v /dev/null 2>&1 | grep 'clang version' | awk '{ print $$1 " " $$2 " " $$3 }')
-      CLANG_VERSION = $(word 3,$(COMPILER_NAME))
-      ifeq (,$(findstring .,$(CLANG_VERSION)))
-        COMPILER_NAME = $(shell ${GCC} -v /dev/null 2>&1 | grep 'clang version' | awk '{ print $$1 " " $$2 " " $$3 " " $$4 }')
-        CLANG_VERSION = $(word 4,$(COMPILER_NAME))
-      endif
-    endif
-    ifeq (,$(findstring ++,${GCC}))
-      CC_STD = -std=c99
-    else
-      CPP_BUILD = 1
-      OS_CCDEFS += -Wno-deprecated
-    endif
-  endif
-  ifeq (git-repo,$(shell if ${TEST} -d ./.git; then echo git-repo; fi))
-    GIT_PATH=$(strip $(shell which git))
-    ifeq (,$(GIT_PATH))
-      $(error building using a git repository, but git is not available)
-    endif
-    ifeq (commit-id-exists,$(shell if ${TEST} -e .git-commit-id; then echo commit-id-exists; fi))
-      CURRENT_GIT_COMMIT_ID=$(strip $(shell grep 'SIM_GIT_COMMIT_ID' .git-commit-id | awk '{ print $$2 }'))
-      ACTUAL_GIT_COMMIT_ID=$(strip $(shell git log -1 --pretty="%H"))
-      ifneq ($(CURRENT_GIT_COMMIT_ID),$(ACTUAL_GIT_COMMIT_ID))
-        NEED_COMMIT_ID = need-commit-id
-        # make sure that the invalidly formatted .git-commit-id file wasn't generated
-        # by legacy git hooks which need to be removed.
-        $(shell rm -f .git/hooks/post-checkout .git/hooks/post-commit .git/hooks/post-merge)
-      endif
-    else
-      NEED_COMMIT_ID = need-commit-id
-    endif
-    ifeq (need-commit-id,$(NEED_COMMIT_ID))
-      isodate=$(shell git log -1 --pretty="%ai"|sed -e 's/ /T/'|sed -e 's/ //')
-      $(shell git log -1 --pretty="SIM_GIT_COMMIT_ID %H%nSIM_GIT_COMMIT_TIME $(isodate)" >.git-commit-id)
-    endif
-  endif
-  LTO_EXCLUDE_VERSIONS = 
-  PCAPLIB = pcap
-  ifeq (agcc,$(findstring agcc,${GCC})) # Android target build?
-    OS_CCDEFS = -D_GNU_SOURCE -DSIM_ASYNCH_IO 
-    OS_LDFLAGS = -lm
-  else # Non-Android (or Native Android) Builds
-    ifeq (,$(INCLUDES)$(LIBRARIES))
-      INCPATH:=$(shell LANG=C; ${GCC} -x c -v -E /dev/null 2>&1 | grep -A 10 '> search starts here' | grep '^ ' | tr -d '\n')
-      ifeq (,${INCPATH})
-        INCPATH:=/usr/include
-      endif
-      LIBPATH:=/usr/lib
-    else
-      $(info *** Warning ***)
-      ifeq (,$(INCLUDES))
-        INCPATH:=$(shell LANG=C; ${GCC} -x c -v -E /dev/null 2>&1 | grep -A 10 '> search starts here' | grep '^ ' | tr -d '\n')
-      else
-        $(info *** Warning *** Unsupported build with INCLUDES defined as: $(INCLUDES))
-        INCPATH:=$(strip $(subst :, ,$(INCLUDES)))
-        UNSUPPORTED_BUILD := include
-      endif
-      ifeq (,$(LIBRARIES))
-        LIBPATH:=/usr/lib
-      else
-        $(info *** Warning *** Unsupported build with LIBRARIES defined as: $(LIBRARIES))
-        LIBPATH:=$(strip $(subst :, ,$(LIBRARIES)))
-        ifeq (include,$(UNSUPPORTED_BUILD))
-          UNSUPPORTED_BUILD := include+lib
-        else
-          UNSUPPORTED_BUILD := lib
-        endif
-      endif
-      $(info *** Warning ***)
-    endif
-    OS_CCDEFS += -D_GNU_SOURCE
-    GCC_OPTIMIZERS_CMD = ${GCC} -v --help 2>&1
-    GCC_WARNINGS_CMD = ${GCC} -v --help 2>&1
-    LD_ELF = $(shell echo | ${GCC} -E -dM - | grep __ELF__)
-    ifeq (Darwin,$(OSTYPE))
-      OSNAME = OSX
-      LIBEXT = dylib
-      ifneq (include,$(findstring include,$(UNSUPPORTED_BUILD)))
-        INCPATH:=$(shell LANG=C; ${GCC} -x c -v -E /dev/null 2>&1 | grep -A 10 '> search starts here' | grep '^ ' | grep -v 'framework directory' | tr -d '\n')
-      endif
-      ifeq (incopt,$(shell if ${TEST} -d /opt/local/include; then echo incopt; fi))
-        INCPATH += /opt/local/include
-        OS_CCDEFS += -I/opt/local/include
-      endif
-      ifeq (libopt,$(shell if ${TEST} -d /opt/local/lib; then echo libopt; fi))
-        LIBPATH += /opt/local/lib
-        OS_LDFLAGS += -L/opt/local/lib
-      endif
-      ifeq (HomeBrew,$(shell if ${TEST} -d /usr/local/Cellar; then echo HomeBrew; fi))
-        INCPATH += $(foreach dir,$(wildcard /usr/local/Cellar/*/*),$(dir)/include)
-        LIBPATH += $(foreach dir,$(wildcard /usr/local/Cellar/*/*),$(dir)/lib)
-      endif
-      ifeq (libXt,$(shell if ${TEST} -d /usr/X11/lib; then echo libXt; fi))
-        LIBPATH += /usr/X11/lib
-        OS_LDFLAGS += -L/usr/X11/lib
-      endif
-    else
-      ifeq (Linux,$(OSTYPE))
-        ifeq (Android,$(shell uname -o))
-          OS_CCDEFS += -D__ANDROID_API__=$(shell getprop ro.build.version.sdk) -DSIM_BUILD_OS=" On Android Version $(shell getprop ro.build.version.release)"
-        endif
-        ifneq (lib,$(findstring lib,$(UNSUPPORTED_BUILD)))
-          ifeq (Android,$(shell uname -o))
-            ifneq (,$(shell if ${TEST} -d ${PREFIX}/lib; then echo prefixlib; fi))
-              LIBPATH += ${PREFIX}/lib
-            endif
-            ifneq (,$(shell if ${TEST} -d /system/lib; then echo systemlib; fi))
-              LIBPATH += /system/lib
-            endif
-            LIBPATH += $(LD_LIBRARY_PATH)
-          endif
-          ifeq (ldconfig,$(shell if ${TEST} -e /sbin/ldconfig; then echo ldconfig; fi))
-            LIBPATH := $(sort $(foreach lib,$(shell /sbin/ldconfig -p | grep ' => /' | sed 's/^.* => //'),$(dir $(lib))))
-          endif
-        endif
-        LIBEXT = so
-      else
-        ifeq (SunOS,$(OSTYPE))
-          OSNAME = Solaris
-          ifneq (lib,$(findstring lib,$(UNSUPPORTED_BUILD)))
-            LIBPATH := $(shell LANG=C; crle | grep 'Default Library Path' | awk '{ print $$5 }' | sed 's/:/ /g')
-          endif
-          LIBEXT = so
-          OS_LDFLAGS += -lsocket -lnsl
-          ifeq (incsfw,$(shell if ${TEST} -d /opt/sfw/include; then echo incsfw; fi))
-            INCPATH += /opt/sfw/include
-            OS_CCDEFS += -I/opt/sfw/include
-          endif
-          ifeq (libsfw,$(shell if ${TEST} -d /opt/sfw/lib; then echo libsfw; fi))
-            LIBPATH += /opt/sfw/lib
-            OS_LDFLAGS += -L/opt/sfw/lib -R/opt/sfw/lib
-          endif
-          OS_CCDEFS += -D_LARGEFILE_SOURCE
-        else
-          ifeq (cygwin,$(OSTYPE))
-            # use 0readme_ethernet.txt documented Windows pcap build components
-            INCPATH += ../windows-build/winpcap/WpdPack/Include
-            LIBPATH += ../windows-build/winpcap/WpdPack/Lib
-            PCAPLIB = wpcap
-            LIBEXT = a
-          else
-            ifneq (,$(findstring AIX,$(OSTYPE)))
-              OS_LDFLAGS += -lm -lrt
-              ifeq (incopt,$(shell if ${TEST} -d /opt/freeware/include; then echo incopt; fi))
-                INCPATH += /opt/freeware/include
-                OS_CCDEFS += -I/opt/freeware/include
-              endif
-              ifeq (libopt,$(shell if ${TEST} -d /opt/freeware/lib; then echo libopt; fi))
-                LIBPATH += /opt/freeware/lib
-                OS_LDFLAGS += -L/opt/freeware/lib
-              endif
-            else
-              ifneq (,$(findstring Haiku,$(OSTYPE)))
-                HAIKU_ARCH=$(shell getarch)
-                ifeq ($(HAIKU_ARCH),)
-                  $(error Missing getarch command, your Haiku release is probably too old)
-                endif
-                ifeq ($(HAIKU_ARCH),x86_gcc2)
-                  $(error Unsupported arch x86_gcc2. Run setarch x86 and retry)
-                endif
-                INCPATH := $(shell findpaths -e -a $(HAIKU_ARCH) B_FIND_PATH_HEADERS_DIRECTORY)
-                INCPATH += $(shell findpaths -e B_FIND_PATH_HEADERS_DIRECTORY posix)
-                LIBPATH := $(shell findpaths -e -a $(HAIKU_ARCH) B_FIND_PATH_DEVELOP_LIB_DIRECTORY)
-                OS_LDFLAGS += -lnetwork
-              else
-                ifeq (,$(findstring NetBSD,$(OSTYPE)))
-                  ifneq (no ldconfig,$(findstring no ldconfig,$(shell which ldconfig 2>&1)))
-                    LDSEARCH :=$(shell LANG=C; ldconfig -r | grep 'search directories' | awk '{print $$3}' | sed 's/:/ /g')
-                  endif
-                  ifneq (,$(LDSEARCH))
-                    LIBPATH := $(LDSEARCH)
-                  else
-                    ifeq (,$(strip $(LPATH)))
-                      $(info *** Warning ***)
-                      $(info *** Warning *** The library search path on your $(OSTYPE) platform can't be)
-                      $(info *** Warning *** determined.  This should be resolved before you can expect)
-                      $(info *** Warning *** to have fully working simulators.)
-                      $(info *** Warning ***)
-                      $(info *** Warning *** You can specify your library paths via the LPATH environment)
-                      $(info *** Warning *** variable.)
-                      $(info *** Warning ***)
-                    else
-                      LIBPATH = $(subst :, ,$(LPATH))
-                    endif
-                  endif
-                  OS_LDFLAGS += $(patsubst %,-L%,${LIBPATH})
-                endif
-              endif
-            endif
-            ifeq (usrpkglib,$(shell if ${TEST} -d /usr/pkg/lib; then echo usrpkglib; fi))
-              LIBPATH += /usr/pkg/lib
-              INCPATH += /usr/pkg/include
-              OS_LDFLAGS += -L/usr/pkg/lib -R/usr/pkg/lib
-              OS_CCDEFS += -I/usr/pkg/include
-            endif
-            ifeq (X11R7,$(shell if ${TEST} -d /usr/X11R7/lib; then echo X11R7; fi))
-              LIBPATH += /usr/X11R7/lib
-              INCPATH += /usr/X11R7/include
-              OS_LDFLAGS += -L/usr/X11R7/lib -R/usr/X11R7/lib
-              OS_CCDEFS += -I/usr/X11R7/include
-            endif
-            ifeq (/usr/local/lib,$(findstring /usr/local/lib,${LIBPATH}))
-              INCPATH += /usr/local/include
-              OS_CCDEFS += -I/usr/local/include
-            endif
-            ifneq (,$(findstring NetBSD,$(OSTYPE))$(findstring FreeBSD,$(OSTYPE))$(findstring AIX,$(OSTYPE)))
-              LIBEXT = so
-            else
-              ifeq (HP-UX,$(OSTYPE))
-                ifeq (ia64,$(shell uname -m))
-                  LIBEXT = so
-                else
-                  LIBEXT = sl
-                endif
-                OS_CCDEFS += -D_HPUX_SOURCE -D_LARGEFILE64_SOURCE
-                OS_LDFLAGS += -Wl,+b:
-                NO_LTO = 1
-              else
-                LIBEXT = a
-              endif
-            endif
-          endif
-        endif
-      endif
-    endif
-    # Some gcc versions don't support LTO, so only use LTO when the compiler is known to support it
-    ifeq (,$(NO_LTO))
-      ifneq (,$(GCC_VERSION))
-        ifeq (,$(shell ${GCC} -v /dev/null 2>&1 | grep '\-\-enable-lto'))
-          LTO_EXCLUDE_VERSIONS += $(GCC_VERSION)
-        endif
-      endif
-    endif
-  endif
-  $(info lib paths are: ${LIBPATH})
-  $(info include paths are: ${INCPATH})
-  need_search = $(strip $(shell ld -l$(1) /dev/null 2>&1 | grep $(1) | sed s/$(1)//))
-  LD_SEARCH_NEEDED := $(call need_search,ZzzzzzzZ)
-  ifneq (,$(call find_lib,m))
-    OS_LDFLAGS += -lm
-    $(info using libm: $(call find_lib,m))
-  endif
-  ifneq (,$(call find_lib,rt))
-    OS_LDFLAGS += -lrt
-    $(info using librt: $(call find_lib,rt))
-  endif
-  ifneq (,$(call find_include,pthread))
-    ifneq (,$(call find_lib,pthread))
-      OS_CCDEFS += -DUSE_READER_THREAD -DSIM_ASYNCH_IO 
-      OS_LDFLAGS += -lpthread
-      $(info using libpthread: $(call find_lib,pthread) $(call find_include,pthread))
-    else
-      LIBEXTSAVE := ${LIBEXT}
-      LIBEXT = a
-      ifneq (,$(call find_lib,pthread))
-        OS_CCDEFS += -DUSE_READER_THREAD -DSIM_ASYNCH_IO 
-        OS_LDFLAGS += -lpthread
-        $(info using libpthread: $(call find_lib,pthread) $(call find_include,pthread))
-      else
-        ifneq (,$(findstring Haiku,$(OSTYPE)))
-          OS_CCDEFS += -DUSE_READER_THREAD -DSIM_ASYNCH_IO 
-          $(info using libpthread: $(call find_include,pthread))
-        endif
-      endif
-      LIBEXT = $(LIBEXTSAVE)
-    endif
-  endif
-  # Find PCRE RegEx library.
-  ifneq (,$(call find_include,pcre))
-    ifneq (,$(call find_lib,pcre))
-      OS_CCDEFS += -DHAVE_PCRE_H
-      OS_LDFLAGS += -lpcre
-      $(info using libpcre: $(call find_lib,pcre) $(call find_include,pcre))
-      ifeq ($(LD_SEARCH_NEEDED),$(call need_search,pcre))
-        OS_LDFLAGS += -L$(dir $(call find_lib,pcre))
-      endif
-    endif
-  endif
-  # Find available ncurses library.
-  ifneq (,$(call find_include,ncurses))
-    ifneq (,$(call find_lib,ncurses))
-      OS_CURSES_DEFS += -DHAVE_NCURSES -lncurses
-    endif
-  endif
-  ifneq (,$(call find_include,semaphore))
-    ifneq (, $(shell grep sem_timedwait $(call find_include,semaphore)))
-      OS_CCDEFS += -DHAVE_SEMAPHORE
-      $(info using semaphore: $(call find_include,semaphore))
-    endif
-  endif
-  ifneq (,$(call find_include,sys/ioctl))
-    OS_CCDEFS += -DHAVE_SYS_IOCTL
-  endif
-  ifneq (,$(call find_include,linux/cdrom))
-    OS_CCDEFS += -DHAVE_LINUX_CDROM
-  endif
-  ifneq (,$(call find_include,dlfcn))
-    ifneq (,$(call find_lib,dl))
-      OS_CCDEFS += -DHAVE_DLOPEN=${LIBEXT}
-      OS_LDFLAGS += -ldl
-      $(info using libdl: $(call find_lib,dl) $(call find_include,dlfcn))
-    else
-      ifneq (,$(findstring BSD,$(OSTYPE))$(findstring AIX,$(OSTYPE))$(findstring Haiku,$(OSTYPE)))
-        OS_CCDEFS += -DHAVE_DLOPEN=so
-        $(info using libdl: $(call find_include,dlfcn))
-      else
-        ifneq (,$(call find_lib,dld))
-          OS_CCDEFS += -DHAVE_DLOPEN=${LIBEXT}
-          OS_LDFLAGS += -ldld
-          $(info using libdld: $(call find_lib,dld) $(call find_include,dlfcn))
-        endif
-      endif
-    endif
-  endif
-  ifneq (,$(call find_include,utime))
-    OS_CCDEFS += -DHAVE_UTIME
-  endif
-  ifneq (,$(call find_include,png))
-    ifneq (,$(call find_lib,png))
-      OS_CCDEFS += -DHAVE_LIBPNG
-      OS_LDFLAGS += -lpng
-      $(info using libpng: $(call find_lib,png) $(call find_include,png))
-      ifneq (,$(call find_include,zlib))
-        ifneq (,$(call find_lib,z))
-          OS_CCDEFS += -DHAVE_ZLIB
-          OS_LDFLAGS += -lz
-          $(info using zlib: $(call find_lib,z) $(call find_include,zlib))
-        endif
-      endif
-    endif
-  endif
-  ifneq (,$(call find_include,glob))
-    OS_CCDEFS += -DHAVE_GLOB
-  else
-    ifneq (,$(call find_include,fnmatch))
-      OS_CCDEFS += -DHAVE_FNMATCH    
-    endif
-  endif
-  ifneq (,$(call find_include,sys/mman))
-    ifneq (,$(shell grep shm_open $(call find_include,sys/mman)))
-      # some Linux installs have been known to have the include, but are
-      # missing librt (where the shm_ APIs are implemented on Linux)
-      # other OSes seem have these APIs implemented elsewhere
-      ifneq (,$(if $(findstring Linux,$(OSTYPE)),$(call find_lib,rt),OK))
-        OS_CCDEFS += -DHAVE_SHM_OPEN
-        $(info using mman: $(call find_include,sys/mman))
-      endif
-    endif
-  endif
-  ifneq (,$(VIDEO_USEFUL))
-    ifeq (cygwin,$(OSTYPE))
-      LIBEXTSAVE := ${LIBEXT}
-      LIBEXT = dll.a
-    endif
-    ifneq (,$(call find_include,SDL2/SDL))
-      ifneq (,$(call find_lib,SDL2))
-        ifneq (,$(findstring Haiku,$(OSTYPE)))
-          ifneq (,$(shell which sdl2-config))
-            SDLX_CONFIG = sdl2-config
-          endif
-        else
-          SDLX_CONFIG = $(realpath $(dir $(call find_include,SDL2/SDL))../../bin/sdl2-config)
-        endif
-        ifneq (,$(SDLX_CONFIG))
-          VIDEO_CCDEFS += -DHAVE_LIBSDL -DUSE_SIM_VIDEO `$(SDLX_CONFIG) --cflags`
-          VIDEO_LDFLAGS += `$(SDLX_CONFIG) --libs`
-          VIDEO_FEATURES = - video capabilities provided by libSDL2 (Simple Directmedia Layer)
-          DISPLAYL = ${DISPLAYD}/display.c $(DISPLAYD)/sim_ws.c
-          DISPLAYVT = ${DISPLAYD}/vt11.c
-          DISPLAY340 = ${DISPLAYD}/type340.c
-          DISPLAYNG = ${DISPLAYD}/ng.c
-          DISPLAY_OPT += -DUSE_DISPLAY $(VIDEO_CCDEFS) $(VIDEO_LDFLAGS)
-          $(info using libSDL2: $(call find_include,SDL2/SDL))
-          ifeq (Darwin,$(OSTYPE))
-            VIDEO_CCDEFS += -DSDL_MAIN_AVAILABLE
-          endif
-        endif
-      endif
-    else
-      ifneq (,$(call find_include,SDL/SDL))
-        ifneq (,$(call find_lib,SDL))
-          ifneq (,$(findstring Haiku,$(OSTYPE)))
-            ifneq (,$(shell which sdl-config))
-              SDLX_CONFIG = sdl-config
-            endif
-          else
-            SDLX_CONFIG = $(realpath $(dir $(call find_include,SDL/SDL))../../bin/sdl-config)
-          endif
-          ifneq (,$(SDLX_CONFIG))
-            VIDEO_CCDEFS += -DHAVE_LIBSDL -DUSE_SIM_VIDEO `$(SDLX_CONFIG) --cflags`
-            VIDEO_LDFLAGS += `$(SDLX_CONFIG) --libs`
-            VIDEO_FEATURES = - video capabilities provided by libSDL (Simple Directmedia Layer)
-            DISPLAYL = ${DISPLAYD}/display.c $(DISPLAYD)/sim_ws.c
-            DISPLAYVT = ${DISPLAYD}/vt11.c
-            DISPLAY340 = ${DISPLAYD}/type340.c
-            DISPLAYNG = ${DISPLAYD}/ng.c
-            DISPLAY_OPT += -DUSE_DISPLAY $(VIDEO_CCDEFS) $(VIDEO_LDFLAGS)
-            $(info using libSDL: $(call find_include,SDL/SDL))
-            ifeq (Darwin,$(OSTYPE))
-              VIDEO_CCDEFS += -DSDL_MAIN_AVAILABLE
-            endif
-          endif
-        endif
-      endif
-    endif
-    ifeq (cygwin,$(OSTYPE))
-      LIBEXT = $(LIBEXTSAVE)
-    endif
-    ifeq (,$(findstring HAVE_LIBSDL,$(VIDEO_CCDEFS)))
-      $(info *** Info ***)
-      $(info *** Info *** The simulator$(BUILD_MULTIPLE) you are building could provide more)
-      $(info *** Info *** functionality if video support were available on your system.)
-      ifeq (Darwin,$(OSTYPE))
-        $(info *** Info *** Install the MacPorts libSDL2 package to provide this)
-        $(info *** Info *** functionality for your OS X system:)
-        $(info *** Info ***       # port install libsdl2 libpng zlib)
-        ifeq (/usr/local/bin/brew,$(shell which brew))
-          $(info *** Info ***)
-          $(info *** Info *** OR)
-          $(info *** Info ***)
-          $(info *** Info *** Install the HomeBrew libSDL2 package to provide this)
-          $(info *** Info *** functionality for your OS X system:)
-          $(info *** Info ***       $$ brew install sdl2 libpng zlib)
-        endif
-      else
-        ifneq (,$(and $(findstring Linux,$(OSTYPE)),$(call find_exe,apt-get)))
-          $(info *** Info *** Install the development components of libSDL2 packaged for)
-          $(info *** Info *** your operating system distribution for your Linux)
-          $(info *** Info *** system:)
-          $(info *** Info ***        $$ sudo apt-get install libsdl2-dev libpng-dev)
-        else
-          $(info *** Info *** Install the development components of libSDL2 packaged by your)
-          $(info *** Info *** operating system distribution and rebuild your simulator to)
-          $(info *** Info *** enable this extra functionality.)
-        endif
-      endif
-      $(info *** Info ***)
-    endif
-  endif
-  ifneq (,$(NETWORK_USEFUL))
-    ifneq (,$(call find_include,pcap))
-      ifneq (,$(shell grep 'pcap/pcap.h' $(call find_include,pcap) | grep include))
-        PCAP_H_PATH = $(dir $(call find_include,pcap))pcap/pcap.h
-      else
-        PCAP_H_PATH = $(call find_include,pcap)
-      endif
-      ifneq (,$(shell grep pcap_compile $(PCAP_H_PATH) | grep const))
-        BPF_CONST_STRING = -DBPF_CONST_STRING
-      endif
-      NETWORK_CCDEFS += -DHAVE_PCAP_NETWORK -I$(dir $(call find_include,pcap)) $(BPF_CONST_STRING)
-      NETWORK_LAN_FEATURES += PCAP
-      ifneq (,$(call find_lib,$(PCAPLIB)))
-        ifneq ($(USE_NETWORK),) # Network support specified on the GNU make command line
-          NETWORK_CCDEFS += -DUSE_NETWORK
-          ifeq (,$(findstring Linux,$(OSTYPE))$(findstring Darwin,$(OSTYPE)))
-            $(info *** Warning ***)
-            $(info *** Warning *** Statically linking against libpcap is provides no measurable)
-            $(info *** Warning *** benefits over dynamically linking libpcap.)
-            $(info *** Warning ***)
-            $(info *** Warning *** Support for linking this way is currently deprecated and may be removed)
-            $(info *** Warning *** in the future.)
-            $(info *** Warning ***)
-          else
-            $(info *** Error ***)
-            $(info *** Error *** Statically linking against libpcap is provides no measurable)
-            $(info *** Error *** benefits over dynamically linking libpcap.)
-            $(info *** Error ***)
-            $(info *** Error *** Support for linking statically has been removed on the $(OSTYPE))
-            $(info *** Error *** platform.)
-            $(info *** Error ***)
-            $(error Retry your build without specifying USE_NETWORK=1)
-          endif
-          ifeq (cygwin,$(OSTYPE))
-            # cygwin has no ldconfig so explicitly specify pcap object library
-            NETWORK_LDFLAGS = -L$(dir $(call find_lib,$(PCAPLIB))) -Wl,-R,$(dir $(call find_lib,$(PCAPLIB))) -l$(PCAPLIB)
-          else
-            NETWORK_LDFLAGS = -l$(PCAPLIB)
-          endif
-          $(info using libpcap: $(call find_lib,$(PCAPLIB)) $(call find_include,pcap))
-          NETWORK_FEATURES = - static networking support using $(OSNAME) provided libpcap components
-        else # default build uses dynamic libpcap
-          NETWORK_CCDEFS += -DUSE_SHARED
-          $(info using libpcap: $(call find_include,pcap))
-          NETWORK_FEATURES = - dynamic networking support using $(OSNAME) provided libpcap components
-        endif
-      else
-        LIBEXTSAVE := ${LIBEXT}
-        LIBEXT = a
-        ifneq (,$(call find_lib,$(PCAPLIB)))
-          NETWORK_CCDEFS += -DUSE_NETWORK
-          NETWORK_LDFLAGS := -L$(dir $(call find_lib,$(PCAPLIB))) -l$(PCAPLIB)
-          NETWORK_FEATURES = - static networking support using $(OSNAME) provided libpcap components
-          $(info using libpcap: $(call find_lib,$(PCAPLIB)) $(call find_include,pcap))
-        endif
-        LIBEXT = $(LIBEXTSAVE)        
-      endif
-    else
-      # On non-Linux platforms, we'll still try to provide deprecated support for libpcap in /usr/local
-      INCPATHSAVE := ${INCPATH}
-      ifeq (,$(findstring Linux,$(OSTYPE)))
-        # Look for package built from tcpdump.org sources with default install target (or cygwin winpcap)
-        INCPATH += /usr/local/include
-        PCAP_H_FOUND = $(call find_include,pcap)
-      endif
-      ifneq (,$(strip $(PCAP_H_FOUND)))
-        ifneq (,$(shell grep 'pcap/pcap.h' $(call find_include,pcap) | grep include))
-          PCAP_H_PATH = $(dir $(call find_include,pcap))pcap/pcap.h
-        else
-          PCAP_H_PATH = $(call find_include,pcap)
-        endif
-        ifneq (,$(shell grep pcap_compile $(PCAP_H_PATH) | grep const))
-          BPF_CONST_STRING = -DBPF_CONST_STRING
-        endif
-        LIBEXTSAVE := ${LIBEXT}
-        # first check if binary - shared objects are available/installed in the linker known search paths
-        ifneq (,$(call find_lib,$(PCAPLIB)))
-          NETWORK_CCDEFS = -DUSE_SHARED -I$(dir $(call find_include,pcap)) $(BPF_CONST_STRING)
-          NETWORK_FEATURES = - dynamic networking support using libpcap components from www.tcpdump.org and locally installed libpcap.${LIBEXT}
-          $(info using libpcap: $(call find_include,pcap))
-        else
-          LIBPATH += /usr/local/lib
-          LIBEXT = a
-          ifneq (,$(call find_lib,$(PCAPLIB)))
-            $(info using libpcap: $(call find_lib,$(PCAPLIB)) $(call find_include,pcap))
-            ifeq (cygwin,$(OSTYPE))
-              NETWORK_CCDEFS = -DUSE_NETWORK -DHAVE_PCAP_NETWORK -I$(dir $(call find_include,pcap)) $(BPF_CONST_STRING)
-              NETWORK_LDFLAGS = -L$(dir $(call find_lib,$(PCAPLIB))) -Wl,-R,$(dir $(call find_lib,$(PCAPLIB))) -l$(PCAPLIB)
-              NETWORK_FEATURES = - static networking support using libpcap components located in the cygwin directories
-            else
-              NETWORK_CCDEFS := -DUSE_NETWORK -DHAVE_PCAP_NETWORK -isystem -I$(dir $(call find_include,pcap)) $(BPF_CONST_STRING) $(call find_lib,$(PCAPLIB))
-              NETWORK_FEATURES = - networking support using libpcap components from www.tcpdump.org
-              $(info *** Warning ***)
-              $(info *** Warning *** $(BUILD_SINGLE)Simulator$(BUILD_MULTIPLE) being built with networking support using)
-              $(info *** Warning *** libpcap components from www.tcpdump.org.)
-              $(info *** Warning *** Some users have had problems using the www.tcpdump.org libpcap)
-              $(info *** Warning *** components for simh networking.  For best results, with)
-              $(info *** Warning *** simh networking, it is recommended that you install the)
-              $(info *** Warning *** libpcap-dev (or libpcap-devel) package from your $(OSNAME) distribution)
-              $(info *** Warning ***)
-              $(info *** Warning *** Building with the components manually installed from www.tcpdump.org)
-              $(info *** Warning *** is officially deprecated.  Attempting to do so is unsupported.)
-              $(info *** Warning ***)
-            endif
-          else
-            $(error using libpcap: $(call find_include,pcap) missing $(PCAPLIB).${LIBEXT})
-          endif
-          NETWORK_LAN_FEATURES += PCAP
-        endif
-        LIBEXT = $(LIBEXTSAVE)
-      else
-        INCPATH = $(INCPATHSAVE)
-        $(info *** Warning ***)
-        $(info *** Warning *** $(BUILD_SINGLE)Simulator$(BUILD_MULTIPLE) $(BUILD_MULTIPLE_VERB) being built WITHOUT)
-        $(info *** Warning *** libpcap networking support)
-        $(info *** Warning ***)
-        $(info *** Warning *** To build simulator(s) with libpcap networking support you)
-        ifneq (,$(and $(findstring Linux,$(OSTYPE)),$(call find_exe,apt-get)))
-          $(info *** Warning *** should install the libpcap development components for)
-          $(info *** Warning *** for your Linux system:)
-          $(info *** Warning ***        $$ sudo apt-get install libpcap-dev)
-        else
-          $(info *** Warning *** should read 0readme_ethernet.txt and follow the instructions)
-          $(info *** Warning *** regarding the needed libpcap development components for your)
-          $(info *** Warning *** $(OSTYPE) platform)
-        endif
-        $(info *** Warning ***)
-      endif
-    endif
-    # Consider other network connections
-    ifneq (,$(call find_lib,vdeplug))
-      # libvdeplug requires the use of the OS provided libpcap
-      ifeq (,$(findstring usr/local,$(NETWORK_CCDEFS)))
-        ifneq (,$(call find_include,libvdeplug))
-          # Provide support for vde networking
-          NETWORK_CCDEFS += -DHAVE_VDE_NETWORK
-          NETWORK_LAN_FEATURES += VDE
-          ifeq (,$(findstring USE_NETWORK,$(NETWORK_CCDEFS))$(findstring USE_SHARED,$(NETWORK_CCDEFS)))
-            NETWORK_CCDEFS += -DUSE_NETWORK
-          endif
-          ifeq (Darwin,$(OSTYPE))
-            NETWORK_LDFLAGS += -lvdeplug -L$(dir $(call find_lib,vdeplug))
-          else
-            NETWORK_LDFLAGS += -lvdeplug -Wl,-R,$(dir $(call find_lib,vdeplug)) -L$(dir $(call find_lib,vdeplug))
-          endif
-          $(info using libvdeplug: $(call find_lib,vdeplug) $(call find_include,libvdeplug))
-        endif
-      endif
-    endif
-    ifeq (,$(findstring HAVE_VDE_NETWORK,$(NETWORK_CCDEFS)))
-      # Support is available on Linux for libvdeplug.  Advise on its usage
-      ifneq (,$(findstring Linux,$(OSTYPE))$(findstring Darwin,$(OSTYPE)))
-        ifneq (,$(findstring USE_NETWORK,$(NETWORK_CCDEFS))$(findstring USE_SHARED,$(NETWORK_CCDEFS)))
-          $(info *** Info ***)
-          $(info *** Info *** $(BUILD_SINGLE)Simulator$(BUILD_MULTIPLE) $(BUILD_MULTIPLE_VERB) being built with)
-          $(info *** Info *** minimal libpcap networking support)
-          $(info *** Info ***)
-        endif
-        $(info *** Info ***)
-        $(info *** Info *** Simulators on your $(OSNAME) platform can also be built with)
-        $(info *** Info *** extended LAN Ethernet networking support by using VDE Ethernet.)
-        $(info *** Info ***)
-        $(info *** Info *** To build simulator(s) with extended networking support you)
-        ifeq (Darwin,$(OSTYPE))
-          $(info *** Info *** should install the MacPorts vde2 package to provide this)
-          $(info *** Info *** functionality for your OS X system:)
-          $(info *** Info ***       # port install vde2)
-          ifeq (/usr/local/bin/brew,$(shell which brew))
-            $(info *** Info ***)
-            $(info *** Info *** OR)
-            $(info *** Info ***)
-            $(info *** Info *** Install the HomeBrew vde package to provide this)
-            $(info *** Info *** functionality for your OS X system:)
-            $(info *** Info ***       $$ brew install vde)
-          endif
-        else
-          ifneq (,$(and $(findstring Linux,$(OSTYPE)),$(call find_exe,apt-get)))
-            $(info *** Info *** should install the vde2 package to provide this)
-            $(info *** Info *** functionality for your $(OSNAME) system:)
-            ifneq (,$(shell apt list 2>/dev/null| grep libvdeplug-dev))
-              $(info *** Info ***        $$ sudo apt-get install libvdeplug-dev)
-            else
-              $(info *** Info ***        $$ sudo apt-get install vde2)
-            endif
-          else
-            $(info *** Info *** should read 0readme_ethernet.txt and follow the instructions)
-            $(info *** Info *** regarding the needed libvdeplug components for your $(OSNAME))
-            $(info *** Info *** platform)
-          endif
-        endif
-        $(info *** Info ***)
-      endif
-    endif
-    ifneq (,$(call find_include,linux/if_tun))
-      # Provide support for Tap networking on Linux
-      NETWORK_CCDEFS += -DHAVE_TAP_NETWORK
-      NETWORK_LAN_FEATURES += TAP
-      ifeq (,$(findstring USE_NETWORK,$(NETWORK_CCDEFS))$(findstring USE_SHARED,$(NETWORK_CCDEFS)))
-        NETWORK_CCDEFS += -DUSE_NETWORK
-      endif
-    endif
-    ifeq (bsdtuntap,$(shell if ${TEST} -e /usr/include/net/if_tun.h -o -e /Library/Extensions/tap.kext; then echo bsdtuntap; fi))
-      # Provide support for Tap networking on BSD platforms (including OS X)
-      NETWORK_CCDEFS += -DHAVE_TAP_NETWORK -DHAVE_BSDTUNTAP
-      NETWORK_LAN_FEATURES += TAP
-      ifeq (,$(findstring USE_NETWORK,$(NETWORK_CCDEFS))$(findstring USE_SHARED,$(NETWORK_CCDEFS)))
-        NETWORK_CCDEFS += -DUSE_NETWORK
-      endif
-    endif
-    ifeq (slirp,$(shell if ${TEST} -e slirp_glue/sim_slirp.c; then echo slirp; fi))
-      NETWORK_CCDEFS += -Islirp -Islirp_glue -Islirp_glue/qemu -DHAVE_SLIRP_NETWORK -DUSE_SIMH_SLIRP_DEBUG slirp/*.c slirp_glue/*.c
-      NETWORK_LAN_FEATURES += NAT(SLiRP)
-    endif
-    ifeq (,$(findstring USE_NETWORK,$(NETWORK_CCDEFS))$(findstring USE_SHARED,$(NETWORK_CCDEFS))$(findstring HAVE_VDE_NETWORK,$(NETWORK_CCDEFS)))
-      NETWORK_CCDEFS += -DUSE_NETWORK
-      NETWORK_FEATURES = - WITHOUT Local LAN networking support
-      $(info *** Warning ***)
-      $(info *** Warning *** $(BUILD_SINGLE)Simulator$(BUILD_MULTIPLE) $(BUILD_MULTIPLE_VERB) being built WITHOUT LAN networking support)
-      $(info *** Warning ***)
-      $(info *** Warning *** To build simulator(s) with networking support you should read)
-      $(info *** Warning *** 0readme_ethernet.txt and follow the instructions regarding the)
-      $(info *** Warning *** needed libpcap components for your $(OSTYPE) platform)
-      $(info *** Warning ***)
-    endif
-    NETWORK_OPT = $(NETWORK_CCDEFS)
-  endif
-  ifneq (binexists,$(shell if ${TEST} -e BIN/buildtools; then echo binexists; fi))
-    MKDIRBIN = @mkdir -p BIN/buildtools
-  endif
-  ifeq (commit-id-exists,$(shell if ${TEST} -e .git-commit-id; then echo commit-id-exists; fi))
-    GIT_COMMIT_ID=$(shell grep 'SIM_GIT_COMMIT_ID' .git-commit-id | awk '{ print $$2 }')
-    GIT_COMMIT_TIME=$(shell grep 'SIM_GIT_COMMIT_TIME' .git-commit-id | awk '{ print $$2 }')
-  else
-    ifeq (,$(shell grep 'define SIM_GIT_COMMIT_ID' sim_rev.h | grep 'Format:'))
-      GIT_COMMIT_ID=$(shell grep 'define SIM_GIT_COMMIT_ID' sim_rev.h | awk '{ print $$3 }')
-      GIT_COMMIT_TIME=$(shell grep 'define SIM_GIT_COMMIT_TIME' sim_rev.h | awk '{ print $$3 }')
-    else
-      ifeq (git-submodule,$(if $(shell cd .. ; git rev-parse --git-dir 2>/dev/null),git-submodule))
-        GIT_COMMIT_ID=$(shell cd .. ; git submodule status | grep "$(notdir $(realpath .))" | awk '{ print $$1 }')
-        GIT_COMMIT_TIME=$(shell git --git-dir=$(realpath .)/.git log $(GIT_COMMIT_ID) -1 --pretty="%aI")
-      else
-        $(info *** Error ***)
-        $(info *** Error *** The simh git commit id can not be determined.)
-        $(info *** Error ***)
-        $(info *** Error *** There are ONLY two supported ways to acquire and build)
-        $(info *** Error *** the simh source code:)
-        $(info *** Error ***   1: directly with git via:)
-        $(info *** Error ***      $$ git clone https://github.com/simh/simh)
-        $(info *** Error ***      $$ cd simh)
-        $(info *** Error ***      $$ make {simulator-name})
-        $(info *** Error *** OR)
-        $(info *** Error ***   2: download the source code zip archive from:)
-        $(info *** Error ***      $$ wget(or via browser) https://github.com/simh/simh/archive/master.zip)
-        $(info *** Error ***      $$ unzip master.zip)
-        $(info *** Error ***      $$ cd simh-master)
-        $(info *** Error ***      $$ make {simulator-name})
-        $(info *** Error ***)
-        $(error get simh source either with zip download or git clone)
-      endif
-    endif
-  endif
-else
-  #Win32 Environments (via MinGW32)
-  GCC := gcc
-  GCC_Path := $(abspath $(dir $(word 1,$(wildcard $(addsuffix /${GCC}.exe,$(subst ;, ,${PATH}))))))
-  ifeq (rename-build-support,$(shell if exist ..\windows-build-windows-build echo rename-build-support))
-    REMOVE_OLD_BUILD := $(shell if exist ..\windows-build rmdir/s/q ..\windows-build)
-    FIXED_BUILD := $(shell move ..\windows-build-windows-build ..\windows-build >NUL)
-  endif
-  GCC_VERSION = $(word 3,$(shell ${GCC} --version))
-  COMPILER_NAME = GCC Version: $(GCC_VERSION)
-  ifeq (,$(findstring ++,${GCC}))
-    CC_STD = -std=gnu99
-  else
-    CPP_BUILD = 1
-  endif
-  LTO_EXCLUDE_VERSIONS = 4.5.2
-  ifeq (,$(PATH_SEPARATOR))
-    PATH_SEPARATOR := ;
-  endif
-  INCPATH = $(abspath $(wildcard $(GCC_Path)\..\include $(subst $(PATH_SEPARATOR), ,$(CPATH))  $(subst $(PATH_SEPARATOR), ,$(C_INCLUDE_PATH))))
-  LIBPATH = $(abspath $(wildcard $(GCC_Path)\..\lib $(subst :, ,$(LIBRARY_PATH))))
-  $(info lib paths are: ${LIBPATH})
-  $(info include paths are: ${INCPATH})
-  # Give preference to any MinGW provided threading (if available)
-  ifneq (,$(call find_include,pthread))
-    PTHREADS_CCDEFS = -DUSE_READER_THREAD -DSIM_ASYNCH_IO
-    PTHREADS_LDFLAGS = -lpthread
-  else
-    ifeq (pthreads,$(shell if exist ..\windows-build\pthreads\Pre-built.2\include\pthread.h echo pthreads))
-      PTHREADS_CCDEFS = -DUSE_READER_THREAD -DPTW32_STATIC_LIB -D_POSIX_C_SOURCE -I../windows-build/pthreads/Pre-built.2/include -DSIM_ASYNCH_IO
-      PTHREADS_LDFLAGS = -lpthreadGC2 -L..\windows-build\pthreads\Pre-built.2\lib
-    endif
-  endif
-  ifeq (pcap,$(shell if exist ..\windows-build\winpcap\Wpdpack\include\pcap.h echo pcap))
-    NETWORK_LDFLAGS =
-    NETWORK_OPT = -DUSE_SHARED -I../windows-build/winpcap/Wpdpack/include
-    NETWORK_FEATURES = - dynamic networking support using windows-build provided libpcap components
-    NETWORK_LAN_FEATURES += PCAP
-  else
-    ifneq (,$(call find_include,pcap))
-      NETWORK_LDFLAGS =
-      NETWORK_OPT = -DUSE_SHARED
-      NETWORK_FEATURES = - dynamic networking support using libpcap components found in the MinGW directories
-      NETWORK_LAN_FEATURES += PCAP
-    endif
-  endif
-  ifneq (,$(VIDEO_USEFUL))
-    SDL_INCLUDE = $(word 1,$(shell dir /b /s ..\windows-build\libSDL\SDL.h))
-    ifeq (SDL.h,$(findstring SDL.h,$(SDL_INCLUDE)))
-      VIDEO_CCDEFS += -DHAVE_LIBSDL -DUSE_SIM_VIDEO -I$(abspath $(dir $(SDL_INCLUDE)))
-      ifneq ($(DEBUG),)
-        VIDEO_LDFLAGS  += $(abspath $(dir $(SDL_INCLUDE))\..\..\..\lib\lib-VC2008\Debug)/SDL2.lib
-      else
-        VIDEO_LDFLAGS  += $(abspath $(dir $(SDL_INCLUDE))\..\..\..\lib\lib-VC2008\Release)/SDL2.lib
-      endif
-      VIDEO_FEATURES = - video capabilities provided by libSDL2 (Simple Directmedia Layer)
-      DISPLAYL = ${DISPLAYD}/display.c $(DISPLAYD)/sim_ws.c
-      DISPLAYVT = ${DISPLAYD}/vt11.c
-      DISPLAY340 = ${DISPLAYD}/type340.c
-      DISPLAYNG = ${DISPLAYD}/ng.c
-      DISPLAY_OPT += -DUSE_DISPLAY $(VIDEO_CCDEFS) $(VIDEO_LDFLAGS)
-    else
-      $(info ***********************************************************************)
-      $(info ***********************************************************************)
-      $(info **  This build could produce simulators with video capabilities.     **)
-      $(info **  However, the required files to achieve this can't be found on    **)
-      $(info **  this system.  Download the file:                                 **)
-      $(info **  https://github.com/simh/windows-build/archive/windows-build.zip  **)
-      $(info **  Extract the windows-build-windows-build folder it contains to    **)
-      $(info **  $(abspath ..\)                                                   **)
-      $(info ***********************************************************************)
-      $(info ***********************************************************************)
-      $(info .)
-    endif
-  endif
-  OS_CCDEFS += -fms-extensions $(PTHREADS_CCDEFS)
-  OS_LDFLAGS += -lm -lwsock32 -lwinmm $(PTHREADS_LDFLAGS)
-  EXE = .exe
-  ifneq (clean,${MAKECMDGOALS})
-    ifneq (buildtoolsexists,$(shell if exist BIN\buildtools (echo buildtoolsexists) else (mkdir BIN\buildtools)))
-      MKDIRBIN=
-    endif
-  endif
-  ifneq ($(USE_NETWORK),)
-    NETWORK_OPT += -DUSE_SHARED
-  endif
-  ifeq (git-repo,$(shell if exist .git echo git-repo))
-    GIT_PATH := $(shell where git)
-    ifeq (,$(GIT_PATH))
-      $(error building using a git repository, but git is not available)
-    endif
-    ifeq (commit-id-exists,$(shell if exist .git-commit-id echo commit-id-exists))
-      CURRENT_GIT_COMMIT_ID=$(shell for /F "tokens=2" %%i in ("$(shell findstr /C:"SIM_GIT_COMMIT_ID" .git-commit-id)") do echo %%i)
-      ACTUAL_GIT_COMMIT_ID=$(strip $(shell git log -1 --pretty=%H))
-      ifneq ($(CURRENT_GIT_COMMIT_ID),$(ACTUAL_GIT_COMMIT_ID))
-        NEED_COMMIT_ID = need-commit-id
-        # make sure that the invalidly formatted .git-commit-id file wasn't generated
-        # by legacy git hooks which need to be removed.
-        $(shell if exist .git\hooks\post-checkout del .git\hooks\post-checkout)
-        $(shell if exist .git\hooks\post-commit   del .git\hooks\post-commit)
-        $(shell if exist .git\hooks\post-merge    del .git\hooks\post-merge)
-      endif
-    else
-      NEED_COMMIT_ID = need-commit-id
-    endif
-    ifeq (need-commit-id,$(NEED_COMMIT_ID))
-      commit_id=$(shell git log -1 --pretty=%H)
-      isodate=$(shell git log -1 --pretty=%ai)
-      commit_time=$(word 1,$(isodate))T$(word 2,$(isodate))$(word 3,$(isodate))
-      $(shell echo SIM_GIT_COMMIT_ID $(commit_id)>.git-commit-id)
-      $(shell echo SIM_GIT_COMMIT_TIME $(commit_time)>>.git-commit-id)
-    endif
-  endif
-  ifneq (,$(shell if exist .git-commit-id echo git-commit-id))
-    GIT_COMMIT_ID=$(shell for /F "tokens=2" %%i in ("$(shell findstr /C:"SIM_GIT_COMMIT_ID" .git-commit-id)") do echo %%i)
-    GIT_COMMIT_TIME=$(shell for /F "tokens=2" %%i in ("$(shell findstr /C:"SIM_GIT_COMMIT_TIME" .git-commit-id)") do echo %%i)
-  else
-    ifeq (,$(shell findstr /C:"define SIM_GIT_COMMIT_ID" sim_rev.h | findstr Format))
-      GIT_COMMIT_ID=$(shell for /F "tokens=3" %%i in ("$(shell findstr /C:"define SIM_GIT_COMMIT_ID" sim_rev.h)") do echo %%i)
-      GIT_COMMIT_TIME=$(shell for /F "tokens=3" %%i in ("$(shell findstr /C:"define SIM_GIT_COMMIT_TIME" sim_rev.h)") do echo %%i)
-    endif
-  endif
-  ifneq (windows-build,$(shell if exist ..\windows-build\README.md echo windows-build))
-    ifneq (,$(GIT_PATH))
-      $(info Cloning the windows-build dependencies into $(abspath ..)/windows-build)
-      $(shell git clone https://github.com/simh/windows-build ../windows-build)
-    else
-      $(info ***********************************************************************)
-      $(info ***********************************************************************)
-      $(info **  This build is operating without the required windows-build       **)
-      $(info **  components and therefore will produce less than optimal          **)
-      $(info **  simulator operation and features.                                **)
-      $(info **  Download the file:                                               **)
-      $(info **  https://github.com/simh/windows-build/archive/windows-build.zip  **)
-      $(info **  Extract the windows-build-windows-build folder it contains to    **)
-      $(info **  $(abspath ..\)                                                   **)
-      $(info ***********************************************************************)
-      $(info ***********************************************************************)
-      $(info .)
-    endif
-  else
-    # Version check on windows-build
-    WINDOWS_BUILD = $(word 2,$(shell findstr WINDOWS-BUILD ..\windows-build\Windows-Build_Versions.txt))
-    ifeq (,$(WINDOWS_BUILD))
-      WINDOWS_BUILD = 00000000
-    endif
-    ifneq (,$(or $(shell if 20190124 GTR $(WINDOWS_BUILD) echo old-windows-build),$(and $(shell if 20171112 GTR $(WINDOWS_BUILD) echo old-windows-build),$(findstring pthreadGC2,$(PTHREADS_LDFLAGS)))))
-      $(info .)
-      $(info windows-build components at: $(abspath ..\windows-build))
-      $(info .)
-      $(info ***********************************************************************)
-      $(info ***********************************************************************)
-      $(info **  This currently available windows-build components are out of     **)
-      ifneq (,$(GIT_PATH))
-        $(info **  date.  You need to update to the latest windows-build            **)
-        $(info **  dependencies by executing these commands:                        **)
-        $(info **                                                                   **)
-        $(info **    > cd ..\windows-build                                          **)
-        $(info **    > git pull                                                     **)
-        $(info **                                                                   **)
-        $(info ***********************************************************************)
-        $(info ***********************************************************************)
-        $(error .)
-      else
-        $(info **  date.  For the most functional and stable features you shoud     **)
-        $(info **  Download the file:                                               **)
-        $(info **  https://github.com/simh/windows-build/archive/windows-build.zip  **)
-        $(info **  Extract the windows-build-windows-build folder it contains to    **)
-        $(info **  $(abspath ..\)                                                   **)
-        $(info ***********************************************************************)
-        $(info ***********************************************************************)
-        $(info .)
-        $(error Update windows-build)
-      endif
-    endif
-    ifeq (pcre,$(shell if exist ..\windows-build\PCRE\include\pcre.h echo pcre))
-      OS_CCDEFS += -DHAVE_PCRE_H -DPCRE_STATIC -I$(abspath ../windows-build/PCRE/include)
-      OS_LDFLAGS += -lpcre -L../windows-build/PCRE/lib/
-      $(info using libpcre: $(abspath ../windows-build/PCRE/lib/pcre.a) $(abspath ../windows-build/PCRE/include/pcre.h))
-    endif
-    ifeq (slirp,slirp)
-      NETWORK_OPT += -Islirp -Islirp_glue -Islirp_glue/qemu -DHAVE_SLIRP_NETWORK -DUSE_SIMH_SLIRP_DEBUG slirp/*.c slirp_glue/*.c -lIphlpapi
-      NETWORK_LAN_FEATURES += NAT(SLiRP)
-    endif
-  endif
-  ifneq (,$(call find_include,ddk/ntdddisk))
-    CFLAGS_I = -DHAVE_NTDDDISK_H
-  endif
-endif # Win32 (via MinGW)
-ifneq (,$(GIT_COMMIT_ID))
-  CFLAGS_GIT = -DSIM_GIT_COMMIT_ID=$(GIT_COMMIT_ID)
-endif
-ifneq (,$(GIT_COMMIT_TIME))
-  CFLAGS_GIT += -DSIM_GIT_COMMIT_TIME=$(GIT_COMMIT_TIME)
-endif
-ifneq (,$(UNSUPPORTED_BUILD))
-  CFLAGS_GIT += -DSIM_BUILD=Unsupported=$(UNSUPPORTED_BUILD)
-endif
-ifneq ($(DEBUG),)
-  CFLAGS_G = -g -ggdb -g3
-  CFLAGS_O = -O0
-  BUILD_FEATURES = - debugging support
-else
-  ifneq (,$(findstring clang,$(COMPILER_NAME))$(findstring LLVM,$(COMPILER_NAME)))
-    CFLAGS_O = -O2 -fno-strict-overflow
-    GCC_OPTIMIZERS_CMD = ${GCC} --help
-    NO_LTO = 1
-  else
-    NO_LTO = 1
-    ifeq (Darwin,$(OSTYPE))
-      CFLAGS_O += -O4 -flto -fwhole-program
-    else
-      CFLAGS_O := -O2
-    endif
-  endif
-  LDFLAGS_O = 
-  GCC_MAJOR_VERSION = $(firstword $(subst  ., ,$(GCC_VERSION)))
-  ifneq (3,$(GCC_MAJOR_VERSION))
-    ifeq (,$(GCC_OPTIMIZERS_CMD))
-      GCC_OPTIMIZERS_CMD = ${GCC} --help=optimizers
-      GCC_COMMON_CMD = ${GCC} --help=common
-    endif
-  endif
-  ifneq (,$(GCC_OPTIMIZERS_CMD))
-    GCC_OPTIMIZERS = $(shell $(GCC_OPTIMIZERS_CMD))
-  endif
-  ifneq (,$(GCC_COMMON_CMD))
-    GCC_OPTIMIZERS += $(shell $(GCC_COMMON_CMD))
-  endif
-  ifneq (,$(findstring $(GCC_VERSION),$(LTO_EXCLUDE_VERSIONS)))
-    NO_LTO = 1
-  endif
-  ifneq (,$(findstring -finline-functions,$(GCC_OPTIMIZERS)))
-    CFLAGS_O += -finline-functions
-  endif
-  ifneq (,$(findstring -fgcse-after-reload,$(GCC_OPTIMIZERS)))
-    CFLAGS_O += -fgcse-after-reload
-  endif
-  ifneq (,$(findstring -fpredictive-commoning,$(GCC_OPTIMIZERS)))
-    CFLAGS_O += -fpredictive-commoning
-  endif
-  ifneq (,$(findstring -fipa-cp-clone,$(GCC_OPTIMIZERS)))
-    CFLAGS_O += -fipa-cp-clone
-  endif
-  ifneq (,$(findstring -funsafe-loop-optimizations,$(GCC_OPTIMIZERS)))
-    CFLAGS_O += -fno-unsafe-loop-optimizations
-  endif
-  ifneq (,$(findstring -fstrict-overflow,$(GCC_OPTIMIZERS)))
-    CFLAGS_O += -fno-strict-overflow
-  endif
-  ifeq (,$(NO_LTO))
-    ifneq (,$(findstring -flto,$(GCC_OPTIMIZERS)))
-      CFLAGS_O += -flto -fwhole-program
-      LDFLAGS_O += -flto -fwhole-program
-    endif
-  endif
-  BUILD_FEATURES = - compiler optimizations and no debugging support
-endif
-ifneq (3,$(GCC_MAJOR_VERSION))
-  ifeq (,$(GCC_WARNINGS_CMD))
-    GCC_WARNINGS_CMD = ${GCC} --help=warnings
-  endif
-endif
-ifneq (clean,${MAKECMDGOALS})
-  BUILD_FEATURES := $(BUILD_FEATURES). $(COMPILER_NAME)
-  $(info ***)
-  $(info *** $(BUILD_SINGLE)Simulator$(BUILD_MULTIPLE) being built with:)
-  $(info *** $(BUILD_FEATURES).)
-  ifneq (,$(NETWORK_FEATURES))
-    $(info *** $(NETWORK_FEATURES).)
-  endif
-  ifneq (,$(NETWORK_LAN_FEATURES))
-    $(info *** - Local LAN packet transports: $(NETWORK_LAN_FEATURES))
-  endif
-  ifneq (,$(VIDEO_FEATURES))
-    $(info *** $(VIDEO_FEATURES).)
-  endif
-  ifneq (,$(TESTING_FEATURES))
-    $(info *** $(TESTING_FEATURES).)
-  endif
-  ifneq (,$(GIT_COMMIT_ID))
-    $(info ***)
-    $(info *** git commit id is $(GIT_COMMIT_ID).)
-    $(info *** git commit time is $(GIT_COMMIT_TIME).)
-  endif
-  $(info ***)
-endif
-ifneq ($(DONT_USE_ROMS),)
-  ROMS_OPT = -DDONT_USE_INTERNAL_ROM
-else
-  BUILD_ROMS = ${BIN}buildtools/BuildROMs${EXE}
-endif
-ifneq ($(DONT_USE_READER_THREAD),)
-  NETWORK_OPT += -DDONT_USE_READER_THREAD
-endif
-
-CC_OUTSPEC = -o $@
-CC := ${GCC} ${CC_STD} -U__STRICT_ANSI__ ${CFLAGS_G} ${CFLAGS_O} ${CFLAGS_GIT} ${CFLAGS_I} -DSIM_COMPILER="${COMPILER_NAME}" -DSIM_BUILD_TOOL=simh-makefile -I . ${OS_CCDEFS} ${ROMS_OPT}
-LDFLAGS := ${OS_LDFLAGS} ${NETWORK_LDFLAGS} ${LDFLAGS_O}
-
-#
-# Common Libraries
-#
-BIN = BIN/
-SIMHD = .
-SIM = ${SIMHD}/scp.c ${SIMHD}/sim_console.c ${SIMHD}/sim_fio.c \
-	${SIMHD}/sim_timer.c ${SIMHD}/sim_sock.c ${SIMHD}/sim_tmxr.c \
-	${SIMHD}/sim_ether.c ${SIMHD}/sim_tape.c ${SIMHD}/sim_disk.c \
-	${SIMHD}/sim_serial.c ${SIMHD}/sim_video.c ${SIMHD}/sim_imd.c \
-	${SIMHD}/sim_card.c
-
-DISPLAYD = ${SIMHD}/display
-
-SCSI = ${SIMHD}/sim_scsi.c
-
-#
-# Emulator source files and compile time options
-#
-PDP1D = ${SIMHD}/PDP1
-PDP1_DISPLAY_OPT = -DDISPLAY_TYPE=DIS_TYPE30 -DPIX_SCALE=RES_HALF
-PDP1 = ${PDP1D}/pdp1_lp.c ${PDP1D}/pdp1_cpu.c ${PDP1D}/pdp1_stddev.c \
-	${PDP1D}/pdp1_sys.c ${PDP1D}/pdp1_dt.c ${PDP1D}/pdp1_drm.c \
-	${PDP1D}/pdp1_clk.c ${PDP1D}/pdp1_dcs.c ${PDP1D}/pdp1_dpy.c ${DISPLAYL}
-PDP1_OPT = -I ${PDP1D} ${DISPLAY_OPT} $(PDP1_DISPLAY_OPT)
-
-
-NOVAD = ${SIMHD}/NOVA
-NOVA = ${NOVAD}/nova_sys.c ${NOVAD}/nova_cpu.c ${NOVAD}/nova_dkp.c \
-	${NOVAD}/nova_dsk.c ${NOVAD}/nova_lp.c ${NOVAD}/nova_mta.c \
-	${NOVAD}/nova_plt.c ${NOVAD}/nova_pt.c ${NOVAD}/nova_clk.c \
-	${NOVAD}/nova_tt.c ${NOVAD}/nova_tt1.c ${NOVAD}/nova_qty.c
-NOVA_OPT = -I ${NOVAD}
-
-
-ECLIPSE = ${NOVAD}/eclipse_cpu.c ${NOVAD}/eclipse_tt.c ${NOVAD}/nova_sys.c \
-	${NOVAD}/nova_dkp.c ${NOVAD}/nova_dsk.c ${NOVAD}/nova_lp.c \
-	${NOVAD}/nova_mta.c ${NOVAD}/nova_plt.c ${NOVAD}/nova_pt.c \
-	${NOVAD}/nova_clk.c ${NOVAD}/nova_tt1.c ${NOVAD}/nova_qty.c
-ECLIPSE_OPT = -I ${NOVAD} -DECLIPSE
-
-
-PDP18BD = ${SIMHD}/PDP18B
-PDP18B = ${PDP18BD}/pdp18b_dt.c ${PDP18BD}/pdp18b_drm.c ${PDP18BD}/pdp18b_cpu.c \
-	${PDP18BD}/pdp18b_lp.c ${PDP18BD}/pdp18b_mt.c ${PDP18BD}/pdp18b_rf.c \
-	${PDP18BD}/pdp18b_rp.c ${PDP18BD}/pdp18b_stddev.c ${PDP18BD}/pdp18b_sys.c \
-	${PDP18BD}/pdp18b_rb.c ${PDP18BD}/pdp18b_tt1.c ${PDP18BD}/pdp18b_fpp.c \
-	${PDP18BD}/pdp18b_g2tty.c ${PDP18BD}/pdp18b_dr15.c
-
-ifneq (,${DISPLAY_OPT})
-  PDP7_DISPLAY_OPT = -DDISPLAY_TYPE=DIS_TYPE30 -DPIX_SCALE=RES_HALF
-endif
-
-PDP4_OPT = -DPDP4 -I ${PDP18BD}
-PDP7_OPT = -DPDP7 -I ${PDP18BD} ${DISPLAY_OPT} $(PDP7_DISPLAY_OPT)
-PDP9_OPT = -DPDP9 -I ${PDP18BD}
-PDP15_OPT = -DPDP15 -I ${PDP18BD}
-
-
-PDP11D = ${SIMHD}/PDP11
-PDP11 = ${PDP11D}/pdp11_fp.c ${PDP11D}/pdp11_cpu.c ${PDP11D}/pdp11_dz.c \
-	${PDP11D}/pdp11_cis.c ${PDP11D}/pdp11_lp.c ${PDP11D}/pdp11_rk.c \
-	${PDP11D}/pdp11_rl.c ${PDP11D}/pdp11_rp.c ${PDP11D}/pdp11_rx.c \
-	${PDP11D}/pdp11_stddev.c ${PDP11D}/pdp11_sys.c ${PDP11D}/pdp11_tc.c \
-	${PDP11D}/pdp11_tm.c ${PDP11D}/pdp11_ts.c ${PDP11D}/pdp11_io.c \
-	${PDP11D}/pdp11_rq.c ${PDP11D}/pdp11_tq.c ${PDP11D}/pdp11_pclk.c \
-	${PDP11D}/pdp11_ry.c ${PDP11D}/pdp11_pt.c ${PDP11D}/pdp11_hk.c \
-	${PDP11D}/pdp11_xq.c ${PDP11D}/pdp11_xu.c ${PDP11D}/pdp11_vh.c \
-	${PDP11D}/pdp11_rh.c ${PDP11D}/pdp11_tu.c ${PDP11D}/pdp11_cpumod.c \
-	${PDP11D}/pdp11_cr.c ${PDP11D}/pdp11_rf.c ${PDP11D}/pdp11_dl.c \
-	${PDP11D}/pdp11_ta.c ${PDP11D}/pdp11_rc.c ${PDP11D}/pdp11_kg.c \
-	${PDP11D}/pdp11_ke.c ${PDP11D}/pdp11_dc.c ${PDP11D}/pdp11_dmc.c \
-	${PDP11D}/pdp11_kmc.c ${PDP11D}/pdp11_dup.c ${PDP11D}/pdp11_rs.c \
-<<<<<<< HEAD
-	${PDP11D}/opcon.c \
-	${PDP11D}/pdp11_vt.c ${PDP11D}/pdp11_td.c ${PDP11D}/pdp11_io_lib.c $(DISPLAYL) $(DISPLAYVT)
-PDP11_OPT = -DVM_PDP11 -I ${PDP11D} ${NETWORK_OPT} $(DISPLAY_OPT) -DOPCON
-=======
-	${PDP11D}/pdp11_vt.c ${PDP11D}/pdp11_td.c ${PDP11D}/pdp11_io_lib.c \
-<<<<<<< HEAD
-	${PDP11D}/pdp11_rom.c ${PDP11D}/pdp11_ch.c $(DISPLAYL) $(DISPLAYVT) \
-	${PDP11D}/pdp11_ng.c ${PDP11D}/pdp11_daz.c $(DISPLAYNG)
-PDP11_OPT = -DVM_PDP11 -I ${PDP11D} ${NETWORK_OPT} $(DISPLAY_OPT)
->>>>>>> 371e5fe5ccffda4bd21bc4c5f47cad78870d5992
-=======
-	${PDP11D}/pdp11_rom.c ${PDP11D}/pdp11_ch.c ${DISPLAYL} ${DISPLAYVT} \
-	${PDP11D}/pdp11_ng.c ${PDP11D}/pdp11_daz.c ${DISPLAYNG}
-PDP11_OPT = -DVM_PDP11 -I ${PDP11D} ${NETWORK_OPT} ${DISPLAY_OPT}
->>>>>>> f01e8900
-
-
-UC15D = ${SIMHD}/PDP11
-UC15 = ${UC15D}/pdp11_cis.c ${UC15D}/pdp11_cpu.c \
-	${UC15D}/pdp11_cpumod.c ${UC15D}/pdp11_cr.c \
-	${UC15D}/pdp11_fp.c ${UC15D}/pdp11_io.c \
-	${UC15D}/pdp11_io_lib.c ${UC15D}/pdp11_lp.c \
-	${UC15D}/pdp11_rh.c ${UC15D}/pdp11_rk.c \
-	${UC15D}/pdp11_stddev.c ${UC15D}/pdp11_sys.c \
-	${UC15D}/pdp11_uc15.c
-UC15_OPT = -DVM_PDP11 -DUC15 -I ${UC15D} -I ${PDP18BD}
-
-
-VAXD = ${SIMHD}/VAX
-VAX = ${VAXD}/vax_cpu.c ${VAXD}/vax_cpu1.c ${VAXD}/vax_fpa.c ${VAXD}/vax_io.c \
-	${VAXD}/vax_cis.c ${VAXD}/vax_octa.c  ${VAXD}/vax_cmode.c \
-	${VAXD}/vax_mmu.c ${VAXD}/vax_stddev.c ${VAXD}/vax_sysdev.c \
-	${VAXD}/vax_sys.c  ${VAXD}/vax_syscm.c ${VAXD}/vax_syslist.c \
-	${VAXD}/vax_vc.c ${VAXD}/vax_lk.c ${VAXD}/vax_vs.c ${VAXD}/vax_2681.c \
-	${PDP11D}/pdp11_rl.c ${PDP11D}/pdp11_rq.c ${PDP11D}/pdp11_ts.c \
-	${PDP11D}/pdp11_dz.c ${PDP11D}/pdp11_lp.c ${PDP11D}/pdp11_tq.c \
-	${PDP11D}/pdp11_xq.c ${PDP11D}/pdp11_vh.c ${PDP11D}/pdp11_cr.c \
-	${PDP11D}/pdp11_td.c ${PDP11D}/pdp11_io_lib.c
-VAX_OPT = -DVM_VAX -DUSE_INT64 -DUSE_ADDR64 -DUSE_SIM_VIDEO -I ${VAXD} -I ${PDP11D} ${NETWORK_OPT} ${VIDEO_CCDEFS} ${VIDEO_LDFLAGS}
-
-
-VAX410 = ${VAXD}/vax_cpu.c ${VAXD}/vax_cpu1.c ${VAXD}/vax_fpa.c \
-	${VAXD}/vax_cis.c ${VAXD}/vax_octa.c ${VAXD}/vax_cmode.c \
-	${VAXD}/vax_mmu.c ${VAXD}/vax_sys.c ${VAXD}/vax_syscm.c \
-	${VAXD}/vax_watch.c ${VAXD}/vax_nar.c ${VAXD}/vax4xx_stddev.c \
-	${VAXD}/vax410_sysdev.c ${VAXD}/vax410_syslist.c ${VAXD}/vax4xx_dz.c \
-	${VAXD}/vax4xx_rd.c ${VAXD}/vax4xx_rz80.c ${VAXD}/vax_xs.c \
-	${VAXD}/vax4xx_va.c ${VAXD}/vax4xx_vc.c ${VAXD}/vax_lk.c \
-	${VAXD}/vax_vs.c ${VAXD}/vax_gpx.c
-VAX410_OPT = -DVM_VAX -DVAX_410 -DUSE_INT64 -DUSE_ADDR64 -DUSE_SIM_VIDEO -I ${VAXD} ${NETWORK_OPT} ${VIDEO_CCDEFS} ${VIDEO_LDFLAGS}
-
-
-VAX420 = ${VAXD}/vax_cpu.c ${VAXD}/vax_cpu1.c ${VAXD}/vax_fpa.c \
-	${VAXD}/vax_cis.c ${VAXD}/vax_octa.c ${VAXD}/vax_cmode.c \
-	${VAXD}/vax_mmu.c ${VAXD}/vax_sys.c ${VAXD}/vax_syscm.c \
-	${VAXD}/vax_watch.c ${VAXD}/vax_nar.c ${VAXD}/vax4xx_stddev.c \
-	${VAXD}/vax420_sysdev.c ${VAXD}/vax420_syslist.c ${VAXD}/vax4xx_dz.c \
-	${VAXD}/vax4xx_rd.c ${VAXD}/vax4xx_rz80.c ${VAXD}/vax_xs.c \
-	${VAXD}/vax4xx_va.c ${VAXD}/vax4xx_vc.c ${VAXD}/vax4xx_ve.c \
-	${VAXD}/vax_lk.c ${VAXD}/vax_vs.c ${VAXD}/vax_gpx.c
-VAX420_OPT = -DVM_VAX -DVAX_420 -DUSE_INT64 -DUSE_ADDR64 -DUSE_SIM_VIDEO -I ${VAXD} -I ${PDP11D} ${NETWORK_OPT} ${VIDEO_CCDEFS} ${VIDEO_LDFLAGS}
-VAX411_OPT = ${VAX420_OPT} -DVAX_411
-VAX412_OPT = ${VAX420_OPT} -DVAX_412
-VAX41A_OPT = ${VAX420_OPT} -DVAX_41A
-VAX41D_OPT = ${VAX420_OPT} -DVAX_41D
-VAX42A_OPT = ${VAX420_OPT} -DVAX_42A
-VAX42B_OPT = ${VAX420_OPT} -DVAX_42B
-
-
-VAX43 = ${VAXD}/vax_cpu.c ${VAXD}/vax_cpu1.c ${VAXD}/vax_fpa.c \
-	${VAXD}/vax_cis.c ${VAXD}/vax_octa.c ${VAXD}/vax_cmode.c \
-	${VAXD}/vax_mmu.c ${VAXD}/vax_sys.c ${VAXD}/vax_syscm.c \
-	${VAXD}/vax_watch.c ${VAXD}/vax_nar.c ${VAXD}/vax4xx_stddev.c \
-	${VAXD}/vax43_sysdev.c ${VAXD}/vax43_syslist.c ${VAXD}/vax4xx_dz.c \
-	${VAXD}/vax4xx_rz80.c ${VAXD}/vax_xs.c ${VAXD}/vax4xx_vc.c \
-	${VAXD}/vax4xx_ve.c ${VAXD}/vax_lk.c ${VAXD}/vax_vs.c
-VAX43_OPT = -DVM_VAX -DVAX_43 -DUSE_INT64 -DUSE_ADDR64 -DUSE_SIM_VIDEO -I ${VAXD} ${NETWORK_OPT} ${VIDEO_CCDEFS} ${VIDEO_LDFLAGS}
-
-
-VAX440 = ${VAXD}/vax_cpu.c ${VAXD}/vax_cpu1.c ${VAXD}/vax_fpa.c \
-	${VAXD}/vax_cis.c ${VAXD}/vax_octa.c ${VAXD}/vax_cmode.c \
-	${VAXD}/vax_mmu.c ${VAXD}/vax_sys.c ${VAXD}/vax_syscm.c \
-	${VAXD}/vax_watch.c ${VAXD}/vax_nar.c ${VAXD}/vax4xx_stddev.c \
-	${VAXD}/vax440_sysdev.c ${VAXD}/vax440_syslist.c ${VAXD}/vax4xx_dz.c \
-	${VAXD}/vax_xs.c ${VAXD}/vax_lk.c ${VAXD}/vax_vs.c ${VAXD}/vax4xx_rz94.c
-VAX440_OPT = -DVM_VAX -DVAX_440 -DUSE_INT64 -DUSE_ADDR64 -I ${VAXD} ${NETWORK_OPT}
-VAX46_OPT = ${VAX440_OPT} -DVAX_46
-VAX47_OPT = ${VAX440_OPT} -DVAX_47
-VAX48_OPT = ${VAX440_OPT} -DVAX_48
-
-
-IS1000 = ${VAXD}/vax_cpu.c ${VAXD}/vax_cpu1.c ${VAXD}/vax_fpa.c \
-	${VAXD}/vax_cis.c ${VAXD}/vax_octa.c ${VAXD}/vax_cmode.c \
-	${VAXD}/vax_mmu.c ${VAXD}/vax_sys.c ${VAXD}/vax_syscm.c \
-	${VAXD}/vax_watch.c ${VAXD}/vax_nar.c ${VAXD}/vax_xs.c \
-	${VAXD}/vax4xx_rz94.c ${VAXD}/vax4nn_stddev.c \
-	${VAXD}/is1000_sysdev.c ${VAXD}/is1000_syslist.c
-IS1000_OPT = -DVM_VAX -DIS_1000 -DUSE_INT64 -DUSE_ADDR64 -I ${VAXD} ${NETWORK_OPT}
-
-
-VAX610 = ${VAXD}/vax_cpu.c ${VAXD}/vax_cpu1.c ${VAXD}/vax_fpa.c \
-	${VAXD}/vax_cis.c ${VAXD}/vax_octa.c ${VAXD}/vax_cmode.c \
-	${VAXD}/vax_mmu.c ${VAXD}/vax_sys.c ${VAXD}/vax_syscm.c \
-	${VAXD}/vax610_stddev.c ${VAXD}/vax610_sysdev.c ${VAXD}/vax610_io.c \
-	${VAXD}/vax610_syslist.c ${VAXD}/vax610_mem.c ${VAXD}/vax_vc.c \
-	${VAXD}/vax_lk.c ${VAXD}/vax_vs.c ${VAXD}/vax_2681.c \
-	${PDP11D}/pdp11_rl.c ${PDP11D}/pdp11_rq.c ${PDP11D}/pdp11_ts.c \
-	${PDP11D}/pdp11_dz.c ${PDP11D}/pdp11_lp.c ${PDP11D}/pdp11_tq.c \
-	${PDP11D}/pdp11_xq.c ${PDP11D}/pdp11_vh.c ${PDP11D}/pdp11_cr.c \
-	${PDP11D}/pdp11_td.c ${PDP11D}/pdp11_io_lib.c
-VAX610_OPT = -DVM_VAX -DVAX_610 -DUSE_INT64 -DUSE_ADDR64 -DUSE_SIM_VIDEO -I ${VAXD} -I ${PDP11D} ${NETWORK_OPT} ${VIDEO_CCDEFS} ${VIDEO_LDFLAGS}
-
-
-VAX630 = ${VAXD}/vax_cpu.c ${VAXD}/vax_cpu1.c ${VAXD}/vax_fpa.c \
-	${VAXD}/vax_cis.c ${VAXD}/vax_octa.c ${VAXD}/vax_cmode.c \
-	${VAXD}/vax_mmu.c ${VAXD}/vax_sys.c ${VAXD}/vax_syscm.c \
-	${VAXD}/vax_watch.c ${VAXD}/vax630_stddev.c ${VAXD}/vax630_sysdev.c \
-	${VAXD}/vax630_io.c ${VAXD}/vax630_syslist.c ${VAXD}/vax_va.c \
-	${VAXD}/vax_vc.c ${VAXD}/vax_lk.c ${VAXD}/vax_vs.c \
-	${VAXD}/vax_2681.c ${VAXD}/vax_gpx.c \
-	${PDP11D}/pdp11_rl.c ${PDP11D}/pdp11_rq.c ${PDP11D}/pdp11_ts.c \
-	${PDP11D}/pdp11_dz.c ${PDP11D}/pdp11_lp.c ${PDP11D}/pdp11_tq.c \
-	${PDP11D}/pdp11_xq.c ${PDP11D}/pdp11_vh.c ${PDP11D}/pdp11_cr.c \
-	${PDP11D}/pdp11_td.c ${PDP11D}/pdp11_io_lib.c
-VAX620_OPT = -DVM_VAX -DVAX_620 -DUSE_INT64 -DUSE_ADDR64 -I ${VAXD} -I ${PDP11D} ${NETWORK_OPT}
-VAX630_OPT = -DVM_VAX -DVAX_630 -DUSE_INT64 -DUSE_ADDR64 -DUSE_SIM_VIDEO -I ${VAXD} -I ${PDP11D} ${NETWORK_OPT} ${VIDEO_CCDEFS} ${VIDEO_LDFLAGS}
-
-
-VAX730 = ${VAXD}/vax_cpu.c ${VAXD}/vax_cpu1.c ${VAXD}/vax_fpa.c \
-	${VAXD}/vax_cis.c ${VAXD}/vax_octa.c  ${VAXD}/vax_cmode.c \
-	${VAXD}/vax_mmu.c ${VAXD}/vax_sys.c  ${VAXD}/vax_syscm.c \
-	${VAXD}/vax730_stddev.c ${VAXD}/vax730_sys.c \
-	${VAXD}/vax730_mem.c ${VAXD}/vax730_uba.c ${VAXD}/vax730_rb.c \
-	${VAXD}/vax730_syslist.c \
-	${PDP11D}/pdp11_rl.c ${PDP11D}/pdp11_rq.c ${PDP11D}/pdp11_ts.c \
-	${PDP11D}/pdp11_dz.c ${PDP11D}/pdp11_lp.c ${PDP11D}/pdp11_tq.c \
-	${PDP11D}/pdp11_xu.c ${PDP11D}/pdp11_ry.c ${PDP11D}/pdp11_cr.c \
-	${PDP11D}/pdp11_hk.c ${PDP11D}/pdp11_vh.c ${PDP11D}/pdp11_dmc.c \
-	${PDP11D}/pdp11_td.c ${PDP11D}/pdp11_tc.c ${PDP11D}/pdp11_rk.c \
-	${PDP11D}/pdp11_io_lib.c ${PDP11D}/pdp11_ch.c
-VAX730_OPT = -DVM_VAX -DVAX_730 -DUSE_INT64 -DUSE_ADDR64 -I VAX -I ${PDP11D} ${NETWORK_OPT}
-
-
-VAX750 = ${VAXD}/vax_cpu.c ${VAXD}/vax_cpu1.c ${VAXD}/vax_fpa.c \
-	${VAXD}/vax_cis.c ${VAXD}/vax_octa.c  ${VAXD}/vax_cmode.c \
-	${VAXD}/vax_mmu.c ${VAXD}/vax_sys.c  ${VAXD}/vax_syscm.c \
-	${VAXD}/vax750_stddev.c ${VAXD}/vax750_cmi.c \
-	${VAXD}/vax750_mem.c ${VAXD}/vax750_uba.c ${VAXD}/vax7x0_mba.c \
-	${VAXD}/vax750_syslist.c \
-	${PDP11D}/pdp11_rl.c ${PDP11D}/pdp11_rq.c ${PDP11D}/pdp11_ts.c \
-	${PDP11D}/pdp11_dz.c ${PDP11D}/pdp11_lp.c ${PDP11D}/pdp11_tq.c \
-	${PDP11D}/pdp11_xu.c ${PDP11D}/pdp11_ry.c ${PDP11D}/pdp11_cr.c \
-	${PDP11D}/pdp11_hk.c ${PDP11D}/pdp11_rp.c ${PDP11D}/pdp11_tu.c \
-	${PDP11D}/pdp11_vh.c ${PDP11D}/pdp11_dmc.c ${PDP11D}/pdp11_dup.c \
-	${PDP11D}/pdp11_td.c ${PDP11D}/pdp11_tc.c ${PDP11D}/pdp11_rk.c \
-	${PDP11D}/pdp11_io_lib.c ${PDP11D}/pdp11_ch.c
-VAX750_OPT = -DVM_VAX -DVAX_750 -DUSE_INT64 -DUSE_ADDR64 -I VAX -I ${PDP11D} ${NETWORK_OPT}
-
-
-VAX780 = ${VAXD}/vax_cpu.c ${VAXD}/vax_cpu1.c ${VAXD}/vax_fpa.c \
-	${VAXD}/vax_cis.c ${VAXD}/vax_octa.c  ${VAXD}/vax_cmode.c \
-	${VAXD}/vax_mmu.c ${VAXD}/vax_sys.c  ${VAXD}/vax_syscm.c \
-	${VAXD}/vax780_stddev.c ${VAXD}/vax780_sbi.c \
-	${VAXD}/vax780_mem.c ${VAXD}/vax780_uba.c ${VAXD}/vax7x0_mba.c \
-	${VAXD}/vax780_fload.c ${VAXD}/vax780_syslist.c \
-	${PDP11D}/pdp11_rl.c ${PDP11D}/pdp11_rq.c ${PDP11D}/pdp11_ts.c \
-	${PDP11D}/pdp11_dz.c ${PDP11D}/pdp11_lp.c ${PDP11D}/pdp11_tq.c \
-	${PDP11D}/pdp11_xu.c ${PDP11D}/pdp11_ry.c ${PDP11D}/pdp11_cr.c \
-	${PDP11D}/pdp11_rp.c ${PDP11D}/pdp11_tu.c ${PDP11D}/pdp11_hk.c \
-	${PDP11D}/pdp11_vh.c ${PDP11D}/pdp11_dmc.c ${PDP11D}/pdp11_dup.c \
-	${PDP11D}/pdp11_td.c ${PDP11D}/pdp11_tc.c ${PDP11D}/pdp11_rk.c \
-	${PDP11D}/pdp11_io_lib.c ${PDP11D}/pdp11_ch.c
-VAX780_OPT = -DVM_VAX -DVAX_780 -DUSE_INT64 -DUSE_ADDR64 -I VAX -I ${PDP11D} ${NETWORK_OPT}
-
-
-VAX8200 = ${VAXD}/vax_cpu.c ${VAXD}/vax_cpu1.c ${VAXD}/vax_fpa.c \
-	${VAXD}/vax_cis.c ${VAXD}/vax_octa.c  ${VAXD}/vax_cmode.c \
-	${VAXD}/vax_mmu.c ${VAXD}/vax_sys.c  ${VAXD}/vax_syscm.c \
-	${VAXD}/vax_watch.c ${VAXD}/vax820_stddev.c ${VAXD}/vax820_bi.c \
-	${VAXD}/vax820_mem.c ${VAXD}/vax820_uba.c ${VAXD}/vax820_ka.c \
-	${VAXD}/vax820_syslist.c \
-	${PDP11D}/pdp11_rl.c ${PDP11D}/pdp11_rq.c ${PDP11D}/pdp11_ts.c \
-	${PDP11D}/pdp11_dz.c ${PDP11D}/pdp11_lp.c ${PDP11D}/pdp11_tq.c \
-	${PDP11D}/pdp11_xu.c ${PDP11D}/pdp11_ry.c ${PDP11D}/pdp11_cr.c \
-	${PDP11D}/pdp11_hk.c ${PDP11D}/pdp11_vh.c ${PDP11D}/pdp11_dmc.c \
-	${PDP11D}/pdp11_td.c ${PDP11D}/pdp11_tc.c ${PDP11D}/pdp11_rk.c \
-	${PDP11D}/pdp11_io_lib.c ${PDP11D}/pdp11_ch.c
-VAX8200_OPT = -DVM_VAX -DVAX_820 -DUSE_INT64 -DUSE_ADDR64 -I VAX -I ${PDP11D} ${NETWORK_OPT}
-
-
-VAX8600 = ${VAXD}/vax_cpu.c ${VAXD}/vax_cpu1.c ${VAXD}/vax_fpa.c \
-	${VAXD}/vax_cis.c ${VAXD}/vax_octa.c  ${VAXD}/vax_cmode.c \
-	${VAXD}/vax_mmu.c ${VAXD}/vax_sys.c  ${VAXD}/vax_syscm.c \
-	${VAXD}/vax860_stddev.c ${VAXD}/vax860_sbia.c \
-	${VAXD}/vax860_abus.c ${VAXD}/vax780_uba.c ${VAXD}/vax7x0_mba.c \
-	${VAXD}/vax860_syslist.c \
-	${PDP11D}/pdp11_rl.c ${PDP11D}/pdp11_rq.c ${PDP11D}/pdp11_ts.c \
-	${PDP11D}/pdp11_dz.c ${PDP11D}/pdp11_lp.c ${PDP11D}/pdp11_tq.c \
-	${PDP11D}/pdp11_xu.c ${PDP11D}/pdp11_ry.c ${PDP11D}/pdp11_cr.c \
-	${PDP11D}/pdp11_rp.c ${PDP11D}/pdp11_tu.c ${PDP11D}/pdp11_hk.c \
-	${PDP11D}/pdp11_vh.c ${PDP11D}/pdp11_dmc.c ${PDP11D}/pdp11_dup.c \
-	${PDP11D}/pdp11_td.c ${PDP11D}/pdp11_tc.c ${PDP11D}/pdp11_rk.c \
-	${PDP11D}/pdp11_io_lib.c ${PDP11D}/pdp11_ch.c
-VAX8600_OPT = -DVM_VAX -DVAX_860 -DUSE_INT64 -DUSE_ADDR64 -I VAX -I ${PDP11D} ${NETWORK_OPT}
-
-
-PDP10D = ${SIMHD}/PDP10
-PDP10 = ${PDP10D}/pdp10_fe.c ${PDP11D}/pdp11_dz.c ${PDP10D}/pdp10_cpu.c \
-	${PDP10D}/pdp10_ksio.c ${PDP10D}/pdp10_lp20.c ${PDP10D}/pdp10_mdfp.c \
-	${PDP10D}/pdp10_pag.c ${PDP10D}/pdp10_rp.c ${PDP10D}/pdp10_sys.c \
-	${PDP10D}/pdp10_tim.c ${PDP10D}/pdp10_tu.c ${PDP10D}/pdp10_xtnd.c \
-	${PDP11D}/pdp11_pt.c ${PDP11D}/pdp11_ry.c ${PDP11D}/pdp11_cr.c \
-	${PDP11D}/pdp11_dup.c ${PDP11D}/pdp11_dmc.c ${PDP11D}/pdp11_kmc.c \
-	${PDP11D}/pdp11_xu.c ${PDP11D}/pdp11_ch.c
-PDP10_OPT = -DVM_PDP10 -DUSE_INT64 -I ${PDP10D} -I ${PDP11D} ${NETWORK_OPT}
-
-
-PDP8D = ${SIMHD}/PDP8
-PDP8 = ${PDP8D}/pdp8_cpu.c ${PDP8D}/pdp8_clk.c ${PDP8D}/pdp8_df.c \
-	${PDP8D}/pdp8_dt.c ${PDP8D}/pdp8_lp.c ${PDP8D}/pdp8_mt.c \
-	${PDP8D}/pdp8_pt.c ${PDP8D}/pdp8_rf.c ${PDP8D}/pdp8_rk.c \
-	${PDP8D}/pdp8_rx.c ${PDP8D}/pdp8_sys.c ${PDP8D}/pdp8_tt.c \
-	${PDP8D}/pdp8_ttx.c ${PDP8D}/pdp8_rl.c ${PDP8D}/pdp8_tsc.c \
-	${PDP8D}/pdp8_td.c ${PDP8D}/pdp8_ct.c ${PDP8D}/pdp8_fpp.c
-PDP8_OPT = -I ${PDP8D}
-
-
-H316D = ${SIMHD}/H316
-H316 = ${H316D}/h316_stddev.c ${H316D}/h316_lp.c ${H316D}/h316_cpu.c \
-	${H316D}/h316_sys.c ${H316D}/h316_mt.c ${H316D}/h316_fhd.c \
-	${H316D}/h316_dp.c ${H316D}/h316_rtc.c ${H316D}/h316_imp.c \
-	${H316D}/h316_hi.c ${H316D}/h316_mi.c ${H316D}/h316_udp.c 
-H316_OPT = -I ${H316D} -D VM_IMPTIP
-
-
-HP2100D = ${SIMHD}/HP2100
-HP2100 = ${HP2100D}/hp2100_stddev.c ${HP2100D}/hp2100_dp.c ${HP2100D}/hp2100_dq.c \
-	${HP2100D}/hp2100_dr.c ${HP2100D}/hp2100_lps.c ${HP2100D}/hp2100_ms.c \
-	${HP2100D}/hp2100_mt.c ${HP2100D}/hp2100_mux.c ${HP2100D}/hp2100_cpu.c \
-	${HP2100D}/hp2100_fp.c ${HP2100D}/hp2100_sys.c ${HP2100D}/hp2100_lpt.c \
-	${HP2100D}/hp2100_ipl.c ${HP2100D}/hp2100_ds.c ${HP2100D}/hp2100_cpu0.c \
-	${HP2100D}/hp2100_cpu1.c ${HP2100D}/hp2100_cpu2.c ${HP2100D}/hp2100_cpu3.c \
-	${HP2100D}/hp2100_cpu4.c ${HP2100D}/hp2100_cpu5.c ${HP2100D}/hp2100_cpu6.c \
-	${HP2100D}/hp2100_cpu7.c ${HP2100D}/hp2100_fp1.c ${HP2100D}/hp2100_baci.c \
-	${HP2100D}/hp2100_mpx.c ${HP2100D}/hp2100_pif.c ${HP2100D}/hp2100_di.c \
-	${HP2100D}/hp2100_di_da.c ${HP2100D}/hp2100_disclib.c
-HP2100_OPT = -DHAVE_INT64 -I ${HP2100D}
-
-HP3000D = ${SIMHD}/HP3000
-HP3000 = ${HP3000D}/hp_disclib.c ${HP3000D}/hp_tapelib.c ${HP3000D}/hp3000_atc.c \
-	${HP3000D}/hp3000_clk.c ${HP3000D}/hp3000_cpu.c ${HP3000D}/hp3000_cpu_base.c \
-	${HP3000D}/hp3000_cpu_fp.c ${HP3000D}/hp3000_cpu_cis.c ${HP3000D}/hp3000_ds.c \
-	${HP3000D}/hp3000_iop.c ${HP3000D}/hp3000_lp.c ${HP3000D}/hp3000_mem.c \
-	${HP3000D}/hp3000_mpx.c ${HP3000D}/hp3000_ms.c ${HP3000D}/hp3000_scmb.c \
-	${HP3000D}/hp3000_sel.c ${HP3000D}/hp3000_sys.c
-HP3000_OPT = -I ${HP3000D}
-
-
-I1401D = ${SIMHD}/I1401
-I1401 = ${I1401D}/i1401_lp.c ${I1401D}/i1401_cpu.c ${I1401D}/i1401_iq.c \
-	${I1401D}/i1401_cd.c ${I1401D}/i1401_mt.c ${I1401D}/i1401_dp.c \
-	${I1401D}/i1401_sys.c
-I1401_OPT = -I ${I1401D}
-
-
-I1620D = ${SIMHD}/I1620
-I1620 = ${I1620D}/i1620_cd.c ${I1620D}/i1620_dp.c ${I1620D}/i1620_pt.c \
-	${I1620D}/i1620_tty.c ${I1620D}/i1620_cpu.c ${I1620D}/i1620_lp.c \
-	${I1620D}/i1620_fp.c ${I1620D}/i1620_sys.c
-I1620_OPT = -I ${I1620D}
-
-I7000D = ${SIMHD}/I7000
-I7090 = ${I7000D}/i7090_cpu.c ${I7000D}/i7090_sys.c ${I7000D}/i7090_chan.c \
-	${I7000D}/i7090_cdr.c ${I7000D}/i7090_cdp.c ${I7000D}/i7090_lpr.c \
-	${I7000D}/i7000_chan.c ${I7000D}/i7000_mt.c ${I7000D}/i7090_drum.c \
-	${I7000D}/i7090_hdrum.c ${I7000D}/i7000_chron.c ${I7000D}/i7000_dsk.c \
-	${I7000D}/i7000_com.c ${I7000D}/i7000_ht.c 
-I7090_OPT = -I $(I7000D) -DUSE_INT64 -DI7090 -DUSE_SIM_CARD
-
-I7080D = ${SIMHD}/I7000
-I7080 = ${I7000D}/i7080_cpu.c ${I7000D}/i7080_sys.c ${I7000D}/i7080_chan.c \
-	${I7000D}/i7080_drum.c ${I7000D}/i7000_cdp.c ${I7000D}/i7000_cdr.c \
-	${I7000D}/i7000_con.c ${I7000D}/i7000_chan.c ${I7000D}/i7000_lpr.c \
-	${I7000D}/i7000_mt.c ${I7000D}/i7000_chron.c ${I7000D}/i7000_dsk.c \
-	${I7000D}/i7000_com.c ${I7000D}/i7000_ht.c 
-I7080_OPT = -I $(I7000D) -DI7080 -DUSE_SIM_CARD
-
-I7070D = ${SIMHD}/I7000
-I7070 = ${I7000D}/i7070_cpu.c ${I7000D}/i7070_sys.c ${I7000D}/i7070_chan.c \
-	${I7000D}/i7000_cdp.c ${I7000D}/i7000_cdr.c ${I7000D}/i7000_con.c \
-	${I7000D}/i7000_chan.c ${I7000D}/i7000_lpr.c ${I7000D}/i7000_mt.c \
-	${I7000D}/i7000_chron.c ${I7000D}/i7000_dsk.c ${I7000D}/i7000_com.c \
-	${I7000D}/i7000_ht.c 
-I7070_OPT = -I $(I7000D) -DUSE_INT64 -DI7070 -DUSE_SIM_CARD
-
-I7010D = ${SIMHD}/I7000
-I7010 = ${I7000D}/i7010_cpu.c ${I7000D}/i7010_sys.c ${I7000D}/i7010_chan.c \
-	${I7000D}/i7000_cdp.c ${I7000D}/i7000_cdr.c ${I7000D}/i7000_con.c \
-	${I7000D}/i7000_chan.c ${I7000D}/i7000_lpr.c ${I7000D}/i7000_mt.c \
-	${I7000D}/i7000_chron.c ${I7000D}/i7000_dsk.c ${I7000D}/i7000_com.c \
-	${I7000D}/i7000_ht.c 
-I7010_OPT = -I $(I7010D) -DI7010 -DUSE_SIM_CARD
-
-I704D  = ${SIMHD}/I7000
-I704   = ${I7000D}/i7090_cpu.c ${I7000D}/i7090_sys.c ${I7000D}/i7090_chan.c \
-	 ${I7000D}/i7090_cdr.c ${I7000D}/i7090_cdp.c ${I7000D}/i7090_lpr.c \
-	 ${I7000D}/i7000_mt.c ${I7000D}/i7090_drum.c ${I7000D}/i7000_chan.c 
-I704_OPT = -I $(I7000D) -DUSE_INT64 -DI704 -DUSE_SIM_CARD
-
-
-I701D  = ${SIMHD}/I7000
-I701   = ${I7000D}/i701_cpu.c ${I7000D}/i701_sys.c ${I7000D}/i701_chan.c \
-	 ${I7000D}/i7090_cdr.c ${I7000D}/i7090_cdp.c ${I7000D}/i7090_lpr.c \
-	 ${I7000D}/i7000_mt.c ${I7000D}/i7090_drum.c ${I7000D}/i7000_chan.c 
-I701_OPT = -I $(I7000D) -DUSE_INT64 -DI701 -DUSE_SIM_CARD
-
-
-I7094D = ${SIMHD}/I7094
-I7094 = ${I7094D}/i7094_cpu.c ${I7094D}/i7094_cpu1.c ${I7094D}/i7094_io.c \
-	${I7094D}/i7094_cd.c ${I7094D}/i7094_clk.c ${I7094D}/i7094_com.c \
-	${I7094D}/i7094_drm.c ${I7094D}/i7094_dsk.c ${I7094D}/i7094_sys.c \
-	${I7094D}/i7094_lp.c ${I7094D}/i7094_mt.c ${I7094D}/i7094_binloader.c
-I7094_OPT = -DUSE_INT64 -I ${I7094D}
-
-
-I650D = ${SIMHD}/I650
-I650 = ${I650D}/i650_cpu.c ${I650D}/i650_cdr.c ${I650D}/i650_cdp.c \
-	${I650D}/i650_sys.c
-I650_OPT = -I ${I650D} -DUSE_INT64 -DUSE_SIM_CARD
-
-
-IBM1130D = ${SIMHD}/Ibm1130
-IBM1130 = ${IBM1130D}/ibm1130_cpu.c ${IBM1130D}/ibm1130_cr.c \
-	${IBM1130D}/ibm1130_disk.c ${IBM1130D}/ibm1130_stddev.c \
-	${IBM1130D}/ibm1130_sys.c ${IBM1130D}/ibm1130_gdu.c \
-	${IBM1130D}/ibm1130_gui.c ${IBM1130D}/ibm1130_prt.c \
-	${IBM1130D}/ibm1130_fmt.c ${IBM1130D}/ibm1130_ptrp.c \
-	${IBM1130D}/ibm1130_plot.c ${IBM1130D}/ibm1130_sca.c \
-	${IBM1130D}/ibm1130_t2741.c
-IBM1130_OPT = -I ${IBM1130D}
-ifneq (${WIN32},)
-IBM1130_OPT += -DGUI_SUPPORT -lgdi32 ${BIN}ibm1130.o 
-endif  
-
-
-ID16D = ${SIMHD}/Interdata
-ID16 = ${ID16D}/id16_cpu.c ${ID16D}/id16_sys.c ${ID16D}/id_dp.c \
-	${ID16D}/id_fd.c ${ID16D}/id_fp.c ${ID16D}/id_idc.c ${ID16D}/id_io.c \
-	${ID16D}/id_lp.c ${ID16D}/id_mt.c ${ID16D}/id_pas.c ${ID16D}/id_pt.c \
-	${ID16D}/id_tt.c ${ID16D}/id_uvc.c ${ID16D}/id16_dboot.c ${ID16D}/id_ttp.c
-ID16_OPT = -I ${ID16D}
-
-
-ID32D = ${SIMHD}/Interdata
-ID32 = ${ID32D}/id32_cpu.c ${ID32D}/id32_sys.c ${ID32D}/id_dp.c \
-	${ID32D}/id_fd.c ${ID32D}/id_fp.c ${ID32D}/id_idc.c ${ID32D}/id_io.c \
-	${ID32D}/id_lp.c ${ID32D}/id_mt.c ${ID32D}/id_pas.c ${ID32D}/id_pt.c \
-	${ID32D}/id_tt.c ${ID32D}/id_uvc.c ${ID32D}/id32_dboot.c ${ID32D}/id_ttp.c
-ID32_OPT = -I ${ID32D}
-
-
-S3D = ${SIMHD}/S3
-S3 = ${S3D}/s3_cd.c ${S3D}/s3_cpu.c ${S3D}/s3_disk.c ${S3D}/s3_lp.c \
-	${S3D}/s3_pkb.c ${S3D}/s3_sys.c
-S3_OPT = -I ${S3D}
-
-
-ALTAIRD = ${SIMHD}/ALTAIR
-ALTAIR = ${ALTAIRD}/altair_sio.c ${ALTAIRD}/altair_cpu.c ${ALTAIRD}/altair_dsk.c \
-	${ALTAIRD}/altair_sys.c
-ALTAIR_OPT = -I ${ALTAIRD}
-
-
-ALTAIRZ80D = ${SIMHD}/AltairZ80
-ALTAIRZ80 = ${ALTAIRZ80D}/altairz80_cpu.c ${ALTAIRZ80D}/altairz80_cpu_nommu.c \
-	${ALTAIRZ80D}/altairz80_dsk.c ${ALTAIRZ80D}/disasm.c \
-	${ALTAIRZ80D}/altairz80_sio.c ${ALTAIRZ80D}/altairz80_sys.c \
-	${ALTAIRZ80D}/altairz80_hdsk.c ${ALTAIRZ80D}/altairz80_net.c \
-	${ALTAIRZ80D}/flashwriter2.c ${ALTAIRZ80D}/i86_decode.c \
-	${ALTAIRZ80D}/i86_ops.c ${ALTAIRZ80D}/i86_prim_ops.c \
-	${ALTAIRZ80D}/i8272.c ${ALTAIRZ80D}/insnsd.c ${ALTAIRZ80D}/altairz80_mhdsk.c \
-	${ALTAIRZ80D}/mfdc.c ${ALTAIRZ80D}/n8vem.c ${ALTAIRZ80D}/vfdhd.c \
-	${ALTAIRZ80D}/s100_disk1a.c ${ALTAIRZ80D}/s100_disk2.c ${ALTAIRZ80D}/s100_disk3.c \
-	${ALTAIRZ80D}/s100_fif.c ${ALTAIRZ80D}/s100_mdriveh.c \
-	${ALTAIRZ80D}/s100_mdsa.c \
-	${ALTAIRZ80D}/s100_mdsad.c ${ALTAIRZ80D}/s100_selchan.c \
-	${ALTAIRZ80D}/s100_ss1.c ${ALTAIRZ80D}/s100_64fdc.c \
-	${ALTAIRZ80D}/s100_scp300f.c \
-	${ALTAIRZ80D}/s100_tarbell.c \
-	${ALTAIRZ80D}/wd179x.c ${ALTAIRZ80D}/s100_hdc1001.c \
-	${ALTAIRZ80D}/s100_if3.c ${ALTAIRZ80D}/s100_adcs6.c \
-	${ALTAIRZ80D}/m68kcpu.c ${ALTAIRZ80D}/m68kdasm.c \
-	${ALTAIRZ80D}/m68kopac.c ${ALTAIRZ80D}/m68kopdm.c \
-	${ALTAIRZ80D}/m68kopnz.c ${ALTAIRZ80D}/m68kops.c ${ALTAIRZ80D}/m68ksim.c
-ALTAIRZ80_OPT = -I ${ALTAIRZ80D} -DUSE_SIM_IMD
-
-
-GRID = ${SIMHD}/GRI
-GRI = ${GRID}/gri_cpu.c ${GRID}/gri_stddev.c ${GRID}/gri_sys.c
-GRI_OPT = -I ${GRID}
-
-
-LGPD = ${SIMHD}/LGP
-LGP = ${LGPD}/lgp_cpu.c ${LGPD}/lgp_stddev.c ${LGPD}/lgp_sys.c
-LGP_OPT = -I ${LGPD}
-
-
-SDSD = ${SIMHD}/SDS
-SDS = ${SDSD}/sds_cpu.c ${SDSD}/sds_drm.c ${SDSD}/sds_dsk.c ${SDSD}/sds_io.c \
-	${SDSD}/sds_lp.c ${SDSD}/sds_mt.c ${SDSD}/sds_mux.c ${SDSD}/sds_rad.c \
-	${SDSD}/sds_stddev.c ${SDSD}/sds_sys.c
-SDS_OPT = -I ${SDSD}
-
-
-SWTP6800D = ${SIMHD}/swtp6800/swtp6800
-SWTP6800C = ${SIMHD}/swtp6800/common
-SWTP6800MP-A = ${SWTP6800C}/mp-a.c ${SWTP6800C}/m6800.c ${SWTP6800C}/m6810.c \
-	${SWTP6800C}/bootrom.c ${SWTP6800C}/dc-4.c ${SWTP6800C}/mp-s.c ${SWTP6800D}/mp-a_sys.c \
-	${SWTP6800C}/mp-b2.c ${SWTP6800C}/mp-8m.c
-SWTP6800MP-A2 = ${SWTP6800C}/mp-a2.c ${SWTP6800C}/m6800.c ${SWTP6800C}/m6810.c \
-	${SWTP6800C}/bootrom.c ${SWTP6800C}/dc-4.c ${SWTP6800C}/mp-s.c ${SWTP6800D}/mp-a2_sys.c \
-	${SWTP6800C}/mp-b2.c ${SWTP6800C}/mp-8m.c ${SWTP6800C}/i2716.c
-SWTP6800_OPT = -I ${SWTP6800D}
-
-INTELSYSD = ${SIMHD}/Intel-Systems
-ISYS8010D = ${INTELSYSD}/isys8010
-ISYS8010C = ${INTELSYSD}/common
-ISYS8010 = ${ISYS8010C}/i8080.c ${ISYS8010D}/isys8010_sys.c \
-	${ISYS8010C}/i8251.c ${ISYS8010C}/i8255.c \
-	${ISYS8010C}/ieprom.c ${ISYS8010C}/iram8.c \
-	${ISYS8010C}/multibus.c ${ISYS8010D}/isbc8010.c \
-	${ISYS8010C}/isbc064.c ${ISYS8010C}/isbc202.c \
-	${ISYS8010C}/isbc201.c ${ISYS8010C}/zx200a.c \
-	${ISYS8010C}/isbc206.c ${ISYS8010C}/isbc464.c \
-	${ISYS8010C}/isbc208.c
-ISYS8010_OPT = -I ${ISYS8010D}
-
-
-ISYS8020D = ${INTELSYSD}/isys8020
-ISYS8020C = ${INTELSYSD}/common
-ISYS8020 = ${ISYS8020C}/i8080.c ${ISYS8020D}/isys8020_sys.c \
-	${ISYS8020C}/i8251.c ${ISYS8020C}/i8255.c \
-	${ISYS8020C}/ieprom.c ${ISYS8020C}/iram8.c \
-	${ISYS8020C}/multibus.c ${ISYS8020D}/isbc8020.c \
-	${ISYS8020C}/isbc064.c ${ISYS8020C}/i8259.c \
-	${ISYS8020C}/isbc202.c ${ISYS8020C}/isbc201.c \
-	${ISYS8020C}/isbc206.c ${ISYS8020C}/isbc464.c \
-	${ISYS8020C}/zx200a.c ${ISYS8020C}/i8253.c \
-	${ISYS8020C}/isbc208.c
-ISYS8020_OPT = -I ${ISYS8020D}
-
-
-ISYS8024D = ${INTELSYSD}/isys8024
-ISYS8024C = ${INTELSYSD}/common
-ISYS8024 = ${ISYS8024C}/i8080.c ${ISYS8024D}/isys8024_sys.c \
-	${ISYS8024C}/i8251.c ${ISYS8024C}/i8253.c \
-	${ISYS8024C}/i8255.c ${ISYS8024C}/i8259.c \
-	${ISYS8024C}/ieprom.c ${ISYS8024C}/iram8.c \
-	${ISYS8024C}/multibus.c ${ISYS8024D}/isbc8024.c \
-	${ISYS8024C}/isbc064.c ${ISYS8024C}/isbc208.c \
-	${ISYS8024C}/isbc202.c ${ISYS8024C}/isbc201.c \
-	${ISYS8024C}/isbc206.c ${ISYS8024C}/isbc464.c \
-	${ISYS8024C}/zx200a.c
-ISYS8024_OPT = -I ${ISYS8024D}
-
-
-ISYS8030D = ${INTELSYSD}/isys8030
-ISYS8030C = ${INTELSYSD}/common
-ISYS8030 = ${ISYS8030C}/i8080.c ${ISYS8030D}/isys8030_sys.c \
-	${ISYS8030C}/i8251.c ${ISYS8030C}/i8255.c \
-	${ISYS8030C}/i8259.c ${ISYS8030C}/i8253.c \
-	${ISYS8030C}/ieprom.c ${ISYS8030C}/iram8.c \
-	${ISYS8030C}/multibus.c ${ISYS8030D}/isbc8030.c \
-	${ISYS8030C}/isbc202.c ${ISYS8030C}/isbc201.c \
-	${ISYS8030C}/isbc206.c ${ISYS8030C}/isbc464.c \
-	${ISYS8030C}/isbc064.c ${ISYS8030C}/zx200a.c \
-	${ISYS8010C}/isbc208.c
-ISYS8030_OPT = -I ${ISYS8030D}
-
-
-IMDS210D = ${INTELSYSD}/imds-210
-IMDS210C = ${INTELSYSD}/common
-IMDS210 = ${IMDS210C}/i8080.c ${IMDS210D}/imds-210_sys.c \
-	${IMDS210C}/i8251.c ${IMDS210C}/i8255.c \
-	${IMDS210C}/i8259.c ${IMDS210C}/i8253.c \
-	${IMDS210C}/ieprom.c ${IMDS210C}/iram8.c \
-	${IMDS210C}/ipbmultibus.c ${IMDS210C}/ipb.c \
-	${IMDS210C}/ipc-cont.c ${IMDS210C}/ioc-cont.c \
-	${IMDS210C}/isbc202.c ${IMDS210C}/isbc201.c \
-	${IMDS210C}/isbc206.c ${IMDS210C}/isbc464.c \
-	${IMDS210C}/zx200a.c ${IMDS210C}/isbc064.c
-IMDS210_OPT = -I ${IMDS210D}
-
-
-IMDS220D = ${INTELSYSD}/imds-220
-IMDS220C = ${INTELSYSD}/common
-IMDS220 = ${IMDS220C}/i8080.c ${IMDS220D}/imds-220_sys.c \
-	${IMDS220C}/i8251.c ${IMDS220C}/i8255.c \
-	${IMDS220C}/i8259.c ${IMDS220C}/i8253.c \
-	${IMDS220C}/ieprom.c ${IMDS220C}/iram8.c \
-	${IMDS220C}/ipbmultibus.c ${IMDS220C}/ipb.c \
-	${IMDS220C}/ipc-cont.c ${IMDS220C}/ioc-cont.c \
-	${IMDS220C}/isbc202.c ${IMDS220C}/isbc201.c \
-	${IMDS220C}/isbc206.c ${IMDS220C}/isbc464.c \
-	${IMDS220C}/zx200a.c ${IMDS220C}/isbc064.c
-IMDS220_OPT = -I ${IMDS220D}
-
-
-IMDS225D = ${INTELSYSD}/imds-225
-IMDS225C = ${INTELSYSD}/common
-IMDS225 = ${IMDS225C}/i8080.c ${IMDS225D}/imds-225_sys.c \
-	${IMDS225C}/i8251.c ${IMDS225C}/i8255.c \
-	${IMDS225C}/i8259.c ${IMDS225C}/i8253.c \
-	${IMDS225C}/ieprom.c ${IMDS225C}/iram8.c \
-	${IMDS225C}/ipcmultibus.c ${IMDS225C}/ipc.c \
-	${IMDS225C}/ipc-cont.c ${IMDS225C}/ioc-cont.c \
-	${IMDS225C}/isbc202.c ${IMDS225C}/isbc201.c \
-	${IMDS225C}/zx200a.c ${IMDS225C}/isbc464.c \
-	${IMDS225C}/isbc206.c
-IMDS225_OPT = -I ${IMDS225D}
-
-
-IMDS230D = ${INTELSYSD}/imds-230
-IMDS230C = ${INTELSYSD}/common
-IMDS230 = ${IMDS230C}/i8080.c ${IMDS230D}/imds-230_sys.c \
-	${IMDS230C}/i8251.c ${IMDS230C}/i8255.c \
-	${IMDS230C}/i8259.c ${IMDS230C}/i8253.c \
-	${IMDS230C}/ieprom.c ${IMDS230C}/iram8.c \
-	${IMDS230C}/ipbmultibus.c ${IMDS230C}/ipb.c \
-	${IMDS230C}/ipc-cont.c ${IMDS230C}/ioc-cont.c \
-	${IMDS230C}/isbc202.c ${IMDS230C}/isbc201.c \
-	${IMDS230C}/isbc206.c ${IMDS230C}/isbc464.c \
-	${IMDS230C}/zx200a.c ${IMDS230C}/isbc064.c
-IMDS230_OPT = -I ${IMDS230D}
-
-
-IMDS800D = ${INTELSYSD}/imds-800
-IMDS800C = ${INTELSYSD}/common
-IMDS800 = ${IMDS800C}/i8080.c ${IMDS800D}/imds-800_sys.c \
-        ${IMDS800D}/cpu.c ${IMDS800D}/front_panel.c \
-        ${IMDS800D}/monitor.c ${IMDS800C}/ieprom1.c \
-	${IMDS800C}/i8251.c ${IMDS800C}/ieprom.c \
-	${IMDS800C}/m800multibus.c ${IMDS800C}/isbc064.c \
-	${IMDS800C}/isbc202.c ${IMDS800C}/isbc201.c \
-	${IMDS800C}/zx200a.c ${IMDS800C}/isbc464.c \
-	${IMDS800C}/isbc206.c ${IMDS800C}/i3214.c
-IMDS800_OPT = -I ${IMDS800D}
-
-
-IMDS810D = ${INTELSYSD}/imds-810
-IMDS810C = ${INTELSYSD}/common
-IMDS810 = ${IMDS800C}/i8080.c ${IMDS810D}/imds-810_sys.c \
-        ${IMDS810D}/cpu.c ${IMDS810D}/front_panel.c \
-        ${IMDS810D}/monitor.c ${IMDS810C}/ieprom1.c \
-	${IMDS810C}/i8251.c ${IMDS810C}/ieprom.c \
-	${IMDS810C}/m800multibus.c ${IMDS810C}/isbc064.c \
-	${IMDS810C}/isbc202.c ${IMDS810C}/isbc201.c \
-	${IMDS810C}/zx200a.c ${IMDS810C}/isbc464.c \
-	${IMDS810C}/isbc206.c ${IMDS800C}/i3214.c
-IMDS810_OPT = -I ${IMDS810D}
-
-
-IBMPCD = ${INTELSYSD}/ibmpc
-IBMPCC = ${INTELSYSD}/common
-IBMPC =	${IBMPCC}/i8255.c ${IBMPCD}/ibmpc.c \
-	${IBMPCC}/i8088.c ${IBMPCD}/ibmpc_sys.c \
-	${IBMPCC}/i8253.c ${IBMPCC}/i8259.c \
-	${IBMPCC}/pceprom.c ${IBMPCC}/pcram8.c \
-	${IBMPCC}/i8237.c ${IBMPCC}/pcbus.c
-IBMPC_OPT = -I ${IBMPCD}
-
-
-IBMPCXTD = ${INTELSYSD}/ibmpcxt
-IBMPCXTC = ${INTELSYSD}/common
-IBMPCXT = ${IBMPCXTC}/i8088.c ${IBMPCXTD}/ibmpcxt_sys.c \
-	${IBMPCXTC}/i8253.c ${IBMPCXTC}/i8259.c \
-	${IBMPCXTC}/i8255.c ${IBMPCXTD}/ibmpcxt.c \
-	${IBMPCXTC}/pceprom.c ${IBMPCXTC}/pcram8.c \
-	${IBMPCXTC}/pcbus.c ${IBMPCXTC}/i8237.c 
-IBMPCXT_OPT = -I ${IBMPCXTD}
-
-
-SCELBID = ${INTELSYSD}/scelbi
-SCELBIC = ${INTELSYSD}/common
-SCELBI = ${SCELBIC}/i8008.c ${SCELBID}/scelbi_sys.c ${SCELBID}/scelbi_io.c
-SCELBI_OPT = -I ${SCELBID}
-
-
-TX0D = ${SIMHD}/TX-0
-TX0 = ${TX0D}/tx0_cpu.c ${TX0D}/tx0_dpy.c ${TX0D}/tx0_stddev.c \
-	${TX0D}/tx0_sys.c ${TX0D}/tx0_sys_orig.c ${DISPLAYL}
-TX0_OPT = -I ${TX0D} ${DISPLAY_OPT}
-
-
-SSEMD = ${SIMHD}/SSEM
-SSEM = ${SSEMD}/ssem_cpu.c ${SSEMD}/ssem_sys.c
-SSEM_OPT = -I ${SSEMD}
-
-B5500D = ${SIMHD}/B5500
-B5500 = ${B5500D}/b5500_cpu.c ${B5500D}/b5500_io.c ${B5500D}/b5500_sys.c \
-	${B5500D}/b5500_dk.c ${B5500D}/b5500_mt.c ${B5500D}/b5500_urec.c \
-	${B5500D}/b5500_dr.c ${B5500D}/b5500_dtc.c
-B5500_OPT = -I.. -DUSE_INT64 -DB5500 -DUSE_SIM_CARD
-
-BESM6D = ${SIMHD}/BESM6
-BESM6 = ${BESM6D}/besm6_cpu.c ${BESM6D}/besm6_sys.c ${BESM6D}/besm6_mmu.c \
-        ${BESM6D}/besm6_arith.c ${BESM6D}/besm6_disk.c ${BESM6D}/besm6_drum.c \
-        ${BESM6D}/besm6_tty.c ${BESM6D}/besm6_panel.c ${BESM6D}/besm6_printer.c \
-        ${BESM6D}/besm6_punch.c ${BESM6D}/besm6_punchcard.c
-
-ifneq (,$(BESM6_BUILD))
-    BESM6_OPT = -I ${BESM6D} -DUSE_INT64 $(BESM6_PANEL_OPT)
-    ifneq (,$(and ${SDLX_CONFIG},${VIDEO_LDFLAGS}, $(or $(and $(call find_include,SDL2/SDL_ttf),$(call find_lib,SDL2_ttf)), $(and $(call find_include,SDL/SDL_ttf),$(call find_lib,SDL_ttf)))))
-        FONTPATH += /usr/share/fonts /Library/Fonts /usr/lib/jvm /System/Library/Frameworks/JavaVM.framework/Versions C:/Windows/Fonts
-        FONTPATH := $(dir $(foreach dir,$(strip $(FONTPATH)),$(wildcard $(dir)/.)))
-        FONTNAME += DejaVuSans.ttf LucidaSansRegular.ttf FreeSans.ttf AppleGothic.ttf tahoma.ttf
-#cmake-insert:set(BESM6_FONT)
-#cmake-insert:foreach (fdir IN ITEMS
-#cmake-insert:            "/usr/share/fonts" "/Library/Fonts" "/usr/lib/jvm"
-#cmake-insert:            "/System/Library/Frameworks/JavaVM.framework/Versions"
-#cmake-insert:            "$ENV{WINDIR}/Fonts")
-#cmake-insert:    foreach (font IN ITEMS
-#cmake-insert:                "DejaVuSans.ttf" "LucidaSansRegular.ttf" "FreeSans.ttf" "AppleGothic.ttf" "tahoma.ttf")
-#cmake-insert:        if (EXISTS ${fdir})
-#cmake-insert:            file(GLOB_RECURSE found_font ${fdir}/${font})
-#cmake-insert:            if (found_font)
-#cmake-insert:                get_filename_component(fontfile ${found_font} ABSOLUTE)
-#cmake-insert:                list(APPEND BESM6_FONT ${fontfile})
-#cmake-insert:            endif ()
-#cmake-insert:        endif ()
-#cmake-insert:    endforeach()
-#cmake-insert:endforeach()
-#cmake-insert:
-#cmake-insert:if (NOT BESM6_FONT)
-#cmake-insert:    message("No font file available, BESM-6 video panel disabled")
-#cmake-insert:    set(BESM6_PANEL_OPT)
-#cmake-insert:endif ()
-#cmake-insert:
-#cmake-insert:if (BESM6_FONT AND WITH_VIDEO)
-#cmake-insert:    list(GET BESM6_FONT 0 BESM6_FONT)
-#cmake-insert:endif ()
-        $(info font paths are: $(FONTPATH))
-        $(info font names are: $(FONTNAME))
-        find_fontfile = $(strip $(firstword $(foreach dir,$(strip $(FONTPATH)),$(wildcard $(dir)/$(1))$(wildcard $(dir)/*/$(1))$(wildcard $(dir)/*/*/$(1))$(wildcard $(dir)/*/*/*/$(1)))))
-        find_font = $(abspath $(strip $(firstword $(foreach font,$(strip $(FONTNAME)),$(call find_fontfile,$(font))))))
-        ifneq (,$(call find_font))
-            FONTFILE=$(call find_font)
-        else
-            $(info ***)
-            $(info *** No font file available, BESM-6 video panel disabled.)
-            $(info ***)
-            $(info *** To enable the panel display please specify one of:)
-            $(info ***          a font path with FONTPATH=path)
-            $(info ***          a font name with FONTNAME=fontname.ttf)
-            $(info ***          a font file with FONTFILE=path/fontname.ttf)
-            $(info ***)
-        endif
-    endif
-    ifeq (,$(and ${VIDEO_LDFLAGS}, ${FONTFILE}, $(BESM6_BUILD)))
-        $(info *** No SDL ttf support available.  BESM-6 video panel disabled.)
-        $(info ***)
-        ifeq (Darwin,$(OSTYPE))
-          $(info *** Info *** Install the MacPorts libSDL2-ttf development package to provide this)
-          $(info *** Info *** functionality for your OS X system:)
-          $(info *** Info ***       # port install libsdl2-ttf-dev)
-          ifeq (/usr/local/bin/brew,$(shell which brew))
-            $(info *** Info ***)
-            $(info *** Info *** OR)
-            $(info *** Info ***)
-            $(info *** Info *** Install the HomeBrew sdl2_ttf package to provide this)
-            $(info *** Info *** functionality for your OS X system:)
-            $(info *** Info ***       $$ brew install sdl2_ttf)
-          endif
-        else
-          ifneq (,$(and $(findstring Linux,$(OSTYPE)),$(call find_exe,apt-get)))
-            $(info *** Info *** Install the development components of libSDL-ttf or libSDL2-ttf)
-            $(info *** Info *** packaged for your Linux operating system distribution:)
-            $(info *** Info ***        $$ sudo apt-get install libsdl2-ttf-dev)
-            $(info *** Info ***    or)
-            $(info *** Info ***        $$ sudo apt-get install libsdl-ttf-dev)
-          else
-            $(info *** Info *** Install the development components of libSDL-ttf packaged by your)
-            $(info *** Info *** operating system distribution and rebuild your simulator to)
-            $(info *** Info *** enable this extra functionality.)
-          endif
-        endif
-        BESM6_OPT = -I ${BESM6D} -DUSE_INT64 
-    else ifneq (,$(and $(findstring sdl2,${VIDEO_LDFLAGS}),$(call find_include,SDL2/SDL_ttf),$(call find_lib,SDL2_ttf)))
-        $(info using libSDL2_ttf: $(call find_lib,SDL2_ttf) $(call find_include,SDL2/SDL_ttf))
-        $(info ***)
-        BESM6_PANEL_OPT = -DFONTFILE=${FONTFILE} ${VIDEO_CCDEFS} ${VIDEO_LDFLAGS} -lSDL2_ttf
-    else ifneq (,$(and $(call find_include,SDL/SDL_ttf),$(call find_lib,SDL_ttf)))
-        $(info using libSDL_ttf: $(call find_lib,SDL_ttf) $(call find_include,SDL/SDL_ttf))
-        $(info ***)
-        BESM6_PANEL_OPT = -DFONTFILE=${FONTFILE} ${VIDEO_CCDEFS} ${VIDEO_LDFLAGS} -lSDL_ttf
-    endif
-endif
-
-PDP6D = ${SIMHD}/PDP10
-ifneq (,${DISPLAY_OPT})
-  PDP6_DISPLAY_OPT = 
-endif
-PDP6 = ${PDP6D}/kx10_cpu.c ${PDP6D}/kx10_sys.c ${PDP6D}/kx10_cty.c \
-	${PDP6D}/kx10_lp.c ${PDP6D}/kx10_pt.c ${PDP6D}/kx10_cr.c \
-	${PDP6D}/kx10_cp.c ${PDP6D}/pdp6_dct.c ${PDP6D}/pdp6_dtc.c \
-	${PDP6D}/pdp6_mtc.c ${PDP6D}/pdp6_dsk.c ${PDP6D}/pdp6_dcs.c \
-	${PDP6D}/kx10_dpy.c ${DISPLAYL} ${DISPLAY340}
-PDP6_OPT = -DPDP6=1 -DUSE_INT64 -I ${PDP6D} -DUSE_SIM_CARD ${DISPLAY_OPT} ${PDP6_DISPLAY_OPT}
-
-KA10D = ${SIMHD}/PDP10
-ifneq (,${DISPLAY_OPT})
-  KA10_DISPLAY_OPT = 
-endif
-KA10 = ${KA10D}/kx10_cpu.c ${KA10D}/kx10_sys.c ${KA10D}/kx10_df.c \
-	${KA10D}/kx10_dp.c ${KA10D}/kx10_mt.c ${KA10D}/kx10_cty.c \
-	${KA10D}/kx10_lp.c ${KA10D}/kx10_pt.c ${KA10D}/kx10_dc.c \
-	${KA10D}/kx10_rp.c ${KA10D}/kx10_rc.c ${KA10D}/kx10_dt.c \
-	${KA10D}/kx10_dk.c ${KA10D}/kx10_cr.c ${KA10D}/kx10_cp.c \
-	${KA10D}/kx10_tu.c ${KA10D}/kx10_rs.c ${KA10D}/ka10_pd.c \
-	${KA10D}/kx10_imp.c ${KA10D}/ka10_tk10.c ${KA10D}/ka10_mty.c \
-	${KA10D}/ka10_imx.c ${KA10D}/ka10_ch10.c ${KA10D}/ka10_stk.c \
-	${KA10D}/ka10_ten11.c ${KA10D}/ka10_auxcpu.c ${KA10D}/ka10_pmp.c \
-	${KA10D}/ka10_dkb.c ${KA10D}/pdp6_dct.c ${KA10D}/pdp6_dtc.c \
-	${KA10D}/pdp6_mtc.c ${KA10D}/pdp6_dsk.c ${KA10D}/pdp6_dcs.c \
-	${KA10D}/ka10_dpk.c ${KA10D}/kx10_dpy.c  ${PDP10D}/ka10_ai.c \
-	${DISPLAYL} ${DISPLAY340}
-KA10_OPT = -DKA=1 -DUSE_INT64 -I ${KA10D} -DUSE_SIM_CARD ${NETWORK_OPT} ${DISPLAY_OPT} ${KA10_DISPLAY_OPT}
-ifneq (${PANDA_LIGHTS},)
-# ONLY for Panda display.
-KA10_OPT += -DPANDA_LIGHTS
-KA10 += ${KA10D}/ka10_lights.c
-KA10_LDFLAGS += -lusb-1.0
-endif
-
-KI10D = ${SIMHD}/PDP10
-ifneq (,${DISPLAY_OPT})
-KI10_DISPLAY_OPT = 
-endif
-KI10 = ${KI10D}/kx10_cpu.c ${KI10D}/kx10_sys.c ${KI10D}/kx10_df.c \
-	${KI10D}/kx10_dp.c ${KI10D}/kx10_mt.c ${KI10D}/kx10_cty.c \
-	${KI10D}/kx10_lp.c ${KI10D}/kx10_pt.c ${KI10D}/kx10_dc.c  \
-	${KI10D}/kx10_rp.c ${KI10D}/kx10_rc.c ${KI10D}/kx10_dt.c \
-	${KI10D}/kx10_dk.c ${KI10D}/kx10_cr.c ${KI10D}/kx10_cp.c \
-	${KI10D}/kx10_tu.c ${KI10D}/kx10_rs.c ${KI10D}/kx10_imp.c \
-	${KI10D}/kx10_dpy.c ${DISPLAYL} ${DISPLAY340}
-KI10_OPT = -DKI=1 -DUSE_INT64 -I ${KI10D} -DUSE_SIM_CARD ${NETWORK_OPT} ${DISPLAY_OPT} ${KI10_DISPLAY_OPT}
-ifneq (${PANDA_LIGHTS},)
-# ONLY for Panda display.
-KI10_OPT += -DPANDA_LIGHTS
-KI10 += ${KA10D}/ka10_lights.c
-KI10_LDFLAGS = -lusb-1.0
-endif
-
-KL10D = PDP10
-KL10 = ${KL10D}/kx10_cpu.c ${KL10D}/kx10_sys.c ${KL10D}/kx10_df.c \
-	${KL10D}/kx10_mt.c ${KL10D}/kx10_dc.c ${KL10D}/kx10_rh.c \
-	${KL10D}/kx10_rp.c ${KL10D}/kx10_tu.c ${KL10D}/kx10_rs.c \
-	${KL10D}/kx10_imp.c ${KL10D}/kl10_fe.c ${KL10D}/ka10_pd.c \
-	${KL10D}/ka10_ch10.c ${KL10D}/kx10_lp.c 
-KL10_OPT = -DKL=1 -DUSE_INT64 -I $(KL10D) -DUSE_SIM_CARD ${NETWORK_OPT} 
-
-ATT3B2D = ${SIMHD}/3B2
-ATT3B2 = ${ATT3B2D}/3b2_cpu.c ${ATT3B2D}/3b2_mmu.c \
-	${ATT3B2D}/3b2_iu.c ${ATT3B2D}/3b2_if.c \
-	${ATT3B2D}/3b2_id.c ${ATT3B2D}/3b2_dmac.c \
-	${ATT3B2D}/3b2_sys.c ${ATT3B2D}/3b2_io.c \
-	${ATT3B2D}/3b2_ports.c ${ATT3B2D}/3b2_ctc.c \
-	${ATT3B2D}/3b2_ni.c ${ATT3B2D}/3b2_mau.c \
-	${ATT3B2D}/3b2_sysdev.c
-ATT3B2_OPT = -DUSE_INT64 -DUSE_ADDR64 -I ${ATT3B2D} ${NETWORK_OPT}
-
-###
-### Experimental simulators
-###
-
-CDC1700D = ${SIMHD}/CDC1700
-CDC1700 = ${CDC1700D}/cdc1700_cpu.c ${CDC1700D}/cdc1700_dis.c \
-        ${CDC1700D}/cdc1700_io.c ${CDC1700D}/cdc1700_sys.c \
-        ${CDC1700D}/cdc1700_dev1.c ${CDC1700D}/cdc1700_mt.c \
-        ${CDC1700D}/cdc1700_dc.c ${CDC1700D}/cdc1700_iofw.c \
-        ${CDC1700D}/cdc1700_lp.c ${CDC1700D}/cdc1700_dp.c \
-        ${CDC1700D}/cdc1700_cd.c ${CDC1700D}/cdc1700_sym.c \
-        ${CDC1700D}/cdc1700_rtc.c ${CDC1700D}/cdc1700_drm.c \
-        ${CDC1700D}/cdc1700_msos5.c
-CDC1700_OPT = -I ${CDC1700D}
-
-###
-### Unsupported/Incomplete simulators
-###
-
-SIGMAD = ${SIMHD}/sigma
-SIGMA = ${SIGMAD}/sigma_cpu.c ${SIGMAD}/sigma_sys.c ${SIGMAD}/sigma_cis.c \
-	${SIGMAD}/sigma_coc.c ${SIGMAD}/sigma_dk.c ${SIGMAD}/sigma_dp.c \
-	${SIGMAD}/sigma_fp.c ${SIGMAD}/sigma_io.c ${SIGMAD}/sigma_lp.c \
-	${SIGMAD}/sigma_map.c ${SIGMAD}/sigma_mt.c ${SIGMAD}/sigma_pt.c \
-    ${SIGMAD}/sigma_rad.c ${SIGMAD}/sigma_rtc.c ${SIGMAD}/sigma_tt.c
-SIGMA_OPT = -I ${SIGMAD}
-
-ALPHAD = ${SIMHD}/alpha
-ALPHA = ${ALPHAD}/alpha_500au_syslist.c ${ALPHAD}/alpha_cpu.c \
-    ${ALPHAD}/alpha_ev5_cons.c ${ALPHAD}/alpha_ev5_pal.c \
-    ${ALPHAD}/alpha_ev5_tlb.c ${ALPHAD}/alpha_fpi.c \
-    ${ALPHAD}/alpha_fpv.c ${ALPHAD}/alpha_io.c \
-    ${ALPHAD}/alpha_mmu.c ${ALPHAD}/alpha_sys.c
-ALPHA_OPT = -I ${ALPHAD} -DUSE_ADDR64 -DUSE_INT64
-
-SAGED = ${SIMHD}/SAGE
-SAGE = ${SAGED}/sage_cpu.c ${SAGED}/sage_sys.c ${SAGED}/sage_stddev.c \
-    ${SAGED}/sage_cons.c ${SAGED}/sage_fd.c ${SAGED}/sage_lp.c \
-    ${SAGED}/m68k_cpu.c ${SAGED}/m68k_mem.c ${SAGED}/m68k_scp.c \
-    ${SAGED}/m68k_parse.tab.c ${SAGED}/m68k_sys.c \
-    ${SAGED}/i8251.c ${SAGED}/i8253.c ${SAGED}/i8255.c ${SAGED}/i8259.c ${SAGED}/i8272.c 
-SAGE_OPT = -I ${SAGED} -DHAVE_INT64 -DUSE_SIM_IMD
-
-PDQ3D = ${SIMHD}/PDQ-3
-PDQ3 = ${PDQ3D}/pdq3_cpu.c ${PDQ3D}/pdq3_sys.c ${PDQ3D}/pdq3_stddev.c \
-    ${PDQ3D}/pdq3_mem.c ${PDQ3D}/pdq3_debug.c ${PDQ3D}/pdq3_fdc.c 
-PDQ3_OPT = -I ${PDQ3D} -DUSE_SIM_IMD
-
-#
-# Build everything (not the unsupported/incomplete or experimental simulators)
-#
-ALL = pdp1 pdp4 pdp7 pdp8 pdp9 pdp15 pdp11 pdp10 \
-	vax microvax3900 microvax1 rtvax1000 microvax2 vax730 vax750 vax780 \
-	vax8200 vax8600 besm6 \
-	microvax2000 infoserver100 infoserver150vxt microvax3100 microvax3100e \
-	vaxstation3100m30 vaxstation3100m38 vaxstation3100m76 vaxstation4000m60 \
-	microvax3100m80 vaxstation4000vlc infoserver1000 \
-	nova eclipse hp2100 hp3000 i1401 i1620 s3 altair altairz80 gri \
-	i7094 ibm1130 id16 id32 sds lgp h316 cdc1700 \
-	swtp6800mp-a swtp6800mp-a2 tx-0 ssem b5500 isys8010 isys8020 \
-	isys8030 isys8024 imds-210 imds-220 imds-225 imds-230 imds-800 imds-810 \
-	scelbi 3b2 i701 i704 i7010 i7070 i7080 i7090 \
-	sigma uc15 pdp10-ka pdp10-ki pdp6
-
-all : ${ALL}
-
-EXPERIMENTAL = cdc1700 
-
-experimental : ${EXPERIMENTAL}
-
-clean :
-ifeq (${WIN32},)
-	${RM} -rf ${BIN}
-else
-	if exist BIN rmdir /s /q BIN
-endif
-
-${BUILD_ROMS} : 
-	${MKDIRBIN}
-ifeq (${WIN32},)
-	@if ${TEST} \( ! -e $@ \) -o \( sim_BuildROMs.c -nt $@ \) ; then ${CC} sim_BuildROMs.c ${CC_OUTSPEC}; fi
-else
-	@if not exist $@ ${CC} sim_BuildROMs.c ${CC_OUTSPEC}
-endif
-	@$@
-
-#
-# Individual builds
-#
-pdp1 : ${BIN}pdp1${EXE}
-
-${BIN}pdp1${EXE} : ${PDP1} ${SIM}
-	${MKDIRBIN}
-	${CC} ${PDP1} ${SIM} ${PDP1_OPT} ${CC_OUTSPEC} ${LDFLAGS}
-ifneq (,$(call find_test,${PDP1D},pdp1))
-	$@ $(call find_test,${PDP1D},pdp1) ${TEST_ARG}
-endif
-
-pdp4 : ${BIN}pdp4${EXE}
-
-${BIN}pdp4${EXE} : ${PDP18B} ${SIM}
-	${MKDIRBIN}
-	${CC} ${PDP18B} ${SIM} ${PDP4_OPT} ${CC_OUTSPEC} ${LDFLAGS}
-ifneq (,$(call find_test,${PDP18BD},pdp4))
-	$@ $(call find_test,${PDP18BD},pdp4) ${TEST_ARG}
-endif
-
-pdp7 : ${BIN}pdp7${EXE}
-
-${BIN}pdp7${EXE} : ${PDP18B} ${PDP18BD}/pdp18b_dpy.c ${DISPLAYL} ${DISPLAY340} ${SIM}
-	${MKDIRBIN}
-	${CC} ${PDP18B} ${PDP18BD}/pdp18b_dpy.c ${DISPLAYL} ${DISPLAY340} ${SIM} ${PDP7_OPT} ${CC_OUTSPEC} ${LDFLAGS}
-ifneq (,$(call find_test,${PDP18BD},pdp7))
-	$@ $(call find_test,${PDP18BD},pdp7) ${TEST_ARG}
-endif
-
-pdp8 : ${BIN}pdp8${EXE}
-
-${BIN}pdp8${EXE} : ${PDP8} ${SIM}
-	${MKDIRBIN}
-	${CC} ${PDP8} ${SIM} ${PDP8_OPT} ${CC_OUTSPEC} ${LDFLAGS}
-ifneq (,$(call find_test,${PDP8D},pdp8))
-	$@ $(call find_test,${PDP8D},pdp8) ${TEST_ARG}
-endif
-
-pdp9 : ${BIN}pdp9${EXE}
-
-${BIN}pdp9${EXE} : ${PDP18B} ${SIM}
-	${MKDIRBIN}
-	${CC} ${PDP18B} ${SIM} ${PDP9_OPT} ${CC_OUTSPEC} ${LDFLAGS}
-ifneq (,$(call find_test,${PDP18BD},pdp9))
-	$@ $(call find_test,${PDP18BD},pdp9) ${TEST_ARG}
-endif
-
-pdp15 : ${BIN}pdp15${EXE}
-
-${BIN}pdp15${EXE} : ${PDP18B} ${SIM}
-	${MKDIRBIN}
-	${CC} ${PDP18B} ${SIM} ${PDP15_OPT} ${CC_OUTSPEC} ${LDFLAGS}
-ifneq (,$(call find_test,${PDP18BD},pdp15))
-	$@ $(call find_test,${PDP18BD},pdp15) ${TEST_ARG}
-endif
-
-pdp10 : ${BIN}pdp10${EXE}
-
-${BIN}pdp10${EXE} : ${PDP10} ${SIM}
-	${MKDIRBIN}
-	${CC} ${PDP10} ${SIM} ${PDP10_OPT} ${CC_OUTSPEC} ${LDFLAGS}
-ifneq (,$(call find_test,${PDP10D},pdp10))
-	$@ $(call find_test,${PDP10D},pdp10) ${TEST_ARG}
-endif
-
-pdp11 : ${BIN}pdp11${EXE}
-
-${BIN}pdp11${EXE} : ${PDP11} ${SIM}
-	${MKDIRBIN}
-	${CC} ${PDP11} ${SIM} ${PDP11_OPT} ${CC_OUTSPEC} ${LDFLAGS}
-ifneq (,$(call find_test,${PDP11D},pdp11))
-	$@ $(call find_test,${PDP11D},pdp11) ${TEST_ARG}
-endif
-
-uc15 : ${BIN}uc15${EXE}
-
-${BIN}uc15${EXE} : ${UC15} ${SIM}
-	${MKDIRBIN}
-	${CC} ${UC15} ${SIM} ${UC15_OPT} ${CC_OUTSPEC} ${LDFLAGS}
-ifneq (,$(call find_test,${PDP11D},uc15))
-	$@ $(call find_test,${PDP11D},uc15) ${TEST_ARG}
-endif
-
-microvax3900 : vax
-
-vax : ${BIN}vax${EXE}
-
-${BIN}vax${EXE} : ${VAX} ${SIM} ${BUILD_ROMS}
-	${MKDIRBIN}
-	${CC} ${VAX} ${SIM} ${VAX_OPT} ${CC_OUTSPEC} ${LDFLAGS}
-ifeq (${WIN32},)
-	cp ${BIN}vax${EXE} ${BIN}microvax3900${EXE}
-else
-	copy $(@D)\vax${EXE} $(@D)\microvax3900${EXE}
-endif
-ifneq (,$(call find_test,${VAXD},vax-diag))
-	$@ $(call find_test,${VAXD},vax-diag) ${TEST_ARG}
-endif
-
-microvax2000 : ${BIN}microvax2000${EXE}
-
-${BIN}microvax2000${EXE} : ${VAX410} ${SIM} ${BUILD_ROMS}
-	${MKDIRBIN}
-	${CC} ${VAX410} ${SCSI} ${SIM} ${VAX410_OPT} -o $@ ${LDFLAGS}
-ifneq (,$(call find_test,${VAXD},vax-diag))
-	$@ $(call find_test,${VAXD},vax-diag) ${TEST_ARG}
-endif
-
-infoserver100 : ${BIN}infoserver100${EXE}
-
-${BIN}infoserver100${EXE} : ${VAX420} ${SCSI} ${SIM} ${BUILD_ROMS}
-	${MKDIRBIN}
-	${CC} ${VAX420} ${SCSI} ${SIM} ${VAX411_OPT} -o $@ ${LDFLAGS}
-ifneq (,$(call find_test,${VAXD},vax-diag))
-	$@ $(call find_test,${VAXD},vax-diag) ${TEST_ARG}
-endif
-
-infoserver150vxt : ${BIN}infoserver150vxt${EXE}
-
-${BIN}infoserver150vxt${EXE} : ${VAX420} ${SCSI} ${SIM} ${BUILD_ROMS}
-	${MKDIRBIN}
-	${CC} ${VAX420} ${SCSI} ${SIM} ${VAX412_OPT} -o $@ ${LDFLAGS}
-ifneq (,$(call find_test,${VAXD},vax-diag))
-	$@ $(call find_test,${VAXD},vax-diag) ${TEST_ARG}
-endif
-
-microvax3100 : ${BIN}microvax3100${EXE}
-
-${BIN}microvax3100${EXE} : ${VAX420} ${SCSI} ${SIM} ${BUILD_ROMS}
-	${MKDIRBIN}
-	${CC} ${VAX420} ${SCSI} ${SIM} ${VAX41A_OPT} -o $@ ${LDFLAGS}
-ifneq (,$(call find_test,${VAXD},vax-diag))
-	$@ $(call find_test,${VAXD},vax-diag) ${TEST_ARG}
-endif
-
-microvax3100e : ${BIN}microvax3100e${EXE}
-
-${BIN}microvax3100e${EXE} : ${VAX420} ${SCSI} ${SIM} ${BUILD_ROMS}
-	${MKDIRBIN}
-	${CC} ${VAX420} ${SCSI} ${SIM} ${VAX41D_OPT} -o $@ ${LDFLAGS}
-ifneq (,$(call find_test,${VAXD},vax-diag))
-	$@ $(call find_test,${VAXD},vax-diag) ${TEST_ARG}
-endif
-
-vaxstation3100m30 : ${BIN}vaxstation3100m30${EXE}
-
-${BIN}vaxstation3100m30${EXE} : ${VAX420} ${SCSI} ${SIM} ${BUILD_ROMS}
-	${MKDIRBIN}
-	${CC} ${VAX420} ${SCSI} ${SIM} ${VAX42A_OPT} -o $@ ${LDFLAGS}
-ifneq (,$(call find_test,${VAXD},vax-diag))
-	$@ $(call find_test,${VAXD},vax-diag) ${TEST_ARG}
-endif
-
-vaxstation3100m38 : ${BIN}vaxstation3100m38${EXE}
-
-${BIN}vaxstation3100m38${EXE} : ${VAX420} ${SCSI} ${SIM} ${BUILD_ROMS}
-	${MKDIRBIN}
-	${CC} ${VAX420} ${SCSI} ${SIM} ${VAX42B_OPT} -o $@ ${LDFLAGS}
-ifneq (,$(call find_test,${VAXD},vax-diag))
-	$@ $(call find_test,${VAXD},vax-diag) ${TEST_ARG}
-endif
-
-vaxstation3100m76 : ${BIN}vaxstation3100m76${EXE}
-
-${BIN}vaxstation3100m76${EXE} : ${VAX43} ${SCSI} ${SIM} ${BUILD_ROMS}
-	${MKDIRBIN}
-	${CC} ${VAX43} ${SCSI} ${SIM} ${VAX43_OPT} -o $@ ${LDFLAGS}
-ifneq (,$(call find_test,${VAXD},vax-diag))
-	$@ $(call find_test,${VAXD},vax-diag) ${TEST_ARG}
-endif
-
-vaxstation4000m60 : ${BIN}vaxstation4000m60${EXE}
-
-${BIN}vaxstation4000m60${EXE} : ${VAX440} ${SCSI} ${SIM} ${BUILD_ROMS}
-	${MKDIRBIN}
-	${CC} ${VAX440} ${SCSI} ${SIM} ${VAX46_OPT} -o $@ ${LDFLAGS}
-ifneq (,$(call find_test,${VAXD},vax-diag))
-	$@ $(call find_test,${VAXD},vax-diag) ${TEST_ARG}
-endif
-
-microvax3100m80 : ${BIN}microvax3100m80${EXE}
-
-${BIN}microvax3100m80${EXE} : ${VAX440} ${SCSI} ${SIM} ${BUILD_ROMS}
-	${MKDIRBIN}
-	${CC} ${VAX440} ${SCSI} ${SIM} ${VAX47_OPT} -o $@ ${LDFLAGS}
-ifneq (,$(call find_test,${VAXD},vax-diag))
-	$@ $(call find_test,${VAXD},vax-diag) ${TEST_ARG}
-endif
-
-vaxstation4000vlc : ${BIN}vaxstation4000vlc${EXE}
-
-${BIN}vaxstation4000vlc${EXE} : ${VAX440} ${SCSI} ${SIM} ${BUILD_ROMS}
-	${MKDIRBIN}
-	${CC} ${VAX440} ${SCSI} ${SIM} ${VAX48_OPT} -o $@ ${LDFLAGS}
-ifneq (,$(call find_test,${VAXD},vax-diag))
-	$@ $(call find_test,${VAXD},vax-diag) ${TEST_ARG}
-endif
-
-infoserver1000 : ${BIN}infoserver1000${EXE}
-
-${BIN}infoserver1000${EXE} : ${IS1000} ${SCSI} ${SIM} ${BUILD_ROMS}
-	${MKDIRBIN}
-	${CC} ${IS1000} ${SCSI} ${SIM} ${IS1000_OPT} -o $@ ${LDFLAGS}
-ifneq (,$(call find_test,${VAXD},vax-diag))
-	$@ $(call find_test,${VAXD},vax-diag) ${TEST_ARG}
-endif
-
-microvax1 : ${BIN}microvax1${EXE}
-
-${BIN}microvax1${EXE} : ${VAX610} ${SIM} ${BUILD_ROMS}
-	${MKDIRBIN}
-	${CC} ${VAX610} ${SIM} ${VAX610_OPT} -o $@ ${LDFLAGS}
-ifneq (,$(call find_test,${VAXD},vax-diag))
-	$@ $(call find_test,${VAXD},vax-diag) ${TEST_ARG}
-endif
-
-rtvax1000 : ${BIN}rtvax1000${EXE}
-
-${BIN}rtvax1000${EXE} : ${VAX630} ${SIM} ${BUILD_ROMS}
-	${MKDIRBIN}
-	${CC} ${VAX630} ${SIM} ${VAX620_OPT} -o $@ ${LDFLAGS}
-ifneq (,$(call find_test,${VAXD},vax-diag))
-	$@ $(call find_test,${VAXD},vax-diag) ${TEST_ARG}
-endif
-
-microvax2 : ${BIN}microvax2${EXE}
-
-${BIN}microvax2${EXE} : ${VAX630} ${SIM} ${BUILD_ROMS}
-	${MKDIRBIN}
-	${CC} ${VAX630} ${SIM} ${VAX630_OPT} -o $@ ${LDFLAGS}
-ifneq (,$(call find_test,${VAXD},vax-diag))
-	$@ $(call find_test,${VAXD},vax-diag) ${TEST_ARG}
-endif
-
-vax730 : ${BIN}vax730${EXE}
-
-${BIN}vax730${EXE} : ${VAX730} ${SIM} ${BUILD_ROMS}
-	${MKDIRBIN}
-	${CC} ${VAX730} ${SIM} ${VAX730_OPT} -o $@ ${LDFLAGS}
-ifneq (,$(call find_test,${VAXD},vax-diag))
-	$@ $(call find_test,${VAXD},vax-diag) ${TEST_ARG}
-endif
-
-vax750 : ${BIN}vax750${EXE}
-
-${BIN}vax750${EXE} : ${VAX750} ${SIM} ${BUILD_ROMS}
-	${MKDIRBIN}
-	${CC} ${VAX750} ${SIM} ${VAX750_OPT} -o $@ ${LDFLAGS}
-ifneq (,$(call find_test,${VAXD},vax-diag))
-	$@ $(call find_test,${VAXD},vax-diag) ${TEST_ARG}
-endif
-
-vax780 : ${BIN}vax780${EXE}
-
-${BIN}vax780${EXE} : ${VAX780} ${SIM} ${BUILD_ROMS}
-	${MKDIRBIN}
-	${CC} ${VAX780} ${SIM} ${VAX780_OPT} ${CC_OUTSPEC} ${LDFLAGS}
-ifneq (,$(call find_test,${VAXD},vax-diag))
-	$@ $(call find_test,${VAXD},vax-diag) ${TEST_ARG}
-endif
-
-vax8200 : ${BIN}vax8200${EXE}
-
-${BIN}vax8200${EXE} : ${VAX8200} ${SIM} ${BUILD_ROMS}
-	${MKDIRBIN}
-	${CC} ${VAX8200} ${SIM} ${VAX8200_OPT} ${CC_OUTSPEC} ${LDFLAGS}
-ifneq (,$(call find_test,${VAXD},vax-diag))
-	$@ $(call find_test,${VAXD},vax-diag) ${TEST_ARG}
-endif
-
-vax8600 : ${BIN}vax8600${EXE}
-
-${BIN}vax8600${EXE} : ${VAX8600} ${SIM} ${BUILD_ROMS}
-	${MKDIRBIN}
-	${CC} ${VAX8600} ${SIM} ${VAX8600_OPT} ${CC_OUTSPEC} ${LDFLAGS}
-ifneq (,$(call find_test,${VAXD},vax-diag))
-	$@ $(call find_test,${VAXD},vax-diag) ${TEST_ARG}
-endif
-
-nova : ${BIN}nova${EXE}
-
-${BIN}nova${EXE} : ${NOVA} ${SIM}
-	${MKDIRBIN}
-	${CC} ${NOVA} ${SIM} ${NOVA_OPT} ${CC_OUTSPEC} ${LDFLAGS}
-ifneq (,$(call find_test,${NOVAD},nova))
-	$@ $(call find_test,${NOVAD},nova) ${TEST_ARG}
-endif
-
-eclipse : ${BIN}eclipse${EXE}
-
-${BIN}eclipse${EXE} : ${ECLIPSE} ${SIM}
-	${MKDIRBIN}
-	${CC} ${ECLIPSE} ${SIM} ${ECLIPSE_OPT} ${CC_OUTSPEC} ${LDFLAGS}
-ifneq (,$(call find_test,${NOVAD},eclipse))
-	$@ $(call find_test,${NOVAD},eclipse) ${TEST_ARG}
-endif
-
-h316 : ${BIN}h316${EXE}
-
-${BIN}h316${EXE} : ${H316} ${SIM}
-	${MKDIRBIN}
-	${CC} ${H316} ${SIM} ${H316_OPT} ${CC_OUTSPEC} ${LDFLAGS}
-ifneq (,$(call find_test,${H316D},h316))
-	$@ $(call find_test,${H316D},h316) ${TEST_ARG}
-endif
-
-hp2100 : ${BIN}hp2100${EXE}
-
-${BIN}hp2100${EXE} : ${HP2100} ${SIM}
-ifneq (1,${CPP_BUILD}${CPP_FORCE})
-	${MKDIRBIN}
-	${CC} ${HP2100} ${SIM} ${HP2100_OPT} ${CC_OUTSPEC} ${LDFLAGS}
-ifneq (,$(call find_test,${HP2100D},hp2100))
-	$@ $(call find_test,${HP2100D},hp2100) ${TEST_ARG}
-endif
-else
-	$(info hp2100 can't be built using C++)
-endif
-
-hp3000 : ${BIN}hp3000${EXE}
-
-${BIN}hp3000${EXE} : ${HP3000} ${SIM}
-ifneq (1,${CPP_BUILD}${CPP_FORCE})
-	${MKDIRBIN}
-	${CC} ${HP3000} ${SIM} ${HP3000_OPT} ${CC_OUTSPEC} ${LDFLAGS}
-ifneq (,$(call find_test,${HP3000D},hp3000))
-	$@ $(call find_test,${HP3000D},hp3000) ${TEST_ARG}
-endif
-else
-	$(info hp3000 can't be built using C++)
-endif
-
-i1401 : ${BIN}i1401${EXE}
-
-${BIN}i1401${EXE} : ${I1401} ${SIM}
-	${MKDIRBIN}
-	${CC} ${I1401} ${SIM} ${I1401_OPT} ${CC_OUTSPEC} ${LDFLAGS}
-ifneq (,$(call find_test,${I1401D},i1401))
-	$@ $(call find_test,${I1401D},i1401) ${TEST_ARG}
-endif
-
-i1620 : ${BIN}i1620${EXE}
-
-${BIN}i1620${EXE} : ${I1620} ${SIM}
-	${MKDIRBIN}
-	${CC} ${I1620} ${SIM} ${I1620_OPT} ${CC_OUTSPEC} ${LDFLAGS}
-ifneq (,$(call find_test,${I1620D},i1620))
-	$@ $(call find_test,${I1620D},i1620) ${TEST_ARG}
-endif
-
-i7094 : ${BIN}i7094${EXE}
-
-${BIN}i7094${EXE} : ${I7094} ${SIM}
-	${MKDIRBIN}
-	${CC} ${I7094} ${SIM} ${I7094_OPT} ${CC_OUTSPEC} ${LDFLAGS}
-ifneq (,$(call find_test,${I7094D},i7094))
-	$@ $(call find_test,${I7094D},i7094) ${TEST_ARG}
-endif
-
-ibm1130 : ${BIN}ibm1130${EXE}
-
-${BIN}ibm1130${EXE} : ${IBM1130}
-ifneq (1,${CPP_BUILD}${CPP_FORCE})
-	${MKDIRBIN}
-ifneq (${WIN32},)
-	windres ${IBM1130D}/ibm1130.rc ${BIN}ibm1130.o
-endif
-	${CC} ${IBM1130} ${SIM} ${IBM1130_OPT} ${CC_OUTSPEC} ${LDFLAGS}
-ifneq (${WIN32},)
-	del BIN\ibm1130.o
-endif
-ifneq (,$(call find_test,${IBM1130D},ibm1130))
-	$@ $(call find_test,${IBM1130D},ibm1130) ${TEST_ARG}
-endif
-else
-	$(info ibm1130 can't be built using C++)
-endif
-
-s3 : ${BIN}s3${EXE}
-
-${BIN}s3${EXE} : ${S3} ${SIM}
-	${MKDIRBIN}
-	${CC} ${S3} ${SIM} ${S3_OPT} ${CC_OUTSPEC} ${LDFLAGS}
-ifneq (,$(call find_test,${S3D},s3))
-	$@ $(call find_test,${S3D},s3) ${TEST_ARG}
-endif
-
-altair : ${BIN}altair${EXE}
-
-${BIN}altair${EXE} : ${ALTAIR} ${SIM}
-	${MKDIRBIN}
-	${CC} ${ALTAIR} ${SIM} ${ALTAIR_OPT} ${CC_OUTSPEC} ${LDFLAGS}
-ifneq (,$(call find_test,${ALTAIRD},altair))
-	$@ $(call find_test,${ALTAIRD},altair) ${TEST_ARG}
-endif
-
-altairz80 : ${BIN}altairz80${EXE}
-
-${BIN}altairz80${EXE} : ${ALTAIRZ80} ${SIM}
-	${MKDIRBIN}
-	${CC} ${ALTAIRZ80} ${SIM} ${ALTAIRZ80_OPT} ${CC_OUTSPEC} ${LDFLAGS}
-ifneq (,$(call find_test,${ALTAIRZ80D},altairz80))
-	$@ $(call find_test,${ALTAIRZ80D},altairz80) ${TEST_ARG}
-endif
-
-gri : ${BIN}gri${EXE}
-
-${BIN}gri${EXE} : ${GRI} ${SIM}
-	${MKDIRBIN}
-	${CC} ${GRI} ${SIM} ${GRI_OPT} ${CC_OUTSPEC} ${LDFLAGS}
-ifneq (,$(call find_test,${GRID},gri))
-	$@ $(call find_test,${GRID},gri) ${TEST_ARG}
-endif
-
-lgp : ${BIN}lgp${EXE}
-
-${BIN}lgp${EXE} : ${LGP} ${SIM}
-	${MKDIRBIN}
-	${CC} ${LGP} ${SIM} ${LGP_OPT} ${CC_OUTSPEC} ${LDFLAGS}
-ifneq (,$(call find_test,${LGPD},lgp))
-	$@ $(call find_test,${LGPD},lgp) ${TEST_ARG}
-endif
-
-id16 : ${BIN}id16${EXE}
-
-${BIN}id16${EXE} : ${ID16} ${SIM}
-	${MKDIRBIN}
-	${CC} ${ID16} ${SIM} ${ID16_OPT} ${CC_OUTSPEC} ${LDFLAGS}
-ifneq (,$(call find_test,${ID32D},id16))
-	$@ $(call find_test,${ID32D},id16) ${TEST_ARG}
-endif
-
-id32 : ${BIN}id32${EXE}
-
-${BIN}id32${EXE} : ${ID32} ${SIM}
-	${MKDIRBIN}
-	${CC} ${ID32} ${SIM} ${ID32_OPT} ${CC_OUTSPEC} ${LDFLAGS}
-ifneq (,$(call find_test,${ID32D},id32))
-	$@ $(call find_test,${ID32D},id32) ${TEST_ARG}
-endif
-
-sds : ${BIN}sds${EXE}
-
-${BIN}sds${EXE} : ${SDS} ${SIM}
-	${MKDIRBIN}
-	${CC} ${SDS} ${SIM} ${SDS_OPT} ${CC_OUTSPEC} ${LDFLAGS}
-ifneq (,$(call find_test,${SDSD},sds))
-	$@ $(call find_test,${SDSD},sds) ${TEST_ARG}
-endif
-
-swtp6800mp-a : ${BIN}swtp6800mp-a${EXE}
-
-${BIN}swtp6800mp-a${EXE} : ${SWTP6800MP-A} ${SIM} ${BUILD_ROMS}
-	${MKDIRBIN}
-	${CC} ${SWTP6800MP-A} ${SIM} ${SWTP6800_OPT} ${CC_OUTSPEC} ${LDFLAGS}
-ifneq (,$(call find_test,${SWTP6800D},swtp6800mp-a))
-	$@ $(call find_test,${SWTP6800D},swtp6800mp-a) ${TEST_ARG}
-endif
-
-swtp6800mp-a2 : ${BIN}swtp6800mp-a2${EXE}
-
-${BIN}swtp6800mp-a2${EXE} : ${SWTP6800MP-A2} ${SIM} ${BUILD_ROMS}
-	${MKDIRBIN}
-	${CC} ${SWTP6800MP-A2} ${SIM} ${SWTP6800_OPT} ${CC_OUTSPEC} ${LDFLAGS}
-ifneq (,$(call find_test,${SWTP6800D},swtp6800mp-a2))
-	$@ $(call find_test,${SWTP6800D},swtp6800mp-a2) ${TEST_ARG}
-endif
-
-isys8010: ${BIN}isys8010${EXE}
-
-${BIN}isys8010${EXE} : ${ISYS8010} ${SIM} ${BUILD_ROMS}
-	${MKDIRBIN}
-	${CC} ${ISYS8010} ${SIM} ${ISYS8010_OPT} ${CC_OUTSPEC} ${LDFLAGS}
-ifneq (,$(call find_test,${ISYS8010D},isys8010))
-	$@ $(call find_test,${ISYS8010D},isys8010) ${TEST_ARG}
-endif
-
-isys8020: ${BIN}isys8020${EXE}
-
-${BIN}isys8020${EXE} : ${ISYS8020} ${SIM} ${BUILD_ROMS}
-	${MKDIRBIN}
-	${CC} ${ISYS8020} ${SIM} ${ISYS8020_OPT} ${CC_OUTSPEC} ${LDFLAGS}
-ifneq (,$(call find_test,${ISYS8020D},isys8020))
-	$@ $(call find_test,${ISYS8020D},isys8020) ${TEST_ARG}
-endif
-
-isys8024: ${BIN}isys8024${EXE}
-
-${BIN}isys8024${EXE} : ${ISYS8024} ${SIM} ${BUILD_ROMS}
-	${MKDIRBIN}
-	${CC} ${ISYS8024} ${SIM} ${ISYS8024_OPT} ${CC_OUTSPEC} ${LDFLAGS}
-ifneq (,$(call find_test,${ISYS8024D},isys8024))
-	$@ $(call find_test,${ISYS8024D},isys8024) ${TEST_ARG}
-endif
-
-isys8030: ${BIN}isys8030${EXE}
-
-${BIN}isys8030${EXE} : ${ISYS8030} ${SIM} ${BUILD_ROMS}
-	${MKDIRBIN}
-	${CC} ${ISYS8030} ${SIM} ${ISYS8030_OPT} ${CC_OUTSPEC} ${LDFLAGS}
-ifneq (,$(call find_test,${ISYS8030D},isys8030))
-	$@ $(call find_test,${ISYS8030D},isys8030) ${TEST_ARG}
-endif
-
-imds-210: ${BIN}imds-210${EXE}
-
-${BIN}imds-210${EXE} : ${IMDS210} ${SIM} ${BUILD_ROMS}
-	${MKDIRBIN}
-	${CC} ${IMDS210} ${SIM} ${IMDS210_OPT} ${CC_OUTSPEC} ${LDFLAGS}
-ifneq (,$(call find_test,${IMDS210D},imds-210))
-	$@ $(call find_test,${IMDS210D},imds-210) ${TEST_ARG}
-endif
-
-imds-220: ${BIN}imds-220${EXE}
-
-${BIN}imds-220${EXE} : ${IMDS220} ${SIM} ${BUILD_ROMS}
-	${MKDIRBIN}
-	${CC} ${IMDS220} ${SIM} ${IMDS220_OPT} ${CC_OUTSPEC} ${LDFLAGS}
-ifneq (,$(call find_test,${IMDS220D},imds-220))
-	$@ $(call find_test,${IMDS220D},imds-220) ${TEST_ARG}
-endif
-
-imds-225: ${BIN}imds-225${EXE}
-
-${BIN}imds-225${EXE} : ${IMDS225} ${SIM} ${BUILD_ROMS}
-	${MKDIRBIN}
-	${CC} ${IMDS225} ${SIM} ${IMDS225_OPT} ${CC_OUTSPEC} ${LDFLAGS}
-ifneq (,$(call find_test,${IMDS225D},imds-225))
-	$@ $(call find_test,${IMDS225D},imds-225) ${TEST_ARG}
-endif
-
-imds-230: ${BIN}imds-230${EXE}
-
-${BIN}imds-230${EXE} : ${IMDS230} ${SIM} ${BUILD_ROMS}
-	${MKDIRBIN}
-	${CC} ${IMDS230} ${SIM} ${IMDS230_OPT} ${CC_OUTSPEC} ${LDFLAGS}
-ifneq (,$(call find_test,${IMDS230D},imds-230))
-	$@ $(call find_test,${IMDS230D},imds-230) ${TEST_ARG}
-endif
-
-imds-800: ${BIN}imds-800${EXE}
-
-${BIN}imds-800${EXE} : ${IMDS800} ${SIM} ${BUILD_ROMS}
-	${MKDIRBIN}
-	${CC} ${IMDS800} ${SIM} ${IMDS800_OPT} ${CC_OUTSPEC} ${LDFLAGS}
-ifneq (,$(call find_test,${IMDS800D},imds-800))
-	$@ $(call find_test,${IMDS800D},imds-800) ${TEST_ARG}
-endif
-
-imds-810: ${BIN}imds-810${EXE}
-
-${BIN}imds-810${EXE} : ${IMDS810} ${SIM} ${BUILD_ROMS}
-	${MKDIRBIN}
-	${CC} ${IMDS810} ${SIM} ${IMDS810_OPT} ${CC_OUTSPEC} ${LDFLAGS}
-ifneq (,$(call find_test,${IMDS810D},imds-810))
-	$@ $(call find_test,${IMDS810D},imds-810) ${TEST_ARG}
-endif
-
-ibmpc: ${BIN}ibmpc${EXE}
-
-${BIN}ibmpc${EXE} : ${IBMPC} ${SIM} ${BUILD_ROMS}
-	#cmake:ignore-target
-	${MKDIRBIN}
-	${CC} ${IBMPC} ${SIM} ${IBMPC_OPT} ${CC_OUTSPEC} ${LDFLAGS}
-ifneq (,$(call find_test,${IBMPCD},ibmpc))
-	$@ $(call find_test,${IBMPCD},ibmpc) ${TEST_ARG}
-endif
-
-ibmpcxt: ${BIN}ibmpcxt${EXE}
-
-${BIN}ibmpcxt${EXE} : ${IBMPCXT} ${SIM} ${BUILD_ROMS}
-	#cmake:ignore-target
-	${MKDIRBIN}
-	${CC} ${IBMPCXT} ${SIM} ${IBMPCXT_OPT} ${CC_OUTSPEC} ${LDFLAGS}
-ifneq (,$(call find_test,${IBMPCXTD},ibmpcxt))
-	$@ $(call find_test,${IBMPCXTD},ibmpcxt) ${TEST_ARG}
-endif
-
-scelbi: ${BIN}scelbi${EXE}
-
-${BIN}scelbi${EXE} : ${SCELBI} ${SIM}
-	${MKDIRBIN}
-	${CC} ${SCELBI} ${SIM} ${SCELBI_OPT} ${CC_OUTSPEC} ${LDFLAGS}
-ifneq (,$(call find_test,${SCELBID},scelbi))
-	$@ $(call find_test,${SCELBID},scelbi) ${TEST_ARG}
-endif
-
-tx-0 : ${BIN}tx-0${EXE}
-
-${BIN}tx-0${EXE} : ${TX0} ${SIM}
-	${MKDIRBIN}
-	${CC} ${TX0} ${SIM} ${TX0_OPT} ${CC_OUTSPEC} ${LDFLAGS}
-ifneq (,$(call find_test,${TX0D},tx-0))
-	$@ $(call find_test,${TX0D},tx-0) ${TEST_ARG}
-endif
-
-ssem : ${BIN}ssem${EXE}
-
-${BIN}ssem${EXE} : ${SSEM} ${SIM}
-	${MKDIRBIN}
-	${CC} ${SSEM} ${SIM} ${SSEM_OPT} ${CC_OUTSPEC} ${LDFLAGS}
-ifneq (,$(call find_test,${SSEMD},ssem))
-	$@ $(call find_test,${SSEMD},ssem) ${TEST_ARG}
-endif
-
-cdc1700 : ${BIN}cdc1700${EXE}
-
-${BIN}cdc1700${EXE} : ${CDC1700} ${SIM}
-	${MKDIRBIN}
-	${CC} ${CDC1700} ${SIM} ${CDC1700_OPT} ${CC_OUTSPEC} ${LDFLAGS}
-ifneq (,$(call find_test,${CDC1700D},cdc1700))
-	$@ $(call find_test,${CDC1700D},cdc1700) ${TEST_ARG}
-endif
-
-besm6 : ${BIN}besm6${EXE}
-
-${BIN}besm6${EXE} : ${BESM6} ${SIM}
-ifneq (1,${CPP_BUILD}${CPP_FORCE})
-	${MKDIRBIN}
-	${CC} ${BESM6} ${SIM} ${BESM6_OPT} ${BESM6_PANEL_OPT} ${CC_OUTSPEC} ${LDFLAGS}
-ifneq (,$(call find_test,${BESM6D},besm6))
-	$@ $(call find_test,${BESM6D},besm6) ${TEST_ARG}
-endif
-else
-	$(info besm6 can't be built using C++)
-endif
-
-sigma : ${BIN}sigma${EXE}
-
-${BIN}sigma${EXE} : ${SIGMA} ${SIM}
-	${MKDIRBIN}
-	${CC} ${SIGMA} ${SIM} ${SIGMA_OPT} ${CC_OUTSPEC} ${LDFLAGS}
-ifneq (,$(call find_test,${SIGMAD},sigma))
-	$@ $(call find_test,${SIGMAD},sigma) ${TEST_ARG}
-endif
-
-alpha : ${BIN}alpha${EXE}
-
-${BIN}alpha${EXE} : ${ALPHA} ${SIM}
-	${MKDIRBIN}
-	${CC} ${ALPHA} ${SIM} ${ALPHA_OPT} ${CC_OUTSPEC} ${LDFLAGS}
-ifneq (,$(call find_test,${ALPHAD},alpha))
-	$@ $(call find_test,${ALPHAD},alpha) ${TEST_ARG}
-endif
-
-sage : ${BIN}sage${EXE}
-
-${BIN}sage${EXE} : ${SAGE} ${SIM}
-	${MKDIRBIN}
-	${CC} ${SAGE} ${SIM} ${SAGE_OPT} ${CC_OUTSPEC} ${LDFLAGS}
-ifneq (,$(call find_test,${SAGED},sage))
-	$@ $(call find_test,${SAGED},sage) ${TEST_ARG}
-endif
-
-pdq3 : ${BIN}pdq3${EXE}
-
-${BIN}pdq3${EXE} : ${PDQ3} ${SIM}
-	${MKDIRBIN}
-	${CC} ${PDQ3} ${SIM} ${PDQ3_OPT} ${CC_OUTSPEC} ${LDFLAGS}
-ifneq (,$(call find_test,${PDQ3D},pdq3))
-	$@ $(call find_test,${PDQ3D},pdq3) ${TEST_ARG}
-endif
-
-b5500 : ${BIN}b5500${EXE}
-
-${BIN}b5500${EXE} : ${B5500} ${SIM} 
-	${MKDIRBIN}
-	${CC} ${B5500} ${SIM} ${B5500_OPT} ${CC_OUTSPEC} ${LDFLAGS}
-ifneq (,$(call find_test,${B5500D},b5500))
-	$@ $(call find_test,${B5500D},b5500) ${TEST_ARG}
-endif
-
-3b2 : ${BIN}3b2${EXE}
- 
-${BIN}3b2${EXE} : ${ATT3B2} ${SIM} ${BUILD_ROMS}
-	${MKDIRBIN}
-	${CC} ${ATT3B2} ${SIM} ${ATT3B2_OPT} ${CC_OUTSPEC} ${LDFLAGS}
-ifneq (,$(call find_test,${ATT3B2D},3b2))
-	$@ $(call find_test,${ATT3B2D},3b2) ${TEST_ARG}
-endif
-
-i7090 : ${BIN}i7090${EXE}
-
-${BIN}i7090${EXE} : ${I7090} ${SIM} 
-	${MKDIRBIN}
-	${CC} ${I7090} ${SIM} ${I7090_OPT} ${CC_OUTSPEC} ${LDFLAGS}
-ifneq (,$(call find_test,${I7000D},i7090))
-	$@ $(call find_test,${I7000D},i7090) ${TEST_ARG}
-endif
-
-i7080 : ${BIN}i7080${EXE}
-
-${BIN}i7080${EXE} : ${I7080} ${SIM} 
-	${MKDIRBIN}
-	${CC} ${I7080} ${SIM} ${I7080_OPT} ${CC_OUTSPEC} ${LDFLAGS}
-ifneq (,$(call find_test,${I7080D},i7080))
-	$@ $(call find_test,${I7080D},i7080) ${TEST_ARG}
-endif
-
-i7070 : ${BIN}i7070${EXE}
-
-${BIN}i7070${EXE} : ${I7070} ${SIM} 
-	${MKDIRBIN}
-	${CC} ${I7070} ${SIM} ${I7070_OPT} ${CC_OUTSPEC} ${LDFLAGS}
-ifneq (,$(call find_test,${I7070D},i7070))
-	$@ $(call find_test,${I7070D},i7070) ${TEST_ARG}
-endif
-
-i7010 : ${BIN}i7010${EXE}
-
-${BIN}i7010${EXE} : ${I7010} ${SIM} 
-	${MKDIRBIN}
-	${CC} ${I7010} ${SIM} ${I7010_OPT} ${CC_OUTSPEC} ${LDFLAGS}
-ifneq (,$(call find_test,${I7010D},i7010))
-	$@ $(call find_test,${I7010D},i7010) ${TEST_ARG}
-endif
-
-i704 : ${BIN}i704${EXE}
-
-${BIN}i704${EXE} : ${I704} ${SIM} 
-	${MKDIRBIN}
-	${CC} ${I704} ${SIM} ${I704_OPT} ${CC_OUTSPEC} ${LDFLAGS}
-ifneq (,$(call find_test,${I704D},i704))
-	$@ $(call find_test,${I704D},i704) ${TEST_ARG}
-endif
-
-i701 : ${BIN}i701${EXE}
-
-${BIN}i701${EXE} : ${I701} ${SIM} 
-	${MKDIRBIN}
-	${CC} ${I701} ${SIM} ${I701_OPT} ${CC_OUTSPEC} ${LDFLAGS}
-ifneq (,$(call find_test,${I701D},i701))
-	$@ $(call find_test,${I701D},i701) ${TEST_ARG}
-endif
-
-i650 : ${BIN}i650${EXE}
-
-${BIN}i650${EXE} : ${I650} ${SIM} 
-	#cmake:ignore-target
-	${MKDIRBIN}
-	${CC} ${I650} ${SIM} ${I650_OPT} ${CC_OUTSPEC} ${LDFLAGS}
-ifneq (,$(call find_test,${I650D},i650))
-	$@ $(call find_test,${I650D},i650) ${TEST_ARG}
-endif
-
-pdp6 : ${BIN}pdp6${EXE}
-
-${BIN}pdp6${EXE} : ${PDP6} ${SIM}
-	${MKDIRBIN}
-	${CC} ${PDP6} ${PDP6_DPY} ${SIM} ${PDP6_OPT} ${CC_OUTSPEC} ${LDFLAGS} ${PDP6_LDFLAGS}
-ifneq (,$(call find_test,${PDP10D},pdp6))
-	$@ $(call find_test,${PDP10D},pdp6) ${TEST_ARG}
-endif
-
-pdp10-ka : ${BIN}pdp10-ka${EXE}
-
-${BIN}pdp10-ka${EXE} : ${KA10} ${SIM}
-	${MKDIRBIN}
-	${CC} ${KA10} ${KA10_DPY} ${SIM} ${KA10_OPT} ${CC_OUTSPEC} ${LDFLAGS} ${KA10_LDFLAGS}
-ifneq (,$(call find_test,${PDP10D},ka10))
-	$@ $(call find_test,${PDP10D},ka10) ${TEST_ARG}
-endif
-
-pdp10-ki : ${BIN}pdp10-ki${EXE}
-
-${BIN}pdp10-ki${EXE} : ${KI10} ${SIM}
-	${MKDIRBIN}
-	${CC} ${KI10} ${KI10_DPY} ${SIM} ${KI10_OPT} ${CC_OUTSPEC} ${LDFLAGS} ${KI10_LDFLAGS}
-ifneq (,$(call find_test,${PDP10D},ki10))
-	$@ $(call find_test,${PDP10D},ki10) ${TEST_ARG}
-endif
-
-pdp10-kl : ${BIN}pdp10-kl${EXE}
-
-${BIN}pdp10-kl${EXE} : ${KL10} ${SIM}
-	#cmake:ignore-target
-	${MKDIRBIN}
-	${CC} ${KL10} ${SIM} ${KL10_OPT} ${CC_OUTSPEC} ${LDFLAGS}
-ifneq (,$(call find_test,${PDP10D},kl10))
-	$@ $(call find_test,${PDP10D},kl10) ${TEST_ARG}
-endif
-
-# Front Panel API Demo/Test program
-
-frontpaneltest : ${BIN}frontpaneltest${EXE}
-
-${BIN}frontpaneltest${EXE} : frontpanel/FrontPanelTest.c sim_sock.c sim_frontpanel.c
-	#cmake:ignore-target
-	${MKDIRBIN}
-	${CC} frontpanel/FrontPanelTest.c sim_sock.c sim_frontpanel.c ${CC_OUTSPEC} ${LDFLAGS} ${OS_CURSES_DEFS}
-
+#
+# This GNU make makefile has been tested on:
+#   Linux (x86 & Sparc & PPC)
+#   Android (Termux)
+#   OS X
+#   Solaris (x86 & Sparc) (gcc and Sun C)
+#   OpenBSD
+#   NetBSD
+#   FreeBSD
+#   HP-UX
+#   AIX
+#   Windows (MinGW & cygwin)
+#   Linux x86 targeting Android (using agcc script)
+#   Haiku x86 (with gcc4)
+#
+# Android targeted builds should invoke GNU make with GCC=agcc on
+# the command line.
+#
+# In general, the logic below will detect and build with the available
+# features which the host build environment provides.
+#
+# Dynamic loading of libpcap is the preferred default behavior if pcap.h 
+# is available at build time.  Support to statically linking against libpcap
+# is deprecated and may be removed in the future.  Static linking against 
+# libpcap can be enabled if GNU make is invoked with USE_NETWORK=1 on the 
+# command line.
+#
+# Some platforms may not have vendor supplied libpcap available.  HP-UX is 
+# one such example.  The packages which are available for this platform
+# install include files and libraries in user specified directories.  In 
+# order for this makefile to locate where these components may have been 
+# installed, gmake should be invoked with LPATH=/usr/lib:/usr/local/lib 
+# defined (adjusted as needed depending on where they may be installed).
+#
+# In the unlikely event that someone wants to build network capable 
+# simulators without networking support, invoking GNU make with 
+# NONETWORK=1 will do the trick.
+#
+# The default build will build compiler optimized binaries.
+# If debugging is desired, then GNU make can be invoked with
+# DEBUG=1 on the command line.
+#
+# The default build will run per simulator tests if they are 
+# available.  If building without running tests is desired, 
+# then GNU make should be invoked with TESTS=0 on the command 
+# line.
+#
+# Default test execution will produce summary output.  Detailed
+# test output can be produced if GNU make is invoked with 
+# TEST_ARG=-v on the command line.
+#
+# simh project support is provided for simulators that are built with 
+# dependent packages provided with the or by the operating system 
+# distribution OR for platforms where that isn't directly available 
+# (OS X) by packages from specific package management systems (MacPorts 
+# or Homebrew).  Users wanting to build simulators with locally build 
+# dependent packages or packages provided by an unsupported package 
+# management system can override where this procedure looks for include 
+# files and/or libraries.  Overrides can be specified by define exported 
+# environment variables or GNU make command line arguments which specify 
+# INCLUDES and/or LIBRARIES.  
+# Each of these, if specified, must be the complete list include directories
+# or library directories that should be used with each element separated by 
+# colons. (i.e. INCLUDES=/usr/include/:/usr/local/include/:...)
+#
+# Some environments may have the LLVM (clang) compiler installed as
+# an alternate to gcc.  If you want to build with the clang compiler, 
+# invoke make with GCC=clang.
+#
+# Internal ROM support can be disabled if GNU make is invoked with
+# DONT_USE_ROMS=1 on the command line.
+#
+# For linting (or other code analyzers) make may be invoked similar to:
+#
+#   make GCC=cppcheck CC_OUTSPEC= LDFLAGS= CFLAGS_G="--enable=all --template=gcc" CC_STD=--std=c99
+#
+# CC Command (and platform available options).  (Poor man's autoconf)
+#
+ifneq (,${GREP_OPTIONS})
+  $(info GREP_OPTIONS is defined in your environment.)
+  $(info )
+  $(info This variable interfers with the proper operation of this script.)
+  $(info )
+  $(info The GREP_OPTIONS environment variable feature of grep is deprecated)
+  $(info for exactly this reason and will be removed from future versions of)
+  $(info grep.  The grep man page suggests that you use an alias or a script)
+  $(info to invoke grep with your preferred options.)
+  $(info )
+  $(info unset the GREP_OPTIONS environment variable to use this makefile)
+  $(error 1)
+endif
+ifeq (old,$(shell gmake --version /dev/null 2>&1 | grep 'GNU Make' | awk '{ if ($$3 < "3.81") {print "old"} }'))
+  GMAKE_VERSION = $(shell gmake --version /dev/null 2>&1 | grep 'GNU Make' | awk '{ print $$3 }')
+  $(warning *** Warning *** GNU Make Version $(GMAKE_VERSION) is too old to)
+  $(warning *** Warning *** fully process this makefile)
+endif
+BUILD_SINGLE := ${MAKECMDGOALS} $(BLANK_SUFFIX)
+BUILD_MULTIPLE_VERB = is
+# building the pdp1, pdp11, tx-0, or any microvax simulator could use video support
+ifneq (,$(or $(findstring XXpdp1XX,$(addsuffix XX,$(addprefix XX,${MAKECMDGOALS}))),$(findstring pdp11,${MAKECMDGOALS}),$(findstring tx-0,${MAKECMDGOALS}),$(findstring microvax1,${MAKECMDGOALS}),$(findstring microvax2,${MAKECMDGOALS}),$(findstring microvax3900,${MAKECMDGOALS}),$(findstring microvax2000,${MAKECMDGOALS}),$(findstring vaxstation3100,${MAKECMDGOALS}),$(findstring XXvaxXX,$(addsuffix XX,$(addprefix XX,${MAKECMDGOALS})))))
+  VIDEO_USEFUL = true
+endif
+# building the besm6 needs both video support and fontfile support
+ifneq (,$(findstring besm6,${MAKECMDGOALS}))
+  VIDEO_USEFUL = true
+  BESM6_BUILD = true
+endif
+# building the PDP6, KA10 or KI10 needs video support
+ifneq (,$(or $(findstring pdp6,${MAKECMDGOALS}),$(findstring pdp10-ka,${MAKECMDGOALS}),$(findstring pdp10-ki,${MAKECMDGOALS})))
+  VIDEO_USEFUL = true
+endif
+# building the KA10, KI10 or KL10 networking can be used.
+ifneq (,$(or $(findstring pdp10-ka,${MAKECMDGOALS}),$(findstring pdp10-ki,${MAKECMDGOALS},$(findstring pdp10-kl,${MAKECMDGOALS}))))
+  NETWORK_USEFUL = true
+endif
+# building the PDP-7 needs video support
+ifneq (,$(findstring pdp7,${MAKECMDGOALS}))
+  VIDEO_USEFUL = true
+endif
+# building the pdp11, pdp10, or any vax simulator could use networking support
+ifneq (,$(or $(findstring pdp11,${MAKECMDGOALS}),$(findstring pdp10,${MAKECMDGOALS}),$(findstring vax,${MAKECMDGOALS}),$(findstring 3b2,${MAKECMDGOALS})$(findstring all,${MAKECMDGOALS})))
+  NETWORK_USEFUL = true
+  ifneq (,$(findstring all,${MAKECMDGOALS}))
+    BUILD_MULTIPLE = s
+    BUILD_MULTIPLE_VERB = are
+    VIDEO_USEFUL = true
+    BESM6_BUILD = true
+  endif
+  ifneq (,$(word 2,${MAKECMDGOALS}))
+    BUILD_MULTIPLE = s
+    BUILD_MULTIPLE_VERB = are
+  endif
+else
+  ifeq (${MAKECMDGOALS},)
+    # default target is all
+    NETWORK_USEFUL = true
+    VIDEO_USEFUL = true
+    BUILD_MULTIPLE = s
+    BUILD_MULTIPLE_VERB = are
+    BUILD_SINGLE := all $(BUILD_SINGLE)
+    BESM6_BUILD = true
+  endif
+endif
+# someone may want to explicitly build simulators without network support
+ifneq ($(NONETWORK),)
+  NETWORK_USEFUL =
+endif
+find_exe = $(abspath $(strip $(firstword $(foreach dir,$(strip $(subst :, ,${PATH})),$(wildcard $(dir)/$(1))))))
+find_lib = $(abspath $(strip $(firstword $(foreach dir,$(strip ${LIBPATH}),$(wildcard $(dir)/lib$(1).${LIBEXT})))))
+find_include = $(abspath $(strip $(firstword $(foreach dir,$(strip ${INCPATH}),$(wildcard $(dir)/$(1).h)))))
+ifneq (0,$(TESTS))
+  find_test = $(abspath $(wildcard $(1)/tests/$(2)_test.ini))
+  TESTING_FEATURES = - Per simulator tests will be run
+else
+  TESTING_FEATURES = - Per simulator tests will be skipped
+endif
+ifneq ($(findstring Windows,${OS}),)
+  ifeq ($(findstring .exe,${SHELL}),.exe)
+    # MinGW
+    WIN32 := 1
+  else # Msys or cygwin
+    ifeq (MINGW,$(findstring MINGW,$(shell uname)))
+      $(info *** This makefile can not be used with the Msys bash shell)
+      $(error Use build_mingw.bat ${MAKECMDGOALS} from a Windows command prompt)
+    endif
+  endif
+endif
+ifeq (${WIN32},)  #*nix Environments (&& cygwin)
+  ifeq (${GCC},)
+    ifeq (,$(shell which gcc 2>/dev/null))
+      $(info *** Warning *** Using local cc since gcc isn't available locally.)
+      $(info *** Warning *** You may need to install gcc to build working simulators.)
+      GCC = cc
+    else
+      GCC = gcc
+    endif
+  endif
+  OSTYPE = $(shell uname)
+  # OSNAME is used in messages to indicate the source of libpcap components
+  OSNAME = $(OSTYPE)
+  ifeq (SunOS,$(OSTYPE))
+    TEST = /bin/test
+  else
+    TEST = test
+  endif
+  ifeq (CYGWIN,$(findstring CYGWIN,$(OSTYPE))) # uname returns CYGWIN_NT-n.n-ver
+    OSTYPE = cygwin
+    OSNAME = windows-build
+  endif
+  ifeq (,$(shell ${GCC} -v /dev/null 2>&1 | grep 'clang'))
+    GCC_VERSION = $(shell ${GCC} -v /dev/null 2>&1 | grep 'gcc version' | awk '{ print $$3 }')
+    COMPILER_NAME = GCC Version: $(GCC_VERSION)
+    ifeq (,$(GCC_VERSION))
+      ifeq (SunOS,$(OSTYPE))
+        ifneq (,$(shell ${GCC} -V 2>&1 | grep 'Sun C'))
+          SUNC_VERSION = $(shell ${GCC} -V 2>&1 | grep 'Sun C')
+          COMPILER_NAME = $(wordlist 2,10,$(SUNC_VERSION))
+          CC_STD = -std=c99
+        endif
+      endif
+      ifeq (HP-UX,$(OSTYPE))
+        ifneq (,$(shell what `which $(firstword ${GCC}) 2>&1`| grep -i compiler))
+          COMPILER_NAME = $(strip $(shell what `which $(firstword ${GCC}) 2>&1` | grep -i compiler))
+          CC_STD = -std=gnu99
+        endif
+      endif
+    else
+      ifeq (,$(findstring ++,${GCC}))
+        CC_STD = -std=gnu99
+      else
+        CPP_BUILD = 1
+      endif
+    endif
+  else
+    ifeq (Apple,$(shell ${GCC} -v /dev/null 2>&1 | grep 'Apple' | awk '{ print $$1 }'))
+      COMPILER_NAME = $(shell ${GCC} -v /dev/null 2>&1 | grep 'Apple' | awk '{ print $$1 " " $$2 " " $$3 " " $$4 }')
+      CLANG_VERSION = $(word 4,$(COMPILER_NAME))
+    else
+      COMPILER_NAME = $(shell ${GCC} -v /dev/null 2>&1 | grep 'clang version' | awk '{ print $$1 " " $$2 " " $$3 }')
+      CLANG_VERSION = $(word 3,$(COMPILER_NAME))
+      ifeq (,$(findstring .,$(CLANG_VERSION)))
+        COMPILER_NAME = $(shell ${GCC} -v /dev/null 2>&1 | grep 'clang version' | awk '{ print $$1 " " $$2 " " $$3 " " $$4 }')
+        CLANG_VERSION = $(word 4,$(COMPILER_NAME))
+      endif
+    endif
+    ifeq (,$(findstring ++,${GCC}))
+      CC_STD = -std=c99
+    else
+      CPP_BUILD = 1
+      OS_CCDEFS += -Wno-deprecated
+    endif
+  endif
+  ifeq (git-repo,$(shell if ${TEST} -d ./.git; then echo git-repo; fi))
+    GIT_PATH=$(strip $(shell which git))
+    ifeq (,$(GIT_PATH))
+      $(error building using a git repository, but git is not available)
+    endif
+    ifeq (commit-id-exists,$(shell if ${TEST} -e .git-commit-id; then echo commit-id-exists; fi))
+      CURRENT_GIT_COMMIT_ID=$(strip $(shell grep 'SIM_GIT_COMMIT_ID' .git-commit-id | awk '{ print $$2 }'))
+      ACTUAL_GIT_COMMIT_ID=$(strip $(shell git log -1 --pretty="%H"))
+      ifneq ($(CURRENT_GIT_COMMIT_ID),$(ACTUAL_GIT_COMMIT_ID))
+        NEED_COMMIT_ID = need-commit-id
+        # make sure that the invalidly formatted .git-commit-id file wasn't generated
+        # by legacy git hooks which need to be removed.
+        $(shell rm -f .git/hooks/post-checkout .git/hooks/post-commit .git/hooks/post-merge)
+      endif
+    else
+      NEED_COMMIT_ID = need-commit-id
+    endif
+    ifeq (need-commit-id,$(NEED_COMMIT_ID))
+      isodate=$(shell git log -1 --pretty="%ai"|sed -e 's/ /T/'|sed -e 's/ //')
+      $(shell git log -1 --pretty="SIM_GIT_COMMIT_ID %H%nSIM_GIT_COMMIT_TIME $(isodate)" >.git-commit-id)
+    endif
+  endif
+  LTO_EXCLUDE_VERSIONS = 
+  PCAPLIB = pcap
+  ifeq (agcc,$(findstring agcc,${GCC})) # Android target build?
+    OS_CCDEFS = -D_GNU_SOURCE -DSIM_ASYNCH_IO 
+    OS_LDFLAGS = -lm
+  else # Non-Android (or Native Android) Builds
+    ifeq (,$(INCLUDES)$(LIBRARIES))
+      INCPATH:=$(shell LANG=C; ${GCC} -x c -v -E /dev/null 2>&1 | grep -A 10 '> search starts here' | grep '^ ' | tr -d '\n')
+      ifeq (,${INCPATH})
+        INCPATH:=/usr/include
+      endif
+      LIBPATH:=/usr/lib
+    else
+      $(info *** Warning ***)
+      ifeq (,$(INCLUDES))
+        INCPATH:=$(shell LANG=C; ${GCC} -x c -v -E /dev/null 2>&1 | grep -A 10 '> search starts here' | grep '^ ' | tr -d '\n')
+      else
+        $(info *** Warning *** Unsupported build with INCLUDES defined as: $(INCLUDES))
+        INCPATH:=$(strip $(subst :, ,$(INCLUDES)))
+        UNSUPPORTED_BUILD := include
+      endif
+      ifeq (,$(LIBRARIES))
+        LIBPATH:=/usr/lib
+      else
+        $(info *** Warning *** Unsupported build with LIBRARIES defined as: $(LIBRARIES))
+        LIBPATH:=$(strip $(subst :, ,$(LIBRARIES)))
+        ifeq (include,$(UNSUPPORTED_BUILD))
+          UNSUPPORTED_BUILD := include+lib
+        else
+          UNSUPPORTED_BUILD := lib
+        endif
+      endif
+      $(info *** Warning ***)
+    endif
+    OS_CCDEFS += -D_GNU_SOURCE
+    GCC_OPTIMIZERS_CMD = ${GCC} -v --help 2>&1
+    GCC_WARNINGS_CMD = ${GCC} -v --help 2>&1
+    LD_ELF = $(shell echo | ${GCC} -E -dM - | grep __ELF__)
+    ifeq (Darwin,$(OSTYPE))
+      OSNAME = OSX
+      LIBEXT = dylib
+      ifneq (include,$(findstring include,$(UNSUPPORTED_BUILD)))
+        INCPATH:=$(shell LANG=C; ${GCC} -x c -v -E /dev/null 2>&1 | grep -A 10 '> search starts here' | grep '^ ' | grep -v 'framework directory' | tr -d '\n')
+      endif
+      ifeq (incopt,$(shell if ${TEST} -d /opt/local/include; then echo incopt; fi))
+        INCPATH += /opt/local/include
+        OS_CCDEFS += -I/opt/local/include
+      endif
+      ifeq (libopt,$(shell if ${TEST} -d /opt/local/lib; then echo libopt; fi))
+        LIBPATH += /opt/local/lib
+        OS_LDFLAGS += -L/opt/local/lib
+      endif
+      ifeq (HomeBrew,$(shell if ${TEST} -d /usr/local/Cellar; then echo HomeBrew; fi))
+        INCPATH += $(foreach dir,$(wildcard /usr/local/Cellar/*/*),$(dir)/include)
+        LIBPATH += $(foreach dir,$(wildcard /usr/local/Cellar/*/*),$(dir)/lib)
+      endif
+      ifeq (libXt,$(shell if ${TEST} -d /usr/X11/lib; then echo libXt; fi))
+        LIBPATH += /usr/X11/lib
+        OS_LDFLAGS += -L/usr/X11/lib
+      endif
+    else
+      ifeq (Linux,$(OSTYPE))
+        ifeq (Android,$(shell uname -o))
+          OS_CCDEFS += -D__ANDROID_API__=$(shell getprop ro.build.version.sdk) -DSIM_BUILD_OS=" On Android Version $(shell getprop ro.build.version.release)"
+        endif
+        ifneq (lib,$(findstring lib,$(UNSUPPORTED_BUILD)))
+          ifeq (Android,$(shell uname -o))
+            ifneq (,$(shell if ${TEST} -d ${PREFIX}/lib; then echo prefixlib; fi))
+              LIBPATH += ${PREFIX}/lib
+            endif
+            ifneq (,$(shell if ${TEST} -d /system/lib; then echo systemlib; fi))
+              LIBPATH += /system/lib
+            endif
+            LIBPATH += $(LD_LIBRARY_PATH)
+          endif
+          ifeq (ldconfig,$(shell if ${TEST} -e /sbin/ldconfig; then echo ldconfig; fi))
+            LIBPATH := $(sort $(foreach lib,$(shell /sbin/ldconfig -p | grep ' => /' | sed 's/^.* => //'),$(dir $(lib))))
+          endif
+        endif
+        LIBEXT = so
+      else
+        ifeq (SunOS,$(OSTYPE))
+          OSNAME = Solaris
+          ifneq (lib,$(findstring lib,$(UNSUPPORTED_BUILD)))
+            LIBPATH := $(shell LANG=C; crle | grep 'Default Library Path' | awk '{ print $$5 }' | sed 's/:/ /g')
+          endif
+          LIBEXT = so
+          OS_LDFLAGS += -lsocket -lnsl
+          ifeq (incsfw,$(shell if ${TEST} -d /opt/sfw/include; then echo incsfw; fi))
+            INCPATH += /opt/sfw/include
+            OS_CCDEFS += -I/opt/sfw/include
+          endif
+          ifeq (libsfw,$(shell if ${TEST} -d /opt/sfw/lib; then echo libsfw; fi))
+            LIBPATH += /opt/sfw/lib
+            OS_LDFLAGS += -L/opt/sfw/lib -R/opt/sfw/lib
+          endif
+          OS_CCDEFS += -D_LARGEFILE_SOURCE
+        else
+          ifeq (cygwin,$(OSTYPE))
+            # use 0readme_ethernet.txt documented Windows pcap build components
+            INCPATH += ../windows-build/winpcap/WpdPack/Include
+            LIBPATH += ../windows-build/winpcap/WpdPack/Lib
+            PCAPLIB = wpcap
+            LIBEXT = a
+          else
+            ifneq (,$(findstring AIX,$(OSTYPE)))
+              OS_LDFLAGS += -lm -lrt
+              ifeq (incopt,$(shell if ${TEST} -d /opt/freeware/include; then echo incopt; fi))
+                INCPATH += /opt/freeware/include
+                OS_CCDEFS += -I/opt/freeware/include
+              endif
+              ifeq (libopt,$(shell if ${TEST} -d /opt/freeware/lib; then echo libopt; fi))
+                LIBPATH += /opt/freeware/lib
+                OS_LDFLAGS += -L/opt/freeware/lib
+              endif
+            else
+              ifneq (,$(findstring Haiku,$(OSTYPE)))
+                HAIKU_ARCH=$(shell getarch)
+                ifeq ($(HAIKU_ARCH),)
+                  $(error Missing getarch command, your Haiku release is probably too old)
+                endif
+                ifeq ($(HAIKU_ARCH),x86_gcc2)
+                  $(error Unsupported arch x86_gcc2. Run setarch x86 and retry)
+                endif
+                INCPATH := $(shell findpaths -e -a $(HAIKU_ARCH) B_FIND_PATH_HEADERS_DIRECTORY)
+                INCPATH += $(shell findpaths -e B_FIND_PATH_HEADERS_DIRECTORY posix)
+                LIBPATH := $(shell findpaths -e -a $(HAIKU_ARCH) B_FIND_PATH_DEVELOP_LIB_DIRECTORY)
+                OS_LDFLAGS += -lnetwork
+              else
+                ifeq (,$(findstring NetBSD,$(OSTYPE)))
+                  ifneq (no ldconfig,$(findstring no ldconfig,$(shell which ldconfig 2>&1)))
+                    LDSEARCH :=$(shell LANG=C; ldconfig -r | grep 'search directories' | awk '{print $$3}' | sed 's/:/ /g')
+                  endif
+                  ifneq (,$(LDSEARCH))
+                    LIBPATH := $(LDSEARCH)
+                  else
+                    ifeq (,$(strip $(LPATH)))
+                      $(info *** Warning ***)
+                      $(info *** Warning *** The library search path on your $(OSTYPE) platform can't be)
+                      $(info *** Warning *** determined.  This should be resolved before you can expect)
+                      $(info *** Warning *** to have fully working simulators.)
+                      $(info *** Warning ***)
+                      $(info *** Warning *** You can specify your library paths via the LPATH environment)
+                      $(info *** Warning *** variable.)
+                      $(info *** Warning ***)
+                    else
+                      LIBPATH = $(subst :, ,$(LPATH))
+                    endif
+                  endif
+                  OS_LDFLAGS += $(patsubst %,-L%,${LIBPATH})
+                endif
+              endif
+            endif
+            ifeq (usrpkglib,$(shell if ${TEST} -d /usr/pkg/lib; then echo usrpkglib; fi))
+              LIBPATH += /usr/pkg/lib
+              INCPATH += /usr/pkg/include
+              OS_LDFLAGS += -L/usr/pkg/lib -R/usr/pkg/lib
+              OS_CCDEFS += -I/usr/pkg/include
+            endif
+            ifeq (X11R7,$(shell if ${TEST} -d /usr/X11R7/lib; then echo X11R7; fi))
+              LIBPATH += /usr/X11R7/lib
+              INCPATH += /usr/X11R7/include
+              OS_LDFLAGS += -L/usr/X11R7/lib -R/usr/X11R7/lib
+              OS_CCDEFS += -I/usr/X11R7/include
+            endif
+            ifeq (/usr/local/lib,$(findstring /usr/local/lib,${LIBPATH}))
+              INCPATH += /usr/local/include
+              OS_CCDEFS += -I/usr/local/include
+            endif
+            ifneq (,$(findstring NetBSD,$(OSTYPE))$(findstring FreeBSD,$(OSTYPE))$(findstring AIX,$(OSTYPE)))
+              LIBEXT = so
+            else
+              ifeq (HP-UX,$(OSTYPE))
+                ifeq (ia64,$(shell uname -m))
+                  LIBEXT = so
+                else
+                  LIBEXT = sl
+                endif
+                OS_CCDEFS += -D_HPUX_SOURCE -D_LARGEFILE64_SOURCE
+                OS_LDFLAGS += -Wl,+b:
+                NO_LTO = 1
+              else
+                LIBEXT = a
+              endif
+            endif
+          endif
+        endif
+      endif
+    endif
+    # Some gcc versions don't support LTO, so only use LTO when the compiler is known to support it
+    ifeq (,$(NO_LTO))
+      ifneq (,$(GCC_VERSION))
+        ifeq (,$(shell ${GCC} -v /dev/null 2>&1 | grep '\-\-enable-lto'))
+          LTO_EXCLUDE_VERSIONS += $(GCC_VERSION)
+        endif
+      endif
+    endif
+  endif
+  $(info lib paths are: ${LIBPATH})
+  $(info include paths are: ${INCPATH})
+  need_search = $(strip $(shell ld -l$(1) /dev/null 2>&1 | grep $(1) | sed s/$(1)//))
+  LD_SEARCH_NEEDED := $(call need_search,ZzzzzzzZ)
+  ifneq (,$(call find_lib,m))
+    OS_LDFLAGS += -lm
+    $(info using libm: $(call find_lib,m))
+  endif
+  ifneq (,$(call find_lib,rt))
+    OS_LDFLAGS += -lrt
+    $(info using librt: $(call find_lib,rt))
+  endif
+  ifneq (,$(call find_include,pthread))
+    ifneq (,$(call find_lib,pthread))
+      OS_CCDEFS += -DUSE_READER_THREAD -DSIM_ASYNCH_IO 
+      OS_LDFLAGS += -lpthread
+      $(info using libpthread: $(call find_lib,pthread) $(call find_include,pthread))
+    else
+      LIBEXTSAVE := ${LIBEXT}
+      LIBEXT = a
+      ifneq (,$(call find_lib,pthread))
+        OS_CCDEFS += -DUSE_READER_THREAD -DSIM_ASYNCH_IO 
+        OS_LDFLAGS += -lpthread
+        $(info using libpthread: $(call find_lib,pthread) $(call find_include,pthread))
+      else
+        ifneq (,$(findstring Haiku,$(OSTYPE)))
+          OS_CCDEFS += -DUSE_READER_THREAD -DSIM_ASYNCH_IO 
+          $(info using libpthread: $(call find_include,pthread))
+        endif
+      endif
+      LIBEXT = $(LIBEXTSAVE)
+    endif
+  endif
+  # Find PCRE RegEx library.
+  ifneq (,$(call find_include,pcre))
+    ifneq (,$(call find_lib,pcre))
+      OS_CCDEFS += -DHAVE_PCRE_H
+      OS_LDFLAGS += -lpcre
+      $(info using libpcre: $(call find_lib,pcre) $(call find_include,pcre))
+      ifeq ($(LD_SEARCH_NEEDED),$(call need_search,pcre))
+        OS_LDFLAGS += -L$(dir $(call find_lib,pcre))
+      endif
+    endif
+  endif
+  # Find available ncurses library.
+  ifneq (,$(call find_include,ncurses))
+    ifneq (,$(call find_lib,ncurses))
+      OS_CURSES_DEFS += -DHAVE_NCURSES -lncurses
+    endif
+  endif
+  ifneq (,$(call find_include,semaphore))
+    ifneq (, $(shell grep sem_timedwait $(call find_include,semaphore)))
+      OS_CCDEFS += -DHAVE_SEMAPHORE
+      $(info using semaphore: $(call find_include,semaphore))
+    endif
+  endif
+  ifneq (,$(call find_include,sys/ioctl))
+    OS_CCDEFS += -DHAVE_SYS_IOCTL
+  endif
+  ifneq (,$(call find_include,linux/cdrom))
+    OS_CCDEFS += -DHAVE_LINUX_CDROM
+  endif
+  ifneq (,$(call find_include,dlfcn))
+    ifneq (,$(call find_lib,dl))
+      OS_CCDEFS += -DHAVE_DLOPEN=${LIBEXT}
+      OS_LDFLAGS += -ldl
+      $(info using libdl: $(call find_lib,dl) $(call find_include,dlfcn))
+    else
+      ifneq (,$(findstring BSD,$(OSTYPE))$(findstring AIX,$(OSTYPE))$(findstring Haiku,$(OSTYPE)))
+        OS_CCDEFS += -DHAVE_DLOPEN=so
+        $(info using libdl: $(call find_include,dlfcn))
+      else
+        ifneq (,$(call find_lib,dld))
+          OS_CCDEFS += -DHAVE_DLOPEN=${LIBEXT}
+          OS_LDFLAGS += -ldld
+          $(info using libdld: $(call find_lib,dld) $(call find_include,dlfcn))
+        endif
+      endif
+    endif
+  endif
+  ifneq (,$(call find_include,utime))
+    OS_CCDEFS += -DHAVE_UTIME
+  endif
+  ifneq (,$(call find_include,png))
+    ifneq (,$(call find_lib,png))
+      OS_CCDEFS += -DHAVE_LIBPNG
+      OS_LDFLAGS += -lpng
+      $(info using libpng: $(call find_lib,png) $(call find_include,png))
+      ifneq (,$(call find_include,zlib))
+        ifneq (,$(call find_lib,z))
+          OS_CCDEFS += -DHAVE_ZLIB
+          OS_LDFLAGS += -lz
+          $(info using zlib: $(call find_lib,z) $(call find_include,zlib))
+        endif
+      endif
+    endif
+  endif
+  ifneq (,$(call find_include,glob))
+    OS_CCDEFS += -DHAVE_GLOB
+  else
+    ifneq (,$(call find_include,fnmatch))
+      OS_CCDEFS += -DHAVE_FNMATCH    
+    endif
+  endif
+  ifneq (,$(call find_include,sys/mman))
+    ifneq (,$(shell grep shm_open $(call find_include,sys/mman)))
+      # some Linux installs have been known to have the include, but are
+      # missing librt (where the shm_ APIs are implemented on Linux)
+      # other OSes seem have these APIs implemented elsewhere
+      ifneq (,$(if $(findstring Linux,$(OSTYPE)),$(call find_lib,rt),OK))
+        OS_CCDEFS += -DHAVE_SHM_OPEN
+        $(info using mman: $(call find_include,sys/mman))
+      endif
+    endif
+  endif
+  ifneq (,$(VIDEO_USEFUL))
+    ifeq (cygwin,$(OSTYPE))
+      LIBEXTSAVE := ${LIBEXT}
+      LIBEXT = dll.a
+    endif
+    ifneq (,$(call find_include,SDL2/SDL))
+      ifneq (,$(call find_lib,SDL2))
+        ifneq (,$(findstring Haiku,$(OSTYPE)))
+          ifneq (,$(shell which sdl2-config))
+            SDLX_CONFIG = sdl2-config
+          endif
+        else
+          SDLX_CONFIG = $(realpath $(dir $(call find_include,SDL2/SDL))../../bin/sdl2-config)
+        endif
+        ifneq (,$(SDLX_CONFIG))
+          VIDEO_CCDEFS += -DHAVE_LIBSDL -DUSE_SIM_VIDEO `$(SDLX_CONFIG) --cflags`
+          VIDEO_LDFLAGS += `$(SDLX_CONFIG) --libs`
+          VIDEO_FEATURES = - video capabilities provided by libSDL2 (Simple Directmedia Layer)
+          DISPLAYL = ${DISPLAYD}/display.c $(DISPLAYD)/sim_ws.c
+          DISPLAYVT = ${DISPLAYD}/vt11.c
+          DISPLAY340 = ${DISPLAYD}/type340.c
+          DISPLAYNG = ${DISPLAYD}/ng.c
+          DISPLAY_OPT += -DUSE_DISPLAY $(VIDEO_CCDEFS) $(VIDEO_LDFLAGS)
+          $(info using libSDL2: $(call find_include,SDL2/SDL))
+          ifeq (Darwin,$(OSTYPE))
+            VIDEO_CCDEFS += -DSDL_MAIN_AVAILABLE
+          endif
+        endif
+      endif
+    else
+      ifneq (,$(call find_include,SDL/SDL))
+        ifneq (,$(call find_lib,SDL))
+          ifneq (,$(findstring Haiku,$(OSTYPE)))
+            ifneq (,$(shell which sdl-config))
+              SDLX_CONFIG = sdl-config
+            endif
+          else
+            SDLX_CONFIG = $(realpath $(dir $(call find_include,SDL/SDL))../../bin/sdl-config)
+          endif
+          ifneq (,$(SDLX_CONFIG))
+            VIDEO_CCDEFS += -DHAVE_LIBSDL -DUSE_SIM_VIDEO `$(SDLX_CONFIG) --cflags`
+            VIDEO_LDFLAGS += `$(SDLX_CONFIG) --libs`
+            VIDEO_FEATURES = - video capabilities provided by libSDL (Simple Directmedia Layer)
+            DISPLAYL = ${DISPLAYD}/display.c $(DISPLAYD)/sim_ws.c
+            DISPLAYVT = ${DISPLAYD}/vt11.c
+            DISPLAY340 = ${DISPLAYD}/type340.c
+            DISPLAYNG = ${DISPLAYD}/ng.c
+            DISPLAY_OPT += -DUSE_DISPLAY $(VIDEO_CCDEFS) $(VIDEO_LDFLAGS)
+            $(info using libSDL: $(call find_include,SDL/SDL))
+            ifeq (Darwin,$(OSTYPE))
+              VIDEO_CCDEFS += -DSDL_MAIN_AVAILABLE
+            endif
+          endif
+        endif
+      endif
+    endif
+    ifeq (cygwin,$(OSTYPE))
+      LIBEXT = $(LIBEXTSAVE)
+    endif
+    ifeq (,$(findstring HAVE_LIBSDL,$(VIDEO_CCDEFS)))
+      $(info *** Info ***)
+      $(info *** Info *** The simulator$(BUILD_MULTIPLE) you are building could provide more)
+      $(info *** Info *** functionality if video support were available on your system.)
+      ifeq (Darwin,$(OSTYPE))
+        $(info *** Info *** Install the MacPorts libSDL2 package to provide this)
+        $(info *** Info *** functionality for your OS X system:)
+        $(info *** Info ***       # port install libsdl2 libpng zlib)
+        ifeq (/usr/local/bin/brew,$(shell which brew))
+          $(info *** Info ***)
+          $(info *** Info *** OR)
+          $(info *** Info ***)
+          $(info *** Info *** Install the HomeBrew libSDL2 package to provide this)
+          $(info *** Info *** functionality for your OS X system:)
+          $(info *** Info ***       $$ brew install sdl2 libpng zlib)
+        endif
+      else
+        ifneq (,$(and $(findstring Linux,$(OSTYPE)),$(call find_exe,apt-get)))
+          $(info *** Info *** Install the development components of libSDL2 packaged for)
+          $(info *** Info *** your operating system distribution for your Linux)
+          $(info *** Info *** system:)
+          $(info *** Info ***        $$ sudo apt-get install libsdl2-dev libpng-dev)
+        else
+          $(info *** Info *** Install the development components of libSDL2 packaged by your)
+          $(info *** Info *** operating system distribution and rebuild your simulator to)
+          $(info *** Info *** enable this extra functionality.)
+        endif
+      endif
+      $(info *** Info ***)
+    endif
+  endif
+  ifneq (,$(NETWORK_USEFUL))
+    ifneq (,$(call find_include,pcap))
+      ifneq (,$(shell grep 'pcap/pcap.h' $(call find_include,pcap) | grep include))
+        PCAP_H_PATH = $(dir $(call find_include,pcap))pcap/pcap.h
+      else
+        PCAP_H_PATH = $(call find_include,pcap)
+      endif
+      ifneq (,$(shell grep pcap_compile $(PCAP_H_PATH) | grep const))
+        BPF_CONST_STRING = -DBPF_CONST_STRING
+      endif
+      NETWORK_CCDEFS += -DHAVE_PCAP_NETWORK -I$(dir $(call find_include,pcap)) $(BPF_CONST_STRING)
+      NETWORK_LAN_FEATURES += PCAP
+      ifneq (,$(call find_lib,$(PCAPLIB)))
+        ifneq ($(USE_NETWORK),) # Network support specified on the GNU make command line
+          NETWORK_CCDEFS += -DUSE_NETWORK
+          ifeq (,$(findstring Linux,$(OSTYPE))$(findstring Darwin,$(OSTYPE)))
+            $(info *** Warning ***)
+            $(info *** Warning *** Statically linking against libpcap is provides no measurable)
+            $(info *** Warning *** benefits over dynamically linking libpcap.)
+            $(info *** Warning ***)
+            $(info *** Warning *** Support for linking this way is currently deprecated and may be removed)
+            $(info *** Warning *** in the future.)
+            $(info *** Warning ***)
+          else
+            $(info *** Error ***)
+            $(info *** Error *** Statically linking against libpcap is provides no measurable)
+            $(info *** Error *** benefits over dynamically linking libpcap.)
+            $(info *** Error ***)
+            $(info *** Error *** Support for linking statically has been removed on the $(OSTYPE))
+            $(info *** Error *** platform.)
+            $(info *** Error ***)
+            $(error Retry your build without specifying USE_NETWORK=1)
+          endif
+          ifeq (cygwin,$(OSTYPE))
+            # cygwin has no ldconfig so explicitly specify pcap object library
+            NETWORK_LDFLAGS = -L$(dir $(call find_lib,$(PCAPLIB))) -Wl,-R,$(dir $(call find_lib,$(PCAPLIB))) -l$(PCAPLIB)
+          else
+            NETWORK_LDFLAGS = -l$(PCAPLIB)
+          endif
+          $(info using libpcap: $(call find_lib,$(PCAPLIB)) $(call find_include,pcap))
+          NETWORK_FEATURES = - static networking support using $(OSNAME) provided libpcap components
+        else # default build uses dynamic libpcap
+          NETWORK_CCDEFS += -DUSE_SHARED
+          $(info using libpcap: $(call find_include,pcap))
+          NETWORK_FEATURES = - dynamic networking support using $(OSNAME) provided libpcap components
+        endif
+      else
+        LIBEXTSAVE := ${LIBEXT}
+        LIBEXT = a
+        ifneq (,$(call find_lib,$(PCAPLIB)))
+          NETWORK_CCDEFS += -DUSE_NETWORK
+          NETWORK_LDFLAGS := -L$(dir $(call find_lib,$(PCAPLIB))) -l$(PCAPLIB)
+          NETWORK_FEATURES = - static networking support using $(OSNAME) provided libpcap components
+          $(info using libpcap: $(call find_lib,$(PCAPLIB)) $(call find_include,pcap))
+        endif
+        LIBEXT = $(LIBEXTSAVE)        
+      endif
+    else
+      # On non-Linux platforms, we'll still try to provide deprecated support for libpcap in /usr/local
+      INCPATHSAVE := ${INCPATH}
+      ifeq (,$(findstring Linux,$(OSTYPE)))
+        # Look for package built from tcpdump.org sources with default install target (or cygwin winpcap)
+        INCPATH += /usr/local/include
+        PCAP_H_FOUND = $(call find_include,pcap)
+      endif
+      ifneq (,$(strip $(PCAP_H_FOUND)))
+        ifneq (,$(shell grep 'pcap/pcap.h' $(call find_include,pcap) | grep include))
+          PCAP_H_PATH = $(dir $(call find_include,pcap))pcap/pcap.h
+        else
+          PCAP_H_PATH = $(call find_include,pcap)
+        endif
+        ifneq (,$(shell grep pcap_compile $(PCAP_H_PATH) | grep const))
+          BPF_CONST_STRING = -DBPF_CONST_STRING
+        endif
+        LIBEXTSAVE := ${LIBEXT}
+        # first check if binary - shared objects are available/installed in the linker known search paths
+        ifneq (,$(call find_lib,$(PCAPLIB)))
+          NETWORK_CCDEFS = -DUSE_SHARED -I$(dir $(call find_include,pcap)) $(BPF_CONST_STRING)
+          NETWORK_FEATURES = - dynamic networking support using libpcap components from www.tcpdump.org and locally installed libpcap.${LIBEXT}
+          $(info using libpcap: $(call find_include,pcap))
+        else
+          LIBPATH += /usr/local/lib
+          LIBEXT = a
+          ifneq (,$(call find_lib,$(PCAPLIB)))
+            $(info using libpcap: $(call find_lib,$(PCAPLIB)) $(call find_include,pcap))
+            ifeq (cygwin,$(OSTYPE))
+              NETWORK_CCDEFS = -DUSE_NETWORK -DHAVE_PCAP_NETWORK -I$(dir $(call find_include,pcap)) $(BPF_CONST_STRING)
+              NETWORK_LDFLAGS = -L$(dir $(call find_lib,$(PCAPLIB))) -Wl,-R,$(dir $(call find_lib,$(PCAPLIB))) -l$(PCAPLIB)
+              NETWORK_FEATURES = - static networking support using libpcap components located in the cygwin directories
+            else
+              NETWORK_CCDEFS := -DUSE_NETWORK -DHAVE_PCAP_NETWORK -isystem -I$(dir $(call find_include,pcap)) $(BPF_CONST_STRING) $(call find_lib,$(PCAPLIB))
+              NETWORK_FEATURES = - networking support using libpcap components from www.tcpdump.org
+              $(info *** Warning ***)
+              $(info *** Warning *** $(BUILD_SINGLE)Simulator$(BUILD_MULTIPLE) being built with networking support using)
+              $(info *** Warning *** libpcap components from www.tcpdump.org.)
+              $(info *** Warning *** Some users have had problems using the www.tcpdump.org libpcap)
+              $(info *** Warning *** components for simh networking.  For best results, with)
+              $(info *** Warning *** simh networking, it is recommended that you install the)
+              $(info *** Warning *** libpcap-dev (or libpcap-devel) package from your $(OSNAME) distribution)
+              $(info *** Warning ***)
+              $(info *** Warning *** Building with the components manually installed from www.tcpdump.org)
+              $(info *** Warning *** is officially deprecated.  Attempting to do so is unsupported.)
+              $(info *** Warning ***)
+            endif
+          else
+            $(error using libpcap: $(call find_include,pcap) missing $(PCAPLIB).${LIBEXT})
+          endif
+          NETWORK_LAN_FEATURES += PCAP
+        endif
+        LIBEXT = $(LIBEXTSAVE)
+      else
+        INCPATH = $(INCPATHSAVE)
+        $(info *** Warning ***)
+        $(info *** Warning *** $(BUILD_SINGLE)Simulator$(BUILD_MULTIPLE) $(BUILD_MULTIPLE_VERB) being built WITHOUT)
+        $(info *** Warning *** libpcap networking support)
+        $(info *** Warning ***)
+        $(info *** Warning *** To build simulator(s) with libpcap networking support you)
+        ifneq (,$(and $(findstring Linux,$(OSTYPE)),$(call find_exe,apt-get)))
+          $(info *** Warning *** should install the libpcap development components for)
+          $(info *** Warning *** for your Linux system:)
+          $(info *** Warning ***        $$ sudo apt-get install libpcap-dev)
+        else
+          $(info *** Warning *** should read 0readme_ethernet.txt and follow the instructions)
+          $(info *** Warning *** regarding the needed libpcap development components for your)
+          $(info *** Warning *** $(OSTYPE) platform)
+        endif
+        $(info *** Warning ***)
+      endif
+    endif
+    # Consider other network connections
+    ifneq (,$(call find_lib,vdeplug))
+      # libvdeplug requires the use of the OS provided libpcap
+      ifeq (,$(findstring usr/local,$(NETWORK_CCDEFS)))
+        ifneq (,$(call find_include,libvdeplug))
+          # Provide support for vde networking
+          NETWORK_CCDEFS += -DHAVE_VDE_NETWORK
+          NETWORK_LAN_FEATURES += VDE
+          ifeq (,$(findstring USE_NETWORK,$(NETWORK_CCDEFS))$(findstring USE_SHARED,$(NETWORK_CCDEFS)))
+            NETWORK_CCDEFS += -DUSE_NETWORK
+          endif
+          ifeq (Darwin,$(OSTYPE))
+            NETWORK_LDFLAGS += -lvdeplug -L$(dir $(call find_lib,vdeplug))
+          else
+            NETWORK_LDFLAGS += -lvdeplug -Wl,-R,$(dir $(call find_lib,vdeplug)) -L$(dir $(call find_lib,vdeplug))
+          endif
+          $(info using libvdeplug: $(call find_lib,vdeplug) $(call find_include,libvdeplug))
+        endif
+      endif
+    endif
+    ifeq (,$(findstring HAVE_VDE_NETWORK,$(NETWORK_CCDEFS)))
+      # Support is available on Linux for libvdeplug.  Advise on its usage
+      ifneq (,$(findstring Linux,$(OSTYPE))$(findstring Darwin,$(OSTYPE)))
+        ifneq (,$(findstring USE_NETWORK,$(NETWORK_CCDEFS))$(findstring USE_SHARED,$(NETWORK_CCDEFS)))
+          $(info *** Info ***)
+          $(info *** Info *** $(BUILD_SINGLE)Simulator$(BUILD_MULTIPLE) $(BUILD_MULTIPLE_VERB) being built with)
+          $(info *** Info *** minimal libpcap networking support)
+          $(info *** Info ***)
+        endif
+        $(info *** Info ***)
+        $(info *** Info *** Simulators on your $(OSNAME) platform can also be built with)
+        $(info *** Info *** extended LAN Ethernet networking support by using VDE Ethernet.)
+        $(info *** Info ***)
+        $(info *** Info *** To build simulator(s) with extended networking support you)
+        ifeq (Darwin,$(OSTYPE))
+          $(info *** Info *** should install the MacPorts vde2 package to provide this)
+          $(info *** Info *** functionality for your OS X system:)
+          $(info *** Info ***       # port install vde2)
+          ifeq (/usr/local/bin/brew,$(shell which brew))
+            $(info *** Info ***)
+            $(info *** Info *** OR)
+            $(info *** Info ***)
+            $(info *** Info *** Install the HomeBrew vde package to provide this)
+            $(info *** Info *** functionality for your OS X system:)
+            $(info *** Info ***       $$ brew install vde)
+          endif
+        else
+          ifneq (,$(and $(findstring Linux,$(OSTYPE)),$(call find_exe,apt-get)))
+            $(info *** Info *** should install the vde2 package to provide this)
+            $(info *** Info *** functionality for your $(OSNAME) system:)
+            ifneq (,$(shell apt list 2>/dev/null| grep libvdeplug-dev))
+              $(info *** Info ***        $$ sudo apt-get install libvdeplug-dev)
+            else
+              $(info *** Info ***        $$ sudo apt-get install vde2)
+            endif
+          else
+            $(info *** Info *** should read 0readme_ethernet.txt and follow the instructions)
+            $(info *** Info *** regarding the needed libvdeplug components for your $(OSNAME))
+            $(info *** Info *** platform)
+          endif
+        endif
+        $(info *** Info ***)
+      endif
+    endif
+    ifneq (,$(call find_include,linux/if_tun))
+      # Provide support for Tap networking on Linux
+      NETWORK_CCDEFS += -DHAVE_TAP_NETWORK
+      NETWORK_LAN_FEATURES += TAP
+      ifeq (,$(findstring USE_NETWORK,$(NETWORK_CCDEFS))$(findstring USE_SHARED,$(NETWORK_CCDEFS)))
+        NETWORK_CCDEFS += -DUSE_NETWORK
+      endif
+    endif
+    ifeq (bsdtuntap,$(shell if ${TEST} -e /usr/include/net/if_tun.h -o -e /Library/Extensions/tap.kext; then echo bsdtuntap; fi))
+      # Provide support for Tap networking on BSD platforms (including OS X)
+      NETWORK_CCDEFS += -DHAVE_TAP_NETWORK -DHAVE_BSDTUNTAP
+      NETWORK_LAN_FEATURES += TAP
+      ifeq (,$(findstring USE_NETWORK,$(NETWORK_CCDEFS))$(findstring USE_SHARED,$(NETWORK_CCDEFS)))
+        NETWORK_CCDEFS += -DUSE_NETWORK
+      endif
+    endif
+    ifeq (slirp,$(shell if ${TEST} -e slirp_glue/sim_slirp.c; then echo slirp; fi))
+      NETWORK_CCDEFS += -Islirp -Islirp_glue -Islirp_glue/qemu -DHAVE_SLIRP_NETWORK -DUSE_SIMH_SLIRP_DEBUG slirp/*.c slirp_glue/*.c
+      NETWORK_LAN_FEATURES += NAT(SLiRP)
+    endif
+    ifeq (,$(findstring USE_NETWORK,$(NETWORK_CCDEFS))$(findstring USE_SHARED,$(NETWORK_CCDEFS))$(findstring HAVE_VDE_NETWORK,$(NETWORK_CCDEFS)))
+      NETWORK_CCDEFS += -DUSE_NETWORK
+      NETWORK_FEATURES = - WITHOUT Local LAN networking support
+      $(info *** Warning ***)
+      $(info *** Warning *** $(BUILD_SINGLE)Simulator$(BUILD_MULTIPLE) $(BUILD_MULTIPLE_VERB) being built WITHOUT LAN networking support)
+      $(info *** Warning ***)
+      $(info *** Warning *** To build simulator(s) with networking support you should read)
+      $(info *** Warning *** 0readme_ethernet.txt and follow the instructions regarding the)
+      $(info *** Warning *** needed libpcap components for your $(OSTYPE) platform)
+      $(info *** Warning ***)
+    endif
+    NETWORK_OPT = $(NETWORK_CCDEFS)
+  endif
+  ifneq (binexists,$(shell if ${TEST} -e BIN/buildtools; then echo binexists; fi))
+    MKDIRBIN = @mkdir -p BIN/buildtools
+  endif
+  ifeq (commit-id-exists,$(shell if ${TEST} -e .git-commit-id; then echo commit-id-exists; fi))
+    GIT_COMMIT_ID=$(shell grep 'SIM_GIT_COMMIT_ID' .git-commit-id | awk '{ print $$2 }')
+    GIT_COMMIT_TIME=$(shell grep 'SIM_GIT_COMMIT_TIME' .git-commit-id | awk '{ print $$2 }')
+  else
+    ifeq (,$(shell grep 'define SIM_GIT_COMMIT_ID' sim_rev.h | grep 'Format:'))
+      GIT_COMMIT_ID=$(shell grep 'define SIM_GIT_COMMIT_ID' sim_rev.h | awk '{ print $$3 }')
+      GIT_COMMIT_TIME=$(shell grep 'define SIM_GIT_COMMIT_TIME' sim_rev.h | awk '{ print $$3 }')
+    else
+      ifeq (git-submodule,$(if $(shell cd .. ; git rev-parse --git-dir 2>/dev/null),git-submodule))
+        GIT_COMMIT_ID=$(shell cd .. ; git submodule status | grep "$(notdir $(realpath .))" | awk '{ print $$1 }')
+        GIT_COMMIT_TIME=$(shell git --git-dir=$(realpath .)/.git log $(GIT_COMMIT_ID) -1 --pretty="%aI")
+      else
+        $(info *** Error ***)
+        $(info *** Error *** The simh git commit id can not be determined.)
+        $(info *** Error ***)
+        $(info *** Error *** There are ONLY two supported ways to acquire and build)
+        $(info *** Error *** the simh source code:)
+        $(info *** Error ***   1: directly with git via:)
+        $(info *** Error ***      $$ git clone https://github.com/simh/simh)
+        $(info *** Error ***      $$ cd simh)
+        $(info *** Error ***      $$ make {simulator-name})
+        $(info *** Error *** OR)
+        $(info *** Error ***   2: download the source code zip archive from:)
+        $(info *** Error ***      $$ wget(or via browser) https://github.com/simh/simh/archive/master.zip)
+        $(info *** Error ***      $$ unzip master.zip)
+        $(info *** Error ***      $$ cd simh-master)
+        $(info *** Error ***      $$ make {simulator-name})
+        $(info *** Error ***)
+        $(error get simh source either with zip download or git clone)
+      endif
+    endif
+  endif
+else
+  #Win32 Environments (via MinGW32)
+  GCC := gcc
+  GCC_Path := $(abspath $(dir $(word 1,$(wildcard $(addsuffix /${GCC}.exe,$(subst ;, ,${PATH}))))))
+  ifeq (rename-build-support,$(shell if exist ..\windows-build-windows-build echo rename-build-support))
+    REMOVE_OLD_BUILD := $(shell if exist ..\windows-build rmdir/s/q ..\windows-build)
+    FIXED_BUILD := $(shell move ..\windows-build-windows-build ..\windows-build >NUL)
+  endif
+  GCC_VERSION = $(word 3,$(shell ${GCC} --version))
+  COMPILER_NAME = GCC Version: $(GCC_VERSION)
+  ifeq (,$(findstring ++,${GCC}))
+    CC_STD = -std=gnu99
+  else
+    CPP_BUILD = 1
+  endif
+  LTO_EXCLUDE_VERSIONS = 4.5.2
+  ifeq (,$(PATH_SEPARATOR))
+    PATH_SEPARATOR := ;
+  endif
+  INCPATH = $(abspath $(wildcard $(GCC_Path)\..\include $(subst $(PATH_SEPARATOR), ,$(CPATH))  $(subst $(PATH_SEPARATOR), ,$(C_INCLUDE_PATH))))
+  LIBPATH = $(abspath $(wildcard $(GCC_Path)\..\lib $(subst :, ,$(LIBRARY_PATH))))
+  $(info lib paths are: ${LIBPATH})
+  $(info include paths are: ${INCPATH})
+  # Give preference to any MinGW provided threading (if available)
+  ifneq (,$(call find_include,pthread))
+    PTHREADS_CCDEFS = -DUSE_READER_THREAD -DSIM_ASYNCH_IO
+    PTHREADS_LDFLAGS = -lpthread
+  else
+    ifeq (pthreads,$(shell if exist ..\windows-build\pthreads\Pre-built.2\include\pthread.h echo pthreads))
+      PTHREADS_CCDEFS = -DUSE_READER_THREAD -DPTW32_STATIC_LIB -D_POSIX_C_SOURCE -I../windows-build/pthreads/Pre-built.2/include -DSIM_ASYNCH_IO
+      PTHREADS_LDFLAGS = -lpthreadGC2 -L..\windows-build\pthreads\Pre-built.2\lib
+    endif
+  endif
+  ifeq (pcap,$(shell if exist ..\windows-build\winpcap\Wpdpack\include\pcap.h echo pcap))
+    NETWORK_LDFLAGS =
+    NETWORK_OPT = -DUSE_SHARED -I../windows-build/winpcap/Wpdpack/include
+    NETWORK_FEATURES = - dynamic networking support using windows-build provided libpcap components
+    NETWORK_LAN_FEATURES += PCAP
+  else
+    ifneq (,$(call find_include,pcap))
+      NETWORK_LDFLAGS =
+      NETWORK_OPT = -DUSE_SHARED
+      NETWORK_FEATURES = - dynamic networking support using libpcap components found in the MinGW directories
+      NETWORK_LAN_FEATURES += PCAP
+    endif
+  endif
+  ifneq (,$(VIDEO_USEFUL))
+    SDL_INCLUDE = $(word 1,$(shell dir /b /s ..\windows-build\libSDL\SDL.h))
+    ifeq (SDL.h,$(findstring SDL.h,$(SDL_INCLUDE)))
+      VIDEO_CCDEFS += -DHAVE_LIBSDL -DUSE_SIM_VIDEO -I$(abspath $(dir $(SDL_INCLUDE)))
+      ifneq ($(DEBUG),)
+        VIDEO_LDFLAGS  += $(abspath $(dir $(SDL_INCLUDE))\..\..\..\lib\lib-VC2008\Debug)/SDL2.lib
+      else
+        VIDEO_LDFLAGS  += $(abspath $(dir $(SDL_INCLUDE))\..\..\..\lib\lib-VC2008\Release)/SDL2.lib
+      endif
+      VIDEO_FEATURES = - video capabilities provided by libSDL2 (Simple Directmedia Layer)
+      DISPLAYL = ${DISPLAYD}/display.c $(DISPLAYD)/sim_ws.c
+      DISPLAYVT = ${DISPLAYD}/vt11.c
+      DISPLAY340 = ${DISPLAYD}/type340.c
+      DISPLAYNG = ${DISPLAYD}/ng.c
+      DISPLAY_OPT += -DUSE_DISPLAY $(VIDEO_CCDEFS) $(VIDEO_LDFLAGS)
+    else
+      $(info ***********************************************************************)
+      $(info ***********************************************************************)
+      $(info **  This build could produce simulators with video capabilities.     **)
+      $(info **  However, the required files to achieve this can't be found on    **)
+      $(info **  this system.  Download the file:                                 **)
+      $(info **  https://github.com/simh/windows-build/archive/windows-build.zip  **)
+      $(info **  Extract the windows-build-windows-build folder it contains to    **)
+      $(info **  $(abspath ..\)                                                   **)
+      $(info ***********************************************************************)
+      $(info ***********************************************************************)
+      $(info .)
+    endif
+  endif
+  OS_CCDEFS += -fms-extensions $(PTHREADS_CCDEFS)
+  OS_LDFLAGS += -lm -lwsock32 -lwinmm $(PTHREADS_LDFLAGS)
+  EXE = .exe
+  ifneq (clean,${MAKECMDGOALS})
+    ifneq (buildtoolsexists,$(shell if exist BIN\buildtools (echo buildtoolsexists) else (mkdir BIN\buildtools)))
+      MKDIRBIN=
+    endif
+  endif
+  ifneq ($(USE_NETWORK),)
+    NETWORK_OPT += -DUSE_SHARED
+  endif
+  ifeq (git-repo,$(shell if exist .git echo git-repo))
+    GIT_PATH := $(shell where git)
+    ifeq (,$(GIT_PATH))
+      $(error building using a git repository, but git is not available)
+    endif
+    ifeq (commit-id-exists,$(shell if exist .git-commit-id echo commit-id-exists))
+      CURRENT_GIT_COMMIT_ID=$(shell for /F "tokens=2" %%i in ("$(shell findstr /C:"SIM_GIT_COMMIT_ID" .git-commit-id)") do echo %%i)
+      ACTUAL_GIT_COMMIT_ID=$(strip $(shell git log -1 --pretty=%H))
+      ifneq ($(CURRENT_GIT_COMMIT_ID),$(ACTUAL_GIT_COMMIT_ID))
+        NEED_COMMIT_ID = need-commit-id
+        # make sure that the invalidly formatted .git-commit-id file wasn't generated
+        # by legacy git hooks which need to be removed.
+        $(shell if exist .git\hooks\post-checkout del .git\hooks\post-checkout)
+        $(shell if exist .git\hooks\post-commit   del .git\hooks\post-commit)
+        $(shell if exist .git\hooks\post-merge    del .git\hooks\post-merge)
+      endif
+    else
+      NEED_COMMIT_ID = need-commit-id
+    endif
+    ifeq (need-commit-id,$(NEED_COMMIT_ID))
+      commit_id=$(shell git log -1 --pretty=%H)
+      isodate=$(shell git log -1 --pretty=%ai)
+      commit_time=$(word 1,$(isodate))T$(word 2,$(isodate))$(word 3,$(isodate))
+      $(shell echo SIM_GIT_COMMIT_ID $(commit_id)>.git-commit-id)
+      $(shell echo SIM_GIT_COMMIT_TIME $(commit_time)>>.git-commit-id)
+    endif
+  endif
+  ifneq (,$(shell if exist .git-commit-id echo git-commit-id))
+    GIT_COMMIT_ID=$(shell for /F "tokens=2" %%i in ("$(shell findstr /C:"SIM_GIT_COMMIT_ID" .git-commit-id)") do echo %%i)
+    GIT_COMMIT_TIME=$(shell for /F "tokens=2" %%i in ("$(shell findstr /C:"SIM_GIT_COMMIT_TIME" .git-commit-id)") do echo %%i)
+  else
+    ifeq (,$(shell findstr /C:"define SIM_GIT_COMMIT_ID" sim_rev.h | findstr Format))
+      GIT_COMMIT_ID=$(shell for /F "tokens=3" %%i in ("$(shell findstr /C:"define SIM_GIT_COMMIT_ID" sim_rev.h)") do echo %%i)
+      GIT_COMMIT_TIME=$(shell for /F "tokens=3" %%i in ("$(shell findstr /C:"define SIM_GIT_COMMIT_TIME" sim_rev.h)") do echo %%i)
+    endif
+  endif
+  ifneq (windows-build,$(shell if exist ..\windows-build\README.md echo windows-build))
+    ifneq (,$(GIT_PATH))
+      $(info Cloning the windows-build dependencies into $(abspath ..)/windows-build)
+      $(shell git clone https://github.com/simh/windows-build ../windows-build)
+    else
+      $(info ***********************************************************************)
+      $(info ***********************************************************************)
+      $(info **  This build is operating without the required windows-build       **)
+      $(info **  components and therefore will produce less than optimal          **)
+      $(info **  simulator operation and features.                                **)
+      $(info **  Download the file:                                               **)
+      $(info **  https://github.com/simh/windows-build/archive/windows-build.zip  **)
+      $(info **  Extract the windows-build-windows-build folder it contains to    **)
+      $(info **  $(abspath ..\)                                                   **)
+      $(info ***********************************************************************)
+      $(info ***********************************************************************)
+      $(info .)
+    endif
+  else
+    # Version check on windows-build
+    WINDOWS_BUILD = $(word 2,$(shell findstr WINDOWS-BUILD ..\windows-build\Windows-Build_Versions.txt))
+    ifeq (,$(WINDOWS_BUILD))
+      WINDOWS_BUILD = 00000000
+    endif
+    ifneq (,$(or $(shell if 20190124 GTR $(WINDOWS_BUILD) echo old-windows-build),$(and $(shell if 20171112 GTR $(WINDOWS_BUILD) echo old-windows-build),$(findstring pthreadGC2,$(PTHREADS_LDFLAGS)))))
+      $(info .)
+      $(info windows-build components at: $(abspath ..\windows-build))
+      $(info .)
+      $(info ***********************************************************************)
+      $(info ***********************************************************************)
+      $(info **  This currently available windows-build components are out of     **)
+      ifneq (,$(GIT_PATH))
+        $(info **  date.  You need to update to the latest windows-build            **)
+        $(info **  dependencies by executing these commands:                        **)
+        $(info **                                                                   **)
+        $(info **    > cd ..\windows-build                                          **)
+        $(info **    > git pull                                                     **)
+        $(info **                                                                   **)
+        $(info ***********************************************************************)
+        $(info ***********************************************************************)
+        $(error .)
+      else
+        $(info **  date.  For the most functional and stable features you shoud     **)
+        $(info **  Download the file:                                               **)
+        $(info **  https://github.com/simh/windows-build/archive/windows-build.zip  **)
+        $(info **  Extract the windows-build-windows-build folder it contains to    **)
+        $(info **  $(abspath ..\)                                                   **)
+        $(info ***********************************************************************)
+        $(info ***********************************************************************)
+        $(info .)
+        $(error Update windows-build)
+      endif
+    endif
+    ifeq (pcre,$(shell if exist ..\windows-build\PCRE\include\pcre.h echo pcre))
+      OS_CCDEFS += -DHAVE_PCRE_H -DPCRE_STATIC -I$(abspath ../windows-build/PCRE/include)
+      OS_LDFLAGS += -lpcre -L../windows-build/PCRE/lib/
+      $(info using libpcre: $(abspath ../windows-build/PCRE/lib/pcre.a) $(abspath ../windows-build/PCRE/include/pcre.h))
+    endif
+    ifeq (slirp,slirp)
+      NETWORK_OPT += -Islirp -Islirp_glue -Islirp_glue/qemu -DHAVE_SLIRP_NETWORK -DUSE_SIMH_SLIRP_DEBUG slirp/*.c slirp_glue/*.c -lIphlpapi
+      NETWORK_LAN_FEATURES += NAT(SLiRP)
+    endif
+  endif
+  ifneq (,$(call find_include,ddk/ntdddisk))
+    CFLAGS_I = -DHAVE_NTDDDISK_H
+  endif
+endif # Win32 (via MinGW)
+ifneq (,$(GIT_COMMIT_ID))
+  CFLAGS_GIT = -DSIM_GIT_COMMIT_ID=$(GIT_COMMIT_ID)
+endif
+ifneq (,$(GIT_COMMIT_TIME))
+  CFLAGS_GIT += -DSIM_GIT_COMMIT_TIME=$(GIT_COMMIT_TIME)
+endif
+ifneq (,$(UNSUPPORTED_BUILD))
+  CFLAGS_GIT += -DSIM_BUILD=Unsupported=$(UNSUPPORTED_BUILD)
+endif
+ifneq ($(DEBUG),)
+  CFLAGS_G = -g -ggdb -g3
+  CFLAGS_O = -O0
+  BUILD_FEATURES = - debugging support
+else
+  ifneq (,$(findstring clang,$(COMPILER_NAME))$(findstring LLVM,$(COMPILER_NAME)))
+    CFLAGS_O = -O2 -fno-strict-overflow
+    GCC_OPTIMIZERS_CMD = ${GCC} --help
+    NO_LTO = 1
+  else
+    NO_LTO = 1
+    ifeq (Darwin,$(OSTYPE))
+      CFLAGS_O += -O4 -flto -fwhole-program
+    else
+      CFLAGS_O := -O2
+    endif
+  endif
+  LDFLAGS_O = 
+  GCC_MAJOR_VERSION = $(firstword $(subst  ., ,$(GCC_VERSION)))
+  ifneq (3,$(GCC_MAJOR_VERSION))
+    ifeq (,$(GCC_OPTIMIZERS_CMD))
+      GCC_OPTIMIZERS_CMD = ${GCC} --help=optimizers
+      GCC_COMMON_CMD = ${GCC} --help=common
+    endif
+  endif
+  ifneq (,$(GCC_OPTIMIZERS_CMD))
+    GCC_OPTIMIZERS = $(shell $(GCC_OPTIMIZERS_CMD))
+  endif
+  ifneq (,$(GCC_COMMON_CMD))
+    GCC_OPTIMIZERS += $(shell $(GCC_COMMON_CMD))
+  endif
+  ifneq (,$(findstring $(GCC_VERSION),$(LTO_EXCLUDE_VERSIONS)))
+    NO_LTO = 1
+  endif
+  ifneq (,$(findstring -finline-functions,$(GCC_OPTIMIZERS)))
+    CFLAGS_O += -finline-functions
+  endif
+  ifneq (,$(findstring -fgcse-after-reload,$(GCC_OPTIMIZERS)))
+    CFLAGS_O += -fgcse-after-reload
+  endif
+  ifneq (,$(findstring -fpredictive-commoning,$(GCC_OPTIMIZERS)))
+    CFLAGS_O += -fpredictive-commoning
+  endif
+  ifneq (,$(findstring -fipa-cp-clone,$(GCC_OPTIMIZERS)))
+    CFLAGS_O += -fipa-cp-clone
+  endif
+  ifneq (,$(findstring -funsafe-loop-optimizations,$(GCC_OPTIMIZERS)))
+    CFLAGS_O += -fno-unsafe-loop-optimizations
+  endif
+  ifneq (,$(findstring -fstrict-overflow,$(GCC_OPTIMIZERS)))
+    CFLAGS_O += -fno-strict-overflow
+  endif
+  ifeq (,$(NO_LTO))
+    ifneq (,$(findstring -flto,$(GCC_OPTIMIZERS)))
+      CFLAGS_O += -flto -fwhole-program
+      LDFLAGS_O += -flto -fwhole-program
+    endif
+  endif
+  BUILD_FEATURES = - compiler optimizations and no debugging support
+endif
+ifneq (3,$(GCC_MAJOR_VERSION))
+  ifeq (,$(GCC_WARNINGS_CMD))
+    GCC_WARNINGS_CMD = ${GCC} --help=warnings
+  endif
+endif
+ifneq (clean,${MAKECMDGOALS})
+  BUILD_FEATURES := $(BUILD_FEATURES). $(COMPILER_NAME)
+  $(info ***)
+  $(info *** $(BUILD_SINGLE)Simulator$(BUILD_MULTIPLE) being built with:)
+  $(info *** $(BUILD_FEATURES).)
+  ifneq (,$(NETWORK_FEATURES))
+    $(info *** $(NETWORK_FEATURES).)
+  endif
+  ifneq (,$(NETWORK_LAN_FEATURES))
+    $(info *** - Local LAN packet transports: $(NETWORK_LAN_FEATURES))
+  endif
+  ifneq (,$(VIDEO_FEATURES))
+    $(info *** $(VIDEO_FEATURES).)
+  endif
+  ifneq (,$(TESTING_FEATURES))
+    $(info *** $(TESTING_FEATURES).)
+  endif
+  ifneq (,$(GIT_COMMIT_ID))
+    $(info ***)
+    $(info *** git commit id is $(GIT_COMMIT_ID).)
+    $(info *** git commit time is $(GIT_COMMIT_TIME).)
+  endif
+  $(info ***)
+endif
+ifneq ($(DONT_USE_ROMS),)
+  ROMS_OPT = -DDONT_USE_INTERNAL_ROM
+else
+  BUILD_ROMS = ${BIN}buildtools/BuildROMs${EXE}
+endif
+ifneq ($(DONT_USE_READER_THREAD),)
+  NETWORK_OPT += -DDONT_USE_READER_THREAD
+endif
+
+CC_OUTSPEC = -o $@
+CC := ${GCC} ${CC_STD} -U__STRICT_ANSI__ ${CFLAGS_G} ${CFLAGS_O} ${CFLAGS_GIT} ${CFLAGS_I} -DSIM_COMPILER="${COMPILER_NAME}" -DSIM_BUILD_TOOL=simh-makefile -I . ${OS_CCDEFS} ${ROMS_OPT}
+LDFLAGS := ${OS_LDFLAGS} ${NETWORK_LDFLAGS} ${LDFLAGS_O}
+
+#
+# Common Libraries
+#
+BIN = BIN/
+SIMHD = .
+SIM = ${SIMHD}/scp.c ${SIMHD}/sim_console.c ${SIMHD}/sim_fio.c \
+	${SIMHD}/sim_timer.c ${SIMHD}/sim_sock.c ${SIMHD}/sim_tmxr.c \
+	${SIMHD}/sim_ether.c ${SIMHD}/sim_tape.c ${SIMHD}/sim_disk.c \
+	${SIMHD}/sim_serial.c ${SIMHD}/sim_video.c ${SIMHD}/sim_imd.c \
+	${SIMHD}/sim_card.c
+
+DISPLAYD = ${SIMHD}/display
+
+SCSI = ${SIMHD}/sim_scsi.c
+
+#
+# Emulator source files and compile time options
+#
+PDP1D = ${SIMHD}/PDP1
+PDP1_DISPLAY_OPT = -DDISPLAY_TYPE=DIS_TYPE30 -DPIX_SCALE=RES_HALF
+PDP1 = ${PDP1D}/pdp1_lp.c ${PDP1D}/pdp1_cpu.c ${PDP1D}/pdp1_stddev.c \
+	${PDP1D}/pdp1_sys.c ${PDP1D}/pdp1_dt.c ${PDP1D}/pdp1_drm.c \
+	${PDP1D}/pdp1_clk.c ${PDP1D}/pdp1_dcs.c ${PDP1D}/pdp1_dpy.c ${DISPLAYL}
+PDP1_OPT = -I ${PDP1D} ${DISPLAY_OPT} $(PDP1_DISPLAY_OPT)
+
+
+NOVAD = ${SIMHD}/NOVA
+NOVA = ${NOVAD}/nova_sys.c ${NOVAD}/nova_cpu.c ${NOVAD}/nova_dkp.c \
+	${NOVAD}/nova_dsk.c ${NOVAD}/nova_lp.c ${NOVAD}/nova_mta.c \
+	${NOVAD}/nova_plt.c ${NOVAD}/nova_pt.c ${NOVAD}/nova_clk.c \
+	${NOVAD}/nova_tt.c ${NOVAD}/nova_tt1.c ${NOVAD}/nova_qty.c
+NOVA_OPT = -I ${NOVAD}
+
+
+ECLIPSE = ${NOVAD}/eclipse_cpu.c ${NOVAD}/eclipse_tt.c ${NOVAD}/nova_sys.c \
+	${NOVAD}/nova_dkp.c ${NOVAD}/nova_dsk.c ${NOVAD}/nova_lp.c \
+	${NOVAD}/nova_mta.c ${NOVAD}/nova_plt.c ${NOVAD}/nova_pt.c \
+	${NOVAD}/nova_clk.c ${NOVAD}/nova_tt1.c ${NOVAD}/nova_qty.c
+ECLIPSE_OPT = -I ${NOVAD} -DECLIPSE
+
+
+PDP18BD = ${SIMHD}/PDP18B
+PDP18B = ${PDP18BD}/pdp18b_dt.c ${PDP18BD}/pdp18b_drm.c ${PDP18BD}/pdp18b_cpu.c \
+	${PDP18BD}/pdp18b_lp.c ${PDP18BD}/pdp18b_mt.c ${PDP18BD}/pdp18b_rf.c \
+	${PDP18BD}/pdp18b_rp.c ${PDP18BD}/pdp18b_stddev.c ${PDP18BD}/pdp18b_sys.c \
+	${PDP18BD}/pdp18b_rb.c ${PDP18BD}/pdp18b_tt1.c ${PDP18BD}/pdp18b_fpp.c \
+	${PDP18BD}/pdp18b_g2tty.c ${PDP18BD}/pdp18b_dr15.c
+
+ifneq (,${DISPLAY_OPT})
+  PDP7_DISPLAY_OPT = -DDISPLAY_TYPE=DIS_TYPE30 -DPIX_SCALE=RES_HALF
+endif
+
+PDP4_OPT = -DPDP4 -I ${PDP18BD}
+PDP7_OPT = -DPDP7 -I ${PDP18BD} ${DISPLAY_OPT} $(PDP7_DISPLAY_OPT)
+PDP9_OPT = -DPDP9 -I ${PDP18BD}
+PDP15_OPT = -DPDP15 -I ${PDP18BD}
+
+
+PDP11D = ${SIMHD}/PDP11
+PDP11 = ${PDP11D}/pdp11_fp.c ${PDP11D}/pdp11_cpu.c ${PDP11D}/pdp11_dz.c \
+	${PDP11D}/pdp11_cis.c ${PDP11D}/pdp11_lp.c ${PDP11D}/pdp11_rk.c \
+	${PDP11D}/pdp11_rl.c ${PDP11D}/pdp11_rp.c ${PDP11D}/pdp11_rx.c \
+	${PDP11D}/pdp11_stddev.c ${PDP11D}/pdp11_sys.c ${PDP11D}/pdp11_tc.c \
+	${PDP11D}/pdp11_tm.c ${PDP11D}/pdp11_ts.c ${PDP11D}/pdp11_io.c \
+	${PDP11D}/pdp11_rq.c ${PDP11D}/pdp11_tq.c ${PDP11D}/pdp11_pclk.c \
+	${PDP11D}/pdp11_ry.c ${PDP11D}/pdp11_pt.c ${PDP11D}/pdp11_hk.c \
+	${PDP11D}/pdp11_xq.c ${PDP11D}/pdp11_xu.c ${PDP11D}/pdp11_vh.c \
+	${PDP11D}/pdp11_rh.c ${PDP11D}/pdp11_tu.c ${PDP11D}/pdp11_cpumod.c \
+	${PDP11D}/pdp11_cr.c ${PDP11D}/pdp11_rf.c ${PDP11D}/pdp11_dl.c \
+	${PDP11D}/pdp11_ta.c ${PDP11D}/pdp11_rc.c ${PDP11D}/pdp11_kg.c \
+	${PDP11D}/pdp11_ke.c ${PDP11D}/pdp11_dc.c ${PDP11D}/pdp11_dmc.c \
+	${PDP11D}/pdp11_kmc.c ${PDP11D}/pdp11_dup.c ${PDP11D}/pdp11_rs.c \
+	${PDP11D}/pdp11_vt.c ${PDP11D}/pdp11_td.c ${PDP11D}/pdp11_io_lib.c \
+	${PDP11D}/pdp11_rom.c ${PDP11D}/pdp11_ch.c $(DISPLAYL) $(DISPLAYVT) \
+	${PDP11D}/pdp11_ng.c ${PDP11D}/pdp11_daz.c $(DISPLAYNG)
+PDP11_OPT = -DVM_PDP11 -I ${PDP11D} ${NETWORK_OPT} $(DISPLAY_OPT)
+
+
+UC15D = ${SIMHD}/PDP11
+UC15 = ${UC15D}/pdp11_cis.c ${UC15D}/pdp11_cpu.c \
+	${UC15D}/pdp11_cpumod.c ${UC15D}/pdp11_cr.c \
+	${UC15D}/pdp11_fp.c ${UC15D}/pdp11_io.c \
+	${UC15D}/pdp11_io_lib.c ${UC15D}/pdp11_lp.c \
+	${UC15D}/pdp11_rh.c ${UC15D}/pdp11_rk.c \
+	${UC15D}/pdp11_stddev.c ${UC15D}/pdp11_sys.c \
+	${UC15D}/pdp11_uc15.c
+UC15_OPT = -DVM_PDP11 -DUC15 -I ${UC15D} -I ${PDP18BD}
+
+
+VAXD = ${SIMHD}/VAX
+VAX = ${VAXD}/vax_cpu.c ${VAXD}/vax_cpu1.c ${VAXD}/vax_fpa.c ${VAXD}/vax_io.c \
+	${VAXD}/vax_cis.c ${VAXD}/vax_octa.c  ${VAXD}/vax_cmode.c \
+	${VAXD}/vax_mmu.c ${VAXD}/vax_stddev.c ${VAXD}/vax_sysdev.c \
+	${VAXD}/vax_sys.c  ${VAXD}/vax_syscm.c ${VAXD}/vax_syslist.c \
+	${VAXD}/vax_vc.c ${VAXD}/vax_lk.c ${VAXD}/vax_vs.c ${VAXD}/vax_2681.c \
+	${PDP11D}/pdp11_rl.c ${PDP11D}/pdp11_rq.c ${PDP11D}/pdp11_ts.c \
+	${PDP11D}/pdp11_dz.c ${PDP11D}/pdp11_lp.c ${PDP11D}/pdp11_tq.c \
+	${PDP11D}/pdp11_xq.c ${PDP11D}/pdp11_vh.c ${PDP11D}/pdp11_cr.c \
+	${PDP11D}/pdp11_td.c ${PDP11D}/pdp11_io_lib.c
+VAX_OPT = -DVM_VAX -DUSE_INT64 -DUSE_ADDR64 -DUSE_SIM_VIDEO -I ${VAXD} -I ${PDP11D} ${NETWORK_OPT} ${VIDEO_CCDEFS} ${VIDEO_LDFLAGS}
+
+
+VAX410 = ${VAXD}/vax_cpu.c ${VAXD}/vax_cpu1.c ${VAXD}/vax_fpa.c \
+	${VAXD}/vax_cis.c ${VAXD}/vax_octa.c ${VAXD}/vax_cmode.c \
+	${VAXD}/vax_mmu.c ${VAXD}/vax_sys.c ${VAXD}/vax_syscm.c \
+	${VAXD}/vax_watch.c ${VAXD}/vax_nar.c ${VAXD}/vax4xx_stddev.c \
+	${VAXD}/vax410_sysdev.c ${VAXD}/vax410_syslist.c ${VAXD}/vax4xx_dz.c \
+	${VAXD}/vax4xx_rd.c ${VAXD}/vax4xx_rz80.c ${VAXD}/vax_xs.c \
+	${VAXD}/vax4xx_va.c ${VAXD}/vax4xx_vc.c ${VAXD}/vax_lk.c \
+	${VAXD}/vax_vs.c ${VAXD}/vax_gpx.c
+VAX410_OPT = -DVM_VAX -DVAX_410 -DUSE_INT64 -DUSE_ADDR64 -DUSE_SIM_VIDEO -I ${VAXD} ${NETWORK_OPT} ${VIDEO_CCDEFS} ${VIDEO_LDFLAGS}
+
+
+VAX420 = ${VAXD}/vax_cpu.c ${VAXD}/vax_cpu1.c ${VAXD}/vax_fpa.c \
+	${VAXD}/vax_cis.c ${VAXD}/vax_octa.c ${VAXD}/vax_cmode.c \
+	${VAXD}/vax_mmu.c ${VAXD}/vax_sys.c ${VAXD}/vax_syscm.c \
+	${VAXD}/vax_watch.c ${VAXD}/vax_nar.c ${VAXD}/vax4xx_stddev.c \
+	${VAXD}/vax420_sysdev.c ${VAXD}/vax420_syslist.c ${VAXD}/vax4xx_dz.c \
+	${VAXD}/vax4xx_rd.c ${VAXD}/vax4xx_rz80.c ${VAXD}/vax_xs.c \
+	${VAXD}/vax4xx_va.c ${VAXD}/vax4xx_vc.c ${VAXD}/vax4xx_ve.c \
+	${VAXD}/vax_lk.c ${VAXD}/vax_vs.c ${VAXD}/vax_gpx.c
+VAX420_OPT = -DVM_VAX -DVAX_420 -DUSE_INT64 -DUSE_ADDR64 -DUSE_SIM_VIDEO -I ${VAXD} -I ${PDP11D} ${NETWORK_OPT} ${VIDEO_CCDEFS} ${VIDEO_LDFLAGS}
+VAX411_OPT = ${VAX420_OPT} -DVAX_411
+VAX412_OPT = ${VAX420_OPT} -DVAX_412
+VAX41A_OPT = ${VAX420_OPT} -DVAX_41A
+VAX41D_OPT = ${VAX420_OPT} -DVAX_41D
+VAX42A_OPT = ${VAX420_OPT} -DVAX_42A
+VAX42B_OPT = ${VAX420_OPT} -DVAX_42B
+
+
+VAX43 = ${VAXD}/vax_cpu.c ${VAXD}/vax_cpu1.c ${VAXD}/vax_fpa.c \
+	${VAXD}/vax_cis.c ${VAXD}/vax_octa.c ${VAXD}/vax_cmode.c \
+	${VAXD}/vax_mmu.c ${VAXD}/vax_sys.c ${VAXD}/vax_syscm.c \
+	${VAXD}/vax_watch.c ${VAXD}/vax_nar.c ${VAXD}/vax4xx_stddev.c \
+	${VAXD}/vax43_sysdev.c ${VAXD}/vax43_syslist.c ${VAXD}/vax4xx_dz.c \
+	${VAXD}/vax4xx_rz80.c ${VAXD}/vax_xs.c ${VAXD}/vax4xx_vc.c \
+	${VAXD}/vax4xx_ve.c ${VAXD}/vax_lk.c ${VAXD}/vax_vs.c
+VAX43_OPT = -DVM_VAX -DVAX_43 -DUSE_INT64 -DUSE_ADDR64 -DUSE_SIM_VIDEO -I ${VAXD} ${NETWORK_OPT} ${VIDEO_CCDEFS} ${VIDEO_LDFLAGS}
+
+
+VAX440 = ${VAXD}/vax_cpu.c ${VAXD}/vax_cpu1.c ${VAXD}/vax_fpa.c \
+	${VAXD}/vax_cis.c ${VAXD}/vax_octa.c ${VAXD}/vax_cmode.c \
+	${VAXD}/vax_mmu.c ${VAXD}/vax_sys.c ${VAXD}/vax_syscm.c \
+	${VAXD}/vax_watch.c ${VAXD}/vax_nar.c ${VAXD}/vax4xx_stddev.c \
+	${VAXD}/vax440_sysdev.c ${VAXD}/vax440_syslist.c ${VAXD}/vax4xx_dz.c \
+	${VAXD}/vax_xs.c ${VAXD}/vax_lk.c ${VAXD}/vax_vs.c ${VAXD}/vax4xx_rz94.c
+VAX440_OPT = -DVM_VAX -DVAX_440 -DUSE_INT64 -DUSE_ADDR64 -I ${VAXD} ${NETWORK_OPT}
+VAX46_OPT = ${VAX440_OPT} -DVAX_46
+VAX47_OPT = ${VAX440_OPT} -DVAX_47
+VAX48_OPT = ${VAX440_OPT} -DVAX_48
+
+
+IS1000 = ${VAXD}/vax_cpu.c ${VAXD}/vax_cpu1.c ${VAXD}/vax_fpa.c \
+	${VAXD}/vax_cis.c ${VAXD}/vax_octa.c ${VAXD}/vax_cmode.c \
+	${VAXD}/vax_mmu.c ${VAXD}/vax_sys.c ${VAXD}/vax_syscm.c \
+	${VAXD}/vax_watch.c ${VAXD}/vax_nar.c ${VAXD}/vax_xs.c \
+	${VAXD}/vax4xx_rz94.c ${VAXD}/vax4nn_stddev.c \
+	${VAXD}/is1000_sysdev.c ${VAXD}/is1000_syslist.c
+IS1000_OPT = -DVM_VAX -DIS_1000 -DUSE_INT64 -DUSE_ADDR64 -I ${VAXD} ${NETWORK_OPT}
+
+
+VAX610 = ${VAXD}/vax_cpu.c ${VAXD}/vax_cpu1.c ${VAXD}/vax_fpa.c \
+	${VAXD}/vax_cis.c ${VAXD}/vax_octa.c ${VAXD}/vax_cmode.c \
+	${VAXD}/vax_mmu.c ${VAXD}/vax_sys.c ${VAXD}/vax_syscm.c \
+	${VAXD}/vax610_stddev.c ${VAXD}/vax610_sysdev.c ${VAXD}/vax610_io.c \
+	${VAXD}/vax610_syslist.c ${VAXD}/vax610_mem.c ${VAXD}/vax_vc.c \
+	${VAXD}/vax_lk.c ${VAXD}/vax_vs.c ${VAXD}/vax_2681.c \
+	${PDP11D}/pdp11_rl.c ${PDP11D}/pdp11_rq.c ${PDP11D}/pdp11_ts.c \
+	${PDP11D}/pdp11_dz.c ${PDP11D}/pdp11_lp.c ${PDP11D}/pdp11_tq.c \
+	${PDP11D}/pdp11_xq.c ${PDP11D}/pdp11_vh.c ${PDP11D}/pdp11_cr.c \
+	${PDP11D}/pdp11_td.c ${PDP11D}/pdp11_io_lib.c
+VAX610_OPT = -DVM_VAX -DVAX_610 -DUSE_INT64 -DUSE_ADDR64 -DUSE_SIM_VIDEO -I ${VAXD} -I ${PDP11D} ${NETWORK_OPT} ${VIDEO_CCDEFS} ${VIDEO_LDFLAGS}
+
+
+VAX630 = ${VAXD}/vax_cpu.c ${VAXD}/vax_cpu1.c ${VAXD}/vax_fpa.c \
+	${VAXD}/vax_cis.c ${VAXD}/vax_octa.c ${VAXD}/vax_cmode.c \
+	${VAXD}/vax_mmu.c ${VAXD}/vax_sys.c ${VAXD}/vax_syscm.c \
+	${VAXD}/vax_watch.c ${VAXD}/vax630_stddev.c ${VAXD}/vax630_sysdev.c \
+	${VAXD}/vax630_io.c ${VAXD}/vax630_syslist.c ${VAXD}/vax_va.c \
+	${VAXD}/vax_vc.c ${VAXD}/vax_lk.c ${VAXD}/vax_vs.c \
+	${VAXD}/vax_2681.c ${VAXD}/vax_gpx.c \
+	${PDP11D}/pdp11_rl.c ${PDP11D}/pdp11_rq.c ${PDP11D}/pdp11_ts.c \
+	${PDP11D}/pdp11_dz.c ${PDP11D}/pdp11_lp.c ${PDP11D}/pdp11_tq.c \
+	${PDP11D}/pdp11_xq.c ${PDP11D}/pdp11_vh.c ${PDP11D}/pdp11_cr.c \
+	${PDP11D}/pdp11_td.c ${PDP11D}/pdp11_io_lib.c
+VAX620_OPT = -DVM_VAX -DVAX_620 -DUSE_INT64 -DUSE_ADDR64 -I ${VAXD} -I ${PDP11D} ${NETWORK_OPT}
+VAX630_OPT = -DVM_VAX -DVAX_630 -DUSE_INT64 -DUSE_ADDR64 -DUSE_SIM_VIDEO -I ${VAXD} -I ${PDP11D} ${NETWORK_OPT} ${VIDEO_CCDEFS} ${VIDEO_LDFLAGS}
+
+
+VAX730 = ${VAXD}/vax_cpu.c ${VAXD}/vax_cpu1.c ${VAXD}/vax_fpa.c \
+	${VAXD}/vax_cis.c ${VAXD}/vax_octa.c  ${VAXD}/vax_cmode.c \
+	${VAXD}/vax_mmu.c ${VAXD}/vax_sys.c  ${VAXD}/vax_syscm.c \
+	${VAXD}/vax730_stddev.c ${VAXD}/vax730_sys.c \
+	${VAXD}/vax730_mem.c ${VAXD}/vax730_uba.c ${VAXD}/vax730_rb.c \
+	${VAXD}/vax730_syslist.c \
+	${PDP11D}/pdp11_rl.c ${PDP11D}/pdp11_rq.c ${PDP11D}/pdp11_ts.c \
+	${PDP11D}/pdp11_dz.c ${PDP11D}/pdp11_lp.c ${PDP11D}/pdp11_tq.c \
+	${PDP11D}/pdp11_xu.c ${PDP11D}/pdp11_ry.c ${PDP11D}/pdp11_cr.c \
+	${PDP11D}/pdp11_hk.c ${PDP11D}/pdp11_vh.c ${PDP11D}/pdp11_dmc.c \
+	${PDP11D}/pdp11_td.c ${PDP11D}/pdp11_tc.c ${PDP11D}/pdp11_rk.c \
+	${PDP11D}/pdp11_io_lib.c ${PDP11D}/pdp11_ch.c
+VAX730_OPT = -DVM_VAX -DVAX_730 -DUSE_INT64 -DUSE_ADDR64 -I VAX -I ${PDP11D} ${NETWORK_OPT}
+
+
+VAX750 = ${VAXD}/vax_cpu.c ${VAXD}/vax_cpu1.c ${VAXD}/vax_fpa.c \
+	${VAXD}/vax_cis.c ${VAXD}/vax_octa.c  ${VAXD}/vax_cmode.c \
+	${VAXD}/vax_mmu.c ${VAXD}/vax_sys.c  ${VAXD}/vax_syscm.c \
+	${VAXD}/vax750_stddev.c ${VAXD}/vax750_cmi.c \
+	${VAXD}/vax750_mem.c ${VAXD}/vax750_uba.c ${VAXD}/vax7x0_mba.c \
+	${VAXD}/vax750_syslist.c \
+	${PDP11D}/pdp11_rl.c ${PDP11D}/pdp11_rq.c ${PDP11D}/pdp11_ts.c \
+	${PDP11D}/pdp11_dz.c ${PDP11D}/pdp11_lp.c ${PDP11D}/pdp11_tq.c \
+	${PDP11D}/pdp11_xu.c ${PDP11D}/pdp11_ry.c ${PDP11D}/pdp11_cr.c \
+	${PDP11D}/pdp11_hk.c ${PDP11D}/pdp11_rp.c ${PDP11D}/pdp11_tu.c \
+	${PDP11D}/pdp11_vh.c ${PDP11D}/pdp11_dmc.c ${PDP11D}/pdp11_dup.c \
+	${PDP11D}/pdp11_td.c ${PDP11D}/pdp11_tc.c ${PDP11D}/pdp11_rk.c \
+	${PDP11D}/pdp11_io_lib.c ${PDP11D}/pdp11_ch.c
+VAX750_OPT = -DVM_VAX -DVAX_750 -DUSE_INT64 -DUSE_ADDR64 -I VAX -I ${PDP11D} ${NETWORK_OPT}
+
+
+VAX780 = ${VAXD}/vax_cpu.c ${VAXD}/vax_cpu1.c ${VAXD}/vax_fpa.c \
+	${VAXD}/vax_cis.c ${VAXD}/vax_octa.c  ${VAXD}/vax_cmode.c \
+	${VAXD}/vax_mmu.c ${VAXD}/vax_sys.c  ${VAXD}/vax_syscm.c \
+	${VAXD}/vax780_stddev.c ${VAXD}/vax780_sbi.c \
+	${VAXD}/vax780_mem.c ${VAXD}/vax780_uba.c ${VAXD}/vax7x0_mba.c \
+	${VAXD}/vax780_fload.c ${VAXD}/vax780_syslist.c \
+	${PDP11D}/pdp11_rl.c ${PDP11D}/pdp11_rq.c ${PDP11D}/pdp11_ts.c \
+	${PDP11D}/pdp11_dz.c ${PDP11D}/pdp11_lp.c ${PDP11D}/pdp11_tq.c \
+	${PDP11D}/pdp11_xu.c ${PDP11D}/pdp11_ry.c ${PDP11D}/pdp11_cr.c \
+	${PDP11D}/pdp11_rp.c ${PDP11D}/pdp11_tu.c ${PDP11D}/pdp11_hk.c \
+	${PDP11D}/pdp11_vh.c ${PDP11D}/pdp11_dmc.c ${PDP11D}/pdp11_dup.c \
+	${PDP11D}/pdp11_td.c ${PDP11D}/pdp11_tc.c ${PDP11D}/pdp11_rk.c \
+	${PDP11D}/pdp11_io_lib.c ${PDP11D}/pdp11_ch.c
+VAX780_OPT = -DVM_VAX -DVAX_780 -DUSE_INT64 -DUSE_ADDR64 -I VAX -I ${PDP11D} ${NETWORK_OPT}
+
+
+VAX8200 = ${VAXD}/vax_cpu.c ${VAXD}/vax_cpu1.c ${VAXD}/vax_fpa.c \
+	${VAXD}/vax_cis.c ${VAXD}/vax_octa.c  ${VAXD}/vax_cmode.c \
+	${VAXD}/vax_mmu.c ${VAXD}/vax_sys.c  ${VAXD}/vax_syscm.c \
+	${VAXD}/vax_watch.c ${VAXD}/vax820_stddev.c ${VAXD}/vax820_bi.c \
+	${VAXD}/vax820_mem.c ${VAXD}/vax820_uba.c ${VAXD}/vax820_ka.c \
+	${VAXD}/vax820_syslist.c \
+	${PDP11D}/pdp11_rl.c ${PDP11D}/pdp11_rq.c ${PDP11D}/pdp11_ts.c \
+	${PDP11D}/pdp11_dz.c ${PDP11D}/pdp11_lp.c ${PDP11D}/pdp11_tq.c \
+	${PDP11D}/pdp11_xu.c ${PDP11D}/pdp11_ry.c ${PDP11D}/pdp11_cr.c \
+	${PDP11D}/pdp11_hk.c ${PDP11D}/pdp11_vh.c ${PDP11D}/pdp11_dmc.c \
+	${PDP11D}/pdp11_td.c ${PDP11D}/pdp11_tc.c ${PDP11D}/pdp11_rk.c \
+	${PDP11D}/pdp11_io_lib.c ${PDP11D}/pdp11_ch.c
+VAX8200_OPT = -DVM_VAX -DVAX_820 -DUSE_INT64 -DUSE_ADDR64 -I VAX -I ${PDP11D} ${NETWORK_OPT}
+
+
+VAX8600 = ${VAXD}/vax_cpu.c ${VAXD}/vax_cpu1.c ${VAXD}/vax_fpa.c \
+	${VAXD}/vax_cis.c ${VAXD}/vax_octa.c  ${VAXD}/vax_cmode.c \
+	${VAXD}/vax_mmu.c ${VAXD}/vax_sys.c  ${VAXD}/vax_syscm.c \
+	${VAXD}/vax860_stddev.c ${VAXD}/vax860_sbia.c \
+	${VAXD}/vax860_abus.c ${VAXD}/vax780_uba.c ${VAXD}/vax7x0_mba.c \
+	${VAXD}/vax860_syslist.c \
+	${PDP11D}/pdp11_rl.c ${PDP11D}/pdp11_rq.c ${PDP11D}/pdp11_ts.c \
+	${PDP11D}/pdp11_dz.c ${PDP11D}/pdp11_lp.c ${PDP11D}/pdp11_tq.c \
+	${PDP11D}/pdp11_xu.c ${PDP11D}/pdp11_ry.c ${PDP11D}/pdp11_cr.c \
+	${PDP11D}/pdp11_rp.c ${PDP11D}/pdp11_tu.c ${PDP11D}/pdp11_hk.c \
+	${PDP11D}/pdp11_vh.c ${PDP11D}/pdp11_dmc.c ${PDP11D}/pdp11_dup.c \
+	${PDP11D}/pdp11_td.c ${PDP11D}/pdp11_tc.c ${PDP11D}/pdp11_rk.c \
+	${PDP11D}/pdp11_io_lib.c ${PDP11D}/pdp11_ch.c
+VAX8600_OPT = -DVM_VAX -DVAX_860 -DUSE_INT64 -DUSE_ADDR64 -I VAX -I ${PDP11D} ${NETWORK_OPT}
+
+
+PDP10D = ${SIMHD}/PDP10
+PDP10 = ${PDP10D}/pdp10_fe.c ${PDP11D}/pdp11_dz.c ${PDP10D}/pdp10_cpu.c \
+	${PDP10D}/pdp10_ksio.c ${PDP10D}/pdp10_lp20.c ${PDP10D}/pdp10_mdfp.c \
+	${PDP10D}/pdp10_pag.c ${PDP10D}/pdp10_rp.c ${PDP10D}/pdp10_sys.c \
+	${PDP10D}/pdp10_tim.c ${PDP10D}/pdp10_tu.c ${PDP10D}/pdp10_xtnd.c \
+	${PDP11D}/pdp11_pt.c ${PDP11D}/pdp11_ry.c ${PDP11D}/pdp11_cr.c \
+	${PDP11D}/pdp11_dup.c ${PDP11D}/pdp11_dmc.c ${PDP11D}/pdp11_kmc.c \
+	${PDP11D}/pdp11_xu.c ${PDP11D}/pdp11_ch.c
+PDP10_OPT = -DVM_PDP10 -DUSE_INT64 -I ${PDP10D} -I ${PDP11D} ${NETWORK_OPT}
+
+
+PDP8D = ${SIMHD}/PDP8
+PDP8 = ${PDP8D}/pdp8_cpu.c ${PDP8D}/pdp8_clk.c ${PDP8D}/pdp8_df.c \
+	${PDP8D}/pdp8_dt.c ${PDP8D}/pdp8_lp.c ${PDP8D}/pdp8_mt.c \
+	${PDP8D}/pdp8_pt.c ${PDP8D}/pdp8_rf.c ${PDP8D}/pdp8_rk.c \
+	${PDP8D}/pdp8_rx.c ${PDP8D}/pdp8_sys.c ${PDP8D}/pdp8_tt.c \
+	${PDP8D}/pdp8_ttx.c ${PDP8D}/pdp8_rl.c ${PDP8D}/pdp8_tsc.c \
+	${PDP8D}/pdp8_td.c ${PDP8D}/pdp8_ct.c ${PDP8D}/pdp8_fpp.c
+PDP8_OPT = -I ${PDP8D}
+
+
+H316D = ${SIMHD}/H316
+H316 = ${H316D}/h316_stddev.c ${H316D}/h316_lp.c ${H316D}/h316_cpu.c \
+	${H316D}/h316_sys.c ${H316D}/h316_mt.c ${H316D}/h316_fhd.c \
+	${H316D}/h316_dp.c ${H316D}/h316_rtc.c ${H316D}/h316_imp.c \
+	${H316D}/h316_hi.c ${H316D}/h316_mi.c ${H316D}/h316_udp.c 
+H316_OPT = -I ${H316D} -D VM_IMPTIP
+
+
+HP2100D = ${SIMHD}/HP2100
+HP2100 = ${HP2100D}/hp2100_stddev.c ${HP2100D}/hp2100_dp.c ${HP2100D}/hp2100_dq.c \
+	${HP2100D}/hp2100_dr.c ${HP2100D}/hp2100_lps.c ${HP2100D}/hp2100_ms.c \
+	${HP2100D}/hp2100_mt.c ${HP2100D}/hp2100_mux.c ${HP2100D}/hp2100_cpu.c \
+	${HP2100D}/hp2100_fp.c ${HP2100D}/hp2100_sys.c ${HP2100D}/hp2100_lpt.c \
+	${HP2100D}/hp2100_ipl.c ${HP2100D}/hp2100_ds.c ${HP2100D}/hp2100_cpu0.c \
+	${HP2100D}/hp2100_cpu1.c ${HP2100D}/hp2100_cpu2.c ${HP2100D}/hp2100_cpu3.c \
+	${HP2100D}/hp2100_cpu4.c ${HP2100D}/hp2100_cpu5.c ${HP2100D}/hp2100_cpu6.c \
+	${HP2100D}/hp2100_cpu7.c ${HP2100D}/hp2100_fp1.c ${HP2100D}/hp2100_baci.c \
+	${HP2100D}/hp2100_mpx.c ${HP2100D}/hp2100_pif.c ${HP2100D}/hp2100_di.c \
+	${HP2100D}/hp2100_di_da.c ${HP2100D}/hp2100_disclib.c
+HP2100_OPT = -DHAVE_INT64 -I ${HP2100D}
+
+HP3000D = ${SIMHD}/HP3000
+HP3000 = ${HP3000D}/hp_disclib.c ${HP3000D}/hp_tapelib.c ${HP3000D}/hp3000_atc.c \
+	${HP3000D}/hp3000_clk.c ${HP3000D}/hp3000_cpu.c ${HP3000D}/hp3000_cpu_base.c \
+	${HP3000D}/hp3000_cpu_fp.c ${HP3000D}/hp3000_cpu_cis.c ${HP3000D}/hp3000_ds.c \
+	${HP3000D}/hp3000_iop.c ${HP3000D}/hp3000_lp.c ${HP3000D}/hp3000_mem.c \
+	${HP3000D}/hp3000_mpx.c ${HP3000D}/hp3000_ms.c ${HP3000D}/hp3000_scmb.c \
+	${HP3000D}/hp3000_sel.c ${HP3000D}/hp3000_sys.c
+HP3000_OPT = -I ${HP3000D}
+
+
+I1401D = ${SIMHD}/I1401
+I1401 = ${I1401D}/i1401_lp.c ${I1401D}/i1401_cpu.c ${I1401D}/i1401_iq.c \
+	${I1401D}/i1401_cd.c ${I1401D}/i1401_mt.c ${I1401D}/i1401_dp.c \
+	${I1401D}/i1401_sys.c
+I1401_OPT = -I ${I1401D}
+
+
+I1620D = ${SIMHD}/I1620
+I1620 = ${I1620D}/i1620_cd.c ${I1620D}/i1620_dp.c ${I1620D}/i1620_pt.c \
+	${I1620D}/i1620_tty.c ${I1620D}/i1620_cpu.c ${I1620D}/i1620_lp.c \
+	${I1620D}/i1620_fp.c ${I1620D}/i1620_sys.c
+I1620_OPT = -I ${I1620D}
+
+I7000D = ${SIMHD}/I7000
+I7090 = ${I7000D}/i7090_cpu.c ${I7000D}/i7090_sys.c ${I7000D}/i7090_chan.c \
+	${I7000D}/i7090_cdr.c ${I7000D}/i7090_cdp.c ${I7000D}/i7090_lpr.c \
+	${I7000D}/i7000_chan.c ${I7000D}/i7000_mt.c ${I7000D}/i7090_drum.c \
+	${I7000D}/i7090_hdrum.c ${I7000D}/i7000_chron.c ${I7000D}/i7000_dsk.c \
+	${I7000D}/i7000_com.c ${I7000D}/i7000_ht.c 
+I7090_OPT = -I $(I7000D) -DUSE_INT64 -DI7090 -DUSE_SIM_CARD
+
+I7080D = ${SIMHD}/I7000
+I7080 = ${I7000D}/i7080_cpu.c ${I7000D}/i7080_sys.c ${I7000D}/i7080_chan.c \
+	${I7000D}/i7080_drum.c ${I7000D}/i7000_cdp.c ${I7000D}/i7000_cdr.c \
+	${I7000D}/i7000_con.c ${I7000D}/i7000_chan.c ${I7000D}/i7000_lpr.c \
+	${I7000D}/i7000_mt.c ${I7000D}/i7000_chron.c ${I7000D}/i7000_dsk.c \
+	${I7000D}/i7000_com.c ${I7000D}/i7000_ht.c 
+I7080_OPT = -I $(I7000D) -DI7080 -DUSE_SIM_CARD
+
+I7070D = ${SIMHD}/I7000
+I7070 = ${I7000D}/i7070_cpu.c ${I7000D}/i7070_sys.c ${I7000D}/i7070_chan.c \
+	${I7000D}/i7000_cdp.c ${I7000D}/i7000_cdr.c ${I7000D}/i7000_con.c \
+	${I7000D}/i7000_chan.c ${I7000D}/i7000_lpr.c ${I7000D}/i7000_mt.c \
+	${I7000D}/i7000_chron.c ${I7000D}/i7000_dsk.c ${I7000D}/i7000_com.c \
+	${I7000D}/i7000_ht.c 
+I7070_OPT = -I $(I7000D) -DUSE_INT64 -DI7070 -DUSE_SIM_CARD
+
+I7010D = ${SIMHD}/I7000
+I7010 = ${I7000D}/i7010_cpu.c ${I7000D}/i7010_sys.c ${I7000D}/i7010_chan.c \
+	${I7000D}/i7000_cdp.c ${I7000D}/i7000_cdr.c ${I7000D}/i7000_con.c \
+	${I7000D}/i7000_chan.c ${I7000D}/i7000_lpr.c ${I7000D}/i7000_mt.c \
+	${I7000D}/i7000_chron.c ${I7000D}/i7000_dsk.c ${I7000D}/i7000_com.c \
+	${I7000D}/i7000_ht.c 
+I7010_OPT = -I $(I7010D) -DI7010 -DUSE_SIM_CARD
+
+I704D  = ${SIMHD}/I7000
+I704   = ${I7000D}/i7090_cpu.c ${I7000D}/i7090_sys.c ${I7000D}/i7090_chan.c \
+	 ${I7000D}/i7090_cdr.c ${I7000D}/i7090_cdp.c ${I7000D}/i7090_lpr.c \
+	 ${I7000D}/i7000_mt.c ${I7000D}/i7090_drum.c ${I7000D}/i7000_chan.c 
+I704_OPT = -I $(I7000D) -DUSE_INT64 -DI704 -DUSE_SIM_CARD
+
+
+I701D  = ${SIMHD}/I7000
+I701   = ${I7000D}/i701_cpu.c ${I7000D}/i701_sys.c ${I7000D}/i701_chan.c \
+	 ${I7000D}/i7090_cdr.c ${I7000D}/i7090_cdp.c ${I7000D}/i7090_lpr.c \
+	 ${I7000D}/i7000_mt.c ${I7000D}/i7090_drum.c ${I7000D}/i7000_chan.c 
+I701_OPT = -I $(I7000D) -DUSE_INT64 -DI701 -DUSE_SIM_CARD
+
+
+I7094D = ${SIMHD}/I7094
+I7094 = ${I7094D}/i7094_cpu.c ${I7094D}/i7094_cpu1.c ${I7094D}/i7094_io.c \
+	${I7094D}/i7094_cd.c ${I7094D}/i7094_clk.c ${I7094D}/i7094_com.c \
+	${I7094D}/i7094_drm.c ${I7094D}/i7094_dsk.c ${I7094D}/i7094_sys.c \
+	${I7094D}/i7094_lp.c ${I7094D}/i7094_mt.c ${I7094D}/i7094_binloader.c
+I7094_OPT = -DUSE_INT64 -I ${I7094D}
+
+
+I650D = ${SIMHD}/I650
+I650 = ${I650D}/i650_cpu.c ${I650D}/i650_cdr.c ${I650D}/i650_cdp.c \
+	${I650D}/i650_sys.c
+I650_OPT = -I ${I650D} -DUSE_INT64 -DUSE_SIM_CARD
+
+
+IBM1130D = ${SIMHD}/Ibm1130
+IBM1130 = ${IBM1130D}/ibm1130_cpu.c ${IBM1130D}/ibm1130_cr.c \
+	${IBM1130D}/ibm1130_disk.c ${IBM1130D}/ibm1130_stddev.c \
+	${IBM1130D}/ibm1130_sys.c ${IBM1130D}/ibm1130_gdu.c \
+	${IBM1130D}/ibm1130_gui.c ${IBM1130D}/ibm1130_prt.c \
+	${IBM1130D}/ibm1130_fmt.c ${IBM1130D}/ibm1130_ptrp.c \
+	${IBM1130D}/ibm1130_plot.c ${IBM1130D}/ibm1130_sca.c \
+	${IBM1130D}/ibm1130_t2741.c
+IBM1130_OPT = -I ${IBM1130D}
+ifneq (${WIN32},)
+IBM1130_OPT += -DGUI_SUPPORT -lgdi32 ${BIN}ibm1130.o 
+endif  
+
+
+ID16D = ${SIMHD}/Interdata
+ID16 = ${ID16D}/id16_cpu.c ${ID16D}/id16_sys.c ${ID16D}/id_dp.c \
+	${ID16D}/id_fd.c ${ID16D}/id_fp.c ${ID16D}/id_idc.c ${ID16D}/id_io.c \
+	${ID16D}/id_lp.c ${ID16D}/id_mt.c ${ID16D}/id_pas.c ${ID16D}/id_pt.c \
+	${ID16D}/id_tt.c ${ID16D}/id_uvc.c ${ID16D}/id16_dboot.c ${ID16D}/id_ttp.c
+ID16_OPT = -I ${ID16D}
+
+
+ID32D = ${SIMHD}/Interdata
+ID32 = ${ID32D}/id32_cpu.c ${ID32D}/id32_sys.c ${ID32D}/id_dp.c \
+	${ID32D}/id_fd.c ${ID32D}/id_fp.c ${ID32D}/id_idc.c ${ID32D}/id_io.c \
+	${ID32D}/id_lp.c ${ID32D}/id_mt.c ${ID32D}/id_pas.c ${ID32D}/id_pt.c \
+	${ID32D}/id_tt.c ${ID32D}/id_uvc.c ${ID32D}/id32_dboot.c ${ID32D}/id_ttp.c
+ID32_OPT = -I ${ID32D}
+
+
+S3D = ${SIMHD}/S3
+S3 = ${S3D}/s3_cd.c ${S3D}/s3_cpu.c ${S3D}/s3_disk.c ${S3D}/s3_lp.c \
+	${S3D}/s3_pkb.c ${S3D}/s3_sys.c
+S3_OPT = -I ${S3D}
+
+
+ALTAIRD = ${SIMHD}/ALTAIR
+ALTAIR = ${ALTAIRD}/altair_sio.c ${ALTAIRD}/altair_cpu.c ${ALTAIRD}/altair_dsk.c \
+	${ALTAIRD}/altair_sys.c
+ALTAIR_OPT = -I ${ALTAIRD}
+
+
+ALTAIRZ80D = ${SIMHD}/AltairZ80
+ALTAIRZ80 = ${ALTAIRZ80D}/altairz80_cpu.c ${ALTAIRZ80D}/altairz80_cpu_nommu.c \
+	${ALTAIRZ80D}/altairz80_dsk.c ${ALTAIRZ80D}/disasm.c \
+	${ALTAIRZ80D}/altairz80_sio.c ${ALTAIRZ80D}/altairz80_sys.c \
+	${ALTAIRZ80D}/altairz80_hdsk.c ${ALTAIRZ80D}/altairz80_net.c \
+	${ALTAIRZ80D}/flashwriter2.c ${ALTAIRZ80D}/i86_decode.c \
+	${ALTAIRZ80D}/i86_ops.c ${ALTAIRZ80D}/i86_prim_ops.c \
+	${ALTAIRZ80D}/i8272.c ${ALTAIRZ80D}/insnsd.c ${ALTAIRZ80D}/altairz80_mhdsk.c \
+	${ALTAIRZ80D}/mfdc.c ${ALTAIRZ80D}/n8vem.c ${ALTAIRZ80D}/vfdhd.c \
+	${ALTAIRZ80D}/s100_disk1a.c ${ALTAIRZ80D}/s100_disk2.c ${ALTAIRZ80D}/s100_disk3.c \
+	${ALTAIRZ80D}/s100_fif.c ${ALTAIRZ80D}/s100_mdriveh.c \
+	${ALTAIRZ80D}/s100_mdsa.c \
+	${ALTAIRZ80D}/s100_mdsad.c ${ALTAIRZ80D}/s100_selchan.c \
+	${ALTAIRZ80D}/s100_ss1.c ${ALTAIRZ80D}/s100_64fdc.c \
+	${ALTAIRZ80D}/s100_scp300f.c \
+	${ALTAIRZ80D}/s100_tarbell.c \
+	${ALTAIRZ80D}/wd179x.c ${ALTAIRZ80D}/s100_hdc1001.c \
+	${ALTAIRZ80D}/s100_if3.c ${ALTAIRZ80D}/s100_adcs6.c \
+	${ALTAIRZ80D}/m68kcpu.c ${ALTAIRZ80D}/m68kdasm.c \
+	${ALTAIRZ80D}/m68kopac.c ${ALTAIRZ80D}/m68kopdm.c \
+	${ALTAIRZ80D}/m68kopnz.c ${ALTAIRZ80D}/m68kops.c ${ALTAIRZ80D}/m68ksim.c
+ALTAIRZ80_OPT = -I ${ALTAIRZ80D} -DUSE_SIM_IMD
+
+
+GRID = ${SIMHD}/GRI
+GRI = ${GRID}/gri_cpu.c ${GRID}/gri_stddev.c ${GRID}/gri_sys.c
+GRI_OPT = -I ${GRID}
+
+
+LGPD = ${SIMHD}/LGP
+LGP = ${LGPD}/lgp_cpu.c ${LGPD}/lgp_stddev.c ${LGPD}/lgp_sys.c
+LGP_OPT = -I ${LGPD}
+
+
+SDSD = ${SIMHD}/SDS
+SDS = ${SDSD}/sds_cpu.c ${SDSD}/sds_drm.c ${SDSD}/sds_dsk.c ${SDSD}/sds_io.c \
+	${SDSD}/sds_lp.c ${SDSD}/sds_mt.c ${SDSD}/sds_mux.c ${SDSD}/sds_rad.c \
+	${SDSD}/sds_stddev.c ${SDSD}/sds_sys.c
+SDS_OPT = -I ${SDSD}
+
+
+SWTP6800D = ${SIMHD}/swtp6800/swtp6800
+SWTP6800C = ${SIMHD}/swtp6800/common
+SWTP6800MP-A = ${SWTP6800C}/mp-a.c ${SWTP6800C}/m6800.c ${SWTP6800C}/m6810.c \
+	${SWTP6800C}/bootrom.c ${SWTP6800C}/dc-4.c ${SWTP6800C}/mp-s.c ${SWTP6800D}/mp-a_sys.c \
+	${SWTP6800C}/mp-b2.c ${SWTP6800C}/mp-8m.c
+SWTP6800MP-A2 = ${SWTP6800C}/mp-a2.c ${SWTP6800C}/m6800.c ${SWTP6800C}/m6810.c \
+	${SWTP6800C}/bootrom.c ${SWTP6800C}/dc-4.c ${SWTP6800C}/mp-s.c ${SWTP6800D}/mp-a2_sys.c \
+	${SWTP6800C}/mp-b2.c ${SWTP6800C}/mp-8m.c ${SWTP6800C}/i2716.c
+SWTP6800_OPT = -I ${SWTP6800D}
+
+INTELSYSD = ${SIMHD}/Intel-Systems
+ISYS8010D = ${INTELSYSD}/isys8010
+ISYS8010C = ${INTELSYSD}/common
+ISYS8010 = ${ISYS8010C}/i8080.c ${ISYS8010D}/isys8010_sys.c \
+	${ISYS8010C}/i8251.c ${ISYS8010C}/i8255.c \
+	${ISYS8010C}/ieprom.c ${ISYS8010C}/iram8.c \
+	${ISYS8010C}/multibus.c ${ISYS8010D}/isbc8010.c \
+	${ISYS8010C}/isbc064.c ${ISYS8010C}/isbc202.c \
+	${ISYS8010C}/isbc201.c ${ISYS8010C}/zx200a.c \
+	${ISYS8010C}/isbc206.c ${ISYS8010C}/isbc464.c \
+	${ISYS8010C}/isbc208.c
+ISYS8010_OPT = -I ${ISYS8010D}
+
+
+ISYS8020D = ${INTELSYSD}/isys8020
+ISYS8020C = ${INTELSYSD}/common
+ISYS8020 = ${ISYS8020C}/i8080.c ${ISYS8020D}/isys8020_sys.c \
+	${ISYS8020C}/i8251.c ${ISYS8020C}/i8255.c \
+	${ISYS8020C}/ieprom.c ${ISYS8020C}/iram8.c \
+	${ISYS8020C}/multibus.c ${ISYS8020D}/isbc8020.c \
+	${ISYS8020C}/isbc064.c ${ISYS8020C}/i8259.c \
+	${ISYS8020C}/isbc202.c ${ISYS8020C}/isbc201.c \
+	${ISYS8020C}/isbc206.c ${ISYS8020C}/isbc464.c \
+	${ISYS8020C}/zx200a.c ${ISYS8020C}/i8253.c \
+	${ISYS8020C}/isbc208.c
+ISYS8020_OPT = -I ${ISYS8020D}
+
+
+ISYS8024D = ${INTELSYSD}/isys8024
+ISYS8024C = ${INTELSYSD}/common
+ISYS8024 = ${ISYS8024C}/i8080.c ${ISYS8024D}/isys8024_sys.c \
+	${ISYS8024C}/i8251.c ${ISYS8024C}/i8253.c \
+	${ISYS8024C}/i8255.c ${ISYS8024C}/i8259.c \
+	${ISYS8024C}/ieprom.c ${ISYS8024C}/iram8.c \
+	${ISYS8024C}/multibus.c ${ISYS8024D}/isbc8024.c \
+	${ISYS8024C}/isbc064.c ${ISYS8024C}/isbc208.c \
+	${ISYS8024C}/isbc202.c ${ISYS8024C}/isbc201.c \
+	${ISYS8024C}/isbc206.c ${ISYS8024C}/isbc464.c \
+	${ISYS8024C}/zx200a.c
+ISYS8024_OPT = -I ${ISYS8024D}
+
+
+ISYS8030D = ${INTELSYSD}/isys8030
+ISYS8030C = ${INTELSYSD}/common
+ISYS8030 = ${ISYS8030C}/i8080.c ${ISYS8030D}/isys8030_sys.c \
+	${ISYS8030C}/i8251.c ${ISYS8030C}/i8255.c \
+	${ISYS8030C}/i8259.c ${ISYS8030C}/i8253.c \
+	${ISYS8030C}/ieprom.c ${ISYS8030C}/iram8.c \
+	${ISYS8030C}/multibus.c ${ISYS8030D}/isbc8030.c \
+	${ISYS8030C}/isbc202.c ${ISYS8030C}/isbc201.c \
+	${ISYS8030C}/isbc206.c ${ISYS8030C}/isbc464.c \
+	${ISYS8030C}/isbc064.c ${ISYS8030C}/zx200a.c \
+	${ISYS8010C}/isbc208.c
+ISYS8030_OPT = -I ${ISYS8030D}
+
+
+IMDS210D = ${INTELSYSD}/imds-210
+IMDS210C = ${INTELSYSD}/common
+IMDS210 = ${IMDS210C}/i8080.c ${IMDS210D}/imds-210_sys.c \
+	${IMDS210C}/i8251.c ${IMDS210C}/i8255.c \
+	${IMDS210C}/i8259.c ${IMDS210C}/i8253.c \
+	${IMDS210C}/ieprom.c ${IMDS210C}/iram8.c \
+	${IMDS210C}/ipbmultibus.c ${IMDS210C}/ipb.c \
+	${IMDS210C}/ipc-cont.c ${IMDS210C}/ioc-cont.c \
+	${IMDS210C}/isbc202.c ${IMDS210C}/isbc201.c \
+	${IMDS210C}/isbc206.c ${IMDS210C}/isbc464.c \
+	${IMDS210C}/zx200a.c ${IMDS210C}/isbc064.c
+IMDS210_OPT = -I ${IMDS210D}
+
+
+IMDS220D = ${INTELSYSD}/imds-220
+IMDS220C = ${INTELSYSD}/common
+IMDS220 = ${IMDS220C}/i8080.c ${IMDS220D}/imds-220_sys.c \
+	${IMDS220C}/i8251.c ${IMDS220C}/i8255.c \
+	${IMDS220C}/i8259.c ${IMDS220C}/i8253.c \
+	${IMDS220C}/ieprom.c ${IMDS220C}/iram8.c \
+	${IMDS220C}/ipbmultibus.c ${IMDS220C}/ipb.c \
+	${IMDS220C}/ipc-cont.c ${IMDS220C}/ioc-cont.c \
+	${IMDS220C}/isbc202.c ${IMDS220C}/isbc201.c \
+	${IMDS220C}/isbc206.c ${IMDS220C}/isbc464.c \
+	${IMDS220C}/zx200a.c ${IMDS220C}/isbc064.c
+IMDS220_OPT = -I ${IMDS220D}
+
+
+IMDS225D = ${INTELSYSD}/imds-225
+IMDS225C = ${INTELSYSD}/common
+IMDS225 = ${IMDS225C}/i8080.c ${IMDS225D}/imds-225_sys.c \
+	${IMDS225C}/i8251.c ${IMDS225C}/i8255.c \
+	${IMDS225C}/i8259.c ${IMDS225C}/i8253.c \
+	${IMDS225C}/ieprom.c ${IMDS225C}/iram8.c \
+	${IMDS225C}/ipcmultibus.c ${IMDS225C}/ipc.c \
+	${IMDS225C}/ipc-cont.c ${IMDS225C}/ioc-cont.c \
+	${IMDS225C}/isbc202.c ${IMDS225C}/isbc201.c \
+	${IMDS225C}/zx200a.c ${IMDS225C}/isbc464.c \
+	${IMDS225C}/isbc206.c
+IMDS225_OPT = -I ${IMDS225D}
+
+
+IMDS230D = ${INTELSYSD}/imds-230
+IMDS230C = ${INTELSYSD}/common
+IMDS230 = ${IMDS230C}/i8080.c ${IMDS230D}/imds-230_sys.c \
+	${IMDS230C}/i8251.c ${IMDS230C}/i8255.c \
+	${IMDS230C}/i8259.c ${IMDS230C}/i8253.c \
+	${IMDS230C}/ieprom.c ${IMDS230C}/iram8.c \
+	${IMDS230C}/ipbmultibus.c ${IMDS230C}/ipb.c \
+	${IMDS230C}/ipc-cont.c ${IMDS230C}/ioc-cont.c \
+	${IMDS230C}/isbc202.c ${IMDS230C}/isbc201.c \
+	${IMDS230C}/isbc206.c ${IMDS230C}/isbc464.c \
+	${IMDS230C}/zx200a.c ${IMDS230C}/isbc064.c
+IMDS230_OPT = -I ${IMDS230D}
+
+
+IMDS800D = ${INTELSYSD}/imds-800
+IMDS800C = ${INTELSYSD}/common
+IMDS800 = ${IMDS800C}/i8080.c ${IMDS800D}/imds-800_sys.c \
+        ${IMDS800D}/cpu.c ${IMDS800D}/front_panel.c \
+        ${IMDS800D}/monitor.c ${IMDS800C}/ieprom1.c \
+	${IMDS800C}/i8251.c ${IMDS800C}/ieprom.c \
+	${IMDS800C}/m800multibus.c ${IMDS800C}/isbc064.c \
+	${IMDS800C}/isbc202.c ${IMDS800C}/isbc201.c \
+	${IMDS800C}/zx200a.c ${IMDS800C}/isbc464.c \
+	${IMDS800C}/isbc206.c ${IMDS800C}/i3214.c
+IMDS800_OPT = -I ${IMDS800D}
+
+
+IMDS810D = ${INTELSYSD}/imds-810
+IMDS810C = ${INTELSYSD}/common
+IMDS810 = ${IMDS800C}/i8080.c ${IMDS810D}/imds-810_sys.c \
+        ${IMDS810D}/cpu.c ${IMDS810D}/front_panel.c \
+        ${IMDS810D}/monitor.c ${IMDS810C}/ieprom1.c \
+	${IMDS810C}/i8251.c ${IMDS810C}/ieprom.c \
+	${IMDS810C}/m800multibus.c ${IMDS810C}/isbc064.c \
+	${IMDS810C}/isbc202.c ${IMDS810C}/isbc201.c \
+	${IMDS810C}/zx200a.c ${IMDS810C}/isbc464.c \
+	${IMDS810C}/isbc206.c ${IMDS800C}/i3214.c
+IMDS810_OPT = -I ${IMDS810D}
+
+
+IBMPCD = ${INTELSYSD}/ibmpc
+IBMPCC = ${INTELSYSD}/common
+IBMPC =	${IBMPCC}/i8255.c ${IBMPCD}/ibmpc.c \
+	${IBMPCC}/i8088.c ${IBMPCD}/ibmpc_sys.c \
+	${IBMPCC}/i8253.c ${IBMPCC}/i8259.c \
+	${IBMPCC}/pceprom.c ${IBMPCC}/pcram8.c \
+	${IBMPCC}/i8237.c ${IBMPCC}/pcbus.c
+IBMPC_OPT = -I ${IBMPCD}
+
+
+IBMPCXTD = ${INTELSYSD}/ibmpcxt
+IBMPCXTC = ${INTELSYSD}/common
+IBMPCXT = ${IBMPCXTC}/i8088.c ${IBMPCXTD}/ibmpcxt_sys.c \
+	${IBMPCXTC}/i8253.c ${IBMPCXTC}/i8259.c \
+	${IBMPCXTC}/i8255.c ${IBMPCXTD}/ibmpcxt.c \
+	${IBMPCXTC}/pceprom.c ${IBMPCXTC}/pcram8.c \
+	${IBMPCXTC}/pcbus.c ${IBMPCXTC}/i8237.c 
+IBMPCXT_OPT = -I ${IBMPCXTD}
+
+
+SCELBID = ${INTELSYSD}/scelbi
+SCELBIC = ${INTELSYSD}/common
+SCELBI = ${SCELBIC}/i8008.c ${SCELBID}/scelbi_sys.c ${SCELBID}/scelbi_io.c
+SCELBI_OPT = -I ${SCELBID}
+
+
+TX0D = ${SIMHD}/TX-0
+TX0 = ${TX0D}/tx0_cpu.c ${TX0D}/tx0_dpy.c ${TX0D}/tx0_stddev.c \
+	${TX0D}/tx0_sys.c ${TX0D}/tx0_sys_orig.c ${DISPLAYL}
+TX0_OPT = -I ${TX0D} ${DISPLAY_OPT}
+
+
+SSEMD = ${SIMHD}/SSEM
+SSEM = ${SSEMD}/ssem_cpu.c ${SSEMD}/ssem_sys.c
+SSEM_OPT = -I ${SSEMD}
+
+B5500D = ${SIMHD}/B5500
+B5500 = ${B5500D}/b5500_cpu.c ${B5500D}/b5500_io.c ${B5500D}/b5500_sys.c \
+	${B5500D}/b5500_dk.c ${B5500D}/b5500_mt.c ${B5500D}/b5500_urec.c \
+	${B5500D}/b5500_dr.c ${B5500D}/b5500_dtc.c
+B5500_OPT = -I.. -DUSE_INT64 -DB5500 -DUSE_SIM_CARD
+
+BESM6D = ${SIMHD}/BESM6
+BESM6 = ${BESM6D}/besm6_cpu.c ${BESM6D}/besm6_sys.c ${BESM6D}/besm6_mmu.c \
+        ${BESM6D}/besm6_arith.c ${BESM6D}/besm6_disk.c ${BESM6D}/besm6_drum.c \
+        ${BESM6D}/besm6_tty.c ${BESM6D}/besm6_panel.c ${BESM6D}/besm6_printer.c \
+        ${BESM6D}/besm6_punch.c ${BESM6D}/besm6_punchcard.c
+
+ifneq (,$(BESM6_BUILD))
+    BESM6_OPT = -I ${BESM6D} -DUSE_INT64 $(BESM6_PANEL_OPT)
+    ifneq (,$(and ${SDLX_CONFIG},${VIDEO_LDFLAGS}, $(or $(and $(call find_include,SDL2/SDL_ttf),$(call find_lib,SDL2_ttf)), $(and $(call find_include,SDL/SDL_ttf),$(call find_lib,SDL_ttf)))))
+        FONTPATH += /usr/share/fonts /Library/Fonts /usr/lib/jvm /System/Library/Frameworks/JavaVM.framework/Versions C:/Windows/Fonts
+        FONTPATH := $(dir $(foreach dir,$(strip $(FONTPATH)),$(wildcard $(dir)/.)))
+        FONTNAME += DejaVuSans.ttf LucidaSansRegular.ttf FreeSans.ttf AppleGothic.ttf tahoma.ttf
+#cmake-insert:set(BESM6_FONT)
+#cmake-insert:foreach (fdir IN ITEMS
+#cmake-insert:            "/usr/share/fonts" "/Library/Fonts" "/usr/lib/jvm"
+#cmake-insert:            "/System/Library/Frameworks/JavaVM.framework/Versions"
+#cmake-insert:            "$ENV{WINDIR}/Fonts")
+#cmake-insert:    foreach (font IN ITEMS
+#cmake-insert:                "DejaVuSans.ttf" "LucidaSansRegular.ttf" "FreeSans.ttf" "AppleGothic.ttf" "tahoma.ttf")
+#cmake-insert:        if (EXISTS ${fdir})
+#cmake-insert:            file(GLOB_RECURSE found_font ${fdir}/${font})
+#cmake-insert:            if (found_font)
+#cmake-insert:                get_filename_component(fontfile ${found_font} ABSOLUTE)
+#cmake-insert:                list(APPEND BESM6_FONT ${fontfile})
+#cmake-insert:            endif ()
+#cmake-insert:        endif ()
+#cmake-insert:    endforeach()
+#cmake-insert:endforeach()
+#cmake-insert:
+#cmake-insert:if (NOT BESM6_FONT)
+#cmake-insert:    message("No font file available, BESM-6 video panel disabled")
+#cmake-insert:    set(BESM6_PANEL_OPT)
+#cmake-insert:endif ()
+#cmake-insert:
+#cmake-insert:if (BESM6_FONT AND WITH_VIDEO)
+#cmake-insert:    list(GET BESM6_FONT 0 BESM6_FONT)
+#cmake-insert:endif ()
+        $(info font paths are: $(FONTPATH))
+        $(info font names are: $(FONTNAME))
+        find_fontfile = $(strip $(firstword $(foreach dir,$(strip $(FONTPATH)),$(wildcard $(dir)/$(1))$(wildcard $(dir)/*/$(1))$(wildcard $(dir)/*/*/$(1))$(wildcard $(dir)/*/*/*/$(1)))))
+        find_font = $(abspath $(strip $(firstword $(foreach font,$(strip $(FONTNAME)),$(call find_fontfile,$(font))))))
+        ifneq (,$(call find_font))
+            FONTFILE=$(call find_font)
+        else
+            $(info ***)
+            $(info *** No font file available, BESM-6 video panel disabled.)
+            $(info ***)
+            $(info *** To enable the panel display please specify one of:)
+            $(info ***          a font path with FONTPATH=path)
+            $(info ***          a font name with FONTNAME=fontname.ttf)
+            $(info ***          a font file with FONTFILE=path/fontname.ttf)
+            $(info ***)
+        endif
+    endif
+    ifeq (,$(and ${VIDEO_LDFLAGS}, ${FONTFILE}, $(BESM6_BUILD)))
+        $(info *** No SDL ttf support available.  BESM-6 video panel disabled.)
+        $(info ***)
+        ifeq (Darwin,$(OSTYPE))
+          $(info *** Info *** Install the MacPorts libSDL2-ttf development package to provide this)
+          $(info *** Info *** functionality for your OS X system:)
+          $(info *** Info ***       # port install libsdl2-ttf-dev)
+          ifeq (/usr/local/bin/brew,$(shell which brew))
+            $(info *** Info ***)
+            $(info *** Info *** OR)
+            $(info *** Info ***)
+            $(info *** Info *** Install the HomeBrew sdl2_ttf package to provide this)
+            $(info *** Info *** functionality for your OS X system:)
+            $(info *** Info ***       $$ brew install sdl2_ttf)
+          endif
+        else
+          ifneq (,$(and $(findstring Linux,$(OSTYPE)),$(call find_exe,apt-get)))
+            $(info *** Info *** Install the development components of libSDL-ttf or libSDL2-ttf)
+            $(info *** Info *** packaged for your Linux operating system distribution:)
+            $(info *** Info ***        $$ sudo apt-get install libsdl2-ttf-dev)
+            $(info *** Info ***    or)
+            $(info *** Info ***        $$ sudo apt-get install libsdl-ttf-dev)
+          else
+            $(info *** Info *** Install the development components of libSDL-ttf packaged by your)
+            $(info *** Info *** operating system distribution and rebuild your simulator to)
+            $(info *** Info *** enable this extra functionality.)
+          endif
+        endif
+        BESM6_OPT = -I ${BESM6D} -DUSE_INT64 
+    else ifneq (,$(and $(findstring sdl2,${VIDEO_LDFLAGS}),$(call find_include,SDL2/SDL_ttf),$(call find_lib,SDL2_ttf)))
+        $(info using libSDL2_ttf: $(call find_lib,SDL2_ttf) $(call find_include,SDL2/SDL_ttf))
+        $(info ***)
+        BESM6_PANEL_OPT = -DFONTFILE=${FONTFILE} ${VIDEO_CCDEFS} ${VIDEO_LDFLAGS} -lSDL2_ttf
+    else ifneq (,$(and $(call find_include,SDL/SDL_ttf),$(call find_lib,SDL_ttf)))
+        $(info using libSDL_ttf: $(call find_lib,SDL_ttf) $(call find_include,SDL/SDL_ttf))
+        $(info ***)
+        BESM6_PANEL_OPT = -DFONTFILE=${FONTFILE} ${VIDEO_CCDEFS} ${VIDEO_LDFLAGS} -lSDL_ttf
+    endif
+endif
+
+PDP6D = ${SIMHD}/PDP10
+ifneq (,${DISPLAY_OPT})
+  PDP6_DISPLAY_OPT = 
+endif
+PDP6 = ${PDP6D}/kx10_cpu.c ${PDP6D}/kx10_sys.c ${PDP6D}/kx10_cty.c \
+	${PDP6D}/kx10_lp.c ${PDP6D}/kx10_pt.c ${PDP6D}/kx10_cr.c \
+	${PDP6D}/kx10_cp.c ${PDP6D}/pdp6_dct.c ${PDP6D}/pdp6_dtc.c \
+	${PDP6D}/pdp6_mtc.c ${PDP6D}/pdp6_dsk.c ${PDP6D}/pdp6_dcs.c \
+	${PDP6D}/kx10_dpy.c ${DISPLAYL} ${DISPLAY340}
+PDP6_OPT = -DPDP6=1 -DUSE_INT64 -I ${PDP6D} -DUSE_SIM_CARD ${DISPLAY_OPT} ${PDP6_DISPLAY_OPT}
+
+KA10D = ${SIMHD}/PDP10
+ifneq (,${DISPLAY_OPT})
+  KA10_DISPLAY_OPT = 
+endif
+KA10 = ${KA10D}/kx10_cpu.c ${KA10D}/kx10_sys.c ${KA10D}/kx10_df.c \
+	${KA10D}/kx10_dp.c ${KA10D}/kx10_mt.c ${KA10D}/kx10_cty.c \
+	${KA10D}/kx10_lp.c ${KA10D}/kx10_pt.c ${KA10D}/kx10_dc.c \
+	${KA10D}/kx10_rp.c ${KA10D}/kx10_rc.c ${KA10D}/kx10_dt.c \
+	${KA10D}/kx10_dk.c ${KA10D}/kx10_cr.c ${KA10D}/kx10_cp.c \
+	${KA10D}/kx10_tu.c ${KA10D}/kx10_rs.c ${KA10D}/ka10_pd.c \
+	${KA10D}/kx10_imp.c ${KA10D}/ka10_tk10.c ${KA10D}/ka10_mty.c \
+	${KA10D}/ka10_imx.c ${KA10D}/ka10_ch10.c ${KA10D}/ka10_stk.c \
+	${KA10D}/ka10_ten11.c ${KA10D}/ka10_auxcpu.c ${KA10D}/ka10_pmp.c \
+	${KA10D}/ka10_dkb.c ${KA10D}/pdp6_dct.c ${KA10D}/pdp6_dtc.c \
+	${KA10D}/pdp6_mtc.c ${KA10D}/pdp6_dsk.c ${KA10D}/pdp6_dcs.c \
+	${KA10D}/ka10_dpk.c ${KA10D}/kx10_dpy.c  ${PDP10D}/ka10_ai.c \
+	${DISPLAYL} ${DISPLAY340}
+KA10_OPT = -DKA=1 -DUSE_INT64 -I ${KA10D} -DUSE_SIM_CARD ${NETWORK_OPT} ${DISPLAY_OPT} ${KA10_DISPLAY_OPT}
+ifneq (${PANDA_LIGHTS},)
+# ONLY for Panda display.
+KA10_OPT += -DPANDA_LIGHTS
+KA10 += ${KA10D}/ka10_lights.c
+KA10_LDFLAGS += -lusb-1.0
+endif
+
+KI10D = ${SIMHD}/PDP10
+ifneq (,${DISPLAY_OPT})
+KI10_DISPLAY_OPT = 
+endif
+KI10 = ${KI10D}/kx10_cpu.c ${KI10D}/kx10_sys.c ${KI10D}/kx10_df.c \
+	${KI10D}/kx10_dp.c ${KI10D}/kx10_mt.c ${KI10D}/kx10_cty.c \
+	${KI10D}/kx10_lp.c ${KI10D}/kx10_pt.c ${KI10D}/kx10_dc.c  \
+	${KI10D}/kx10_rp.c ${KI10D}/kx10_rc.c ${KI10D}/kx10_dt.c \
+	${KI10D}/kx10_dk.c ${KI10D}/kx10_cr.c ${KI10D}/kx10_cp.c \
+	${KI10D}/kx10_tu.c ${KI10D}/kx10_rs.c ${KI10D}/kx10_imp.c \
+	${KI10D}/kx10_dpy.c ${DISPLAYL} ${DISPLAY340}
+KI10_OPT = -DKI=1 -DUSE_INT64 -I ${KI10D} -DUSE_SIM_CARD ${NETWORK_OPT} ${DISPLAY_OPT} ${KI10_DISPLAY_OPT}
+ifneq (${PANDA_LIGHTS},)
+# ONLY for Panda display.
+KI10_OPT += -DPANDA_LIGHTS
+KI10 += ${KA10D}/ka10_lights.c
+KI10_LDFLAGS = -lusb-1.0
+endif
+
+KL10D = PDP10
+KL10 = ${KL10D}/kx10_cpu.c ${KL10D}/kx10_sys.c ${KL10D}/kx10_df.c \
+	${KL10D}/kx10_mt.c ${KL10D}/kx10_dc.c ${KL10D}/kx10_rh.c \
+	${KL10D}/kx10_rp.c ${KL10D}/kx10_tu.c ${KL10D}/kx10_rs.c \
+	${KL10D}/kx10_imp.c ${KL10D}/kl10_fe.c ${KL10D}/ka10_pd.c \
+	${KL10D}/ka10_ch10.c ${KL10D}/kx10_lp.c 
+KL10_OPT = -DKL=1 -DUSE_INT64 -I $(KL10D) -DUSE_SIM_CARD ${NETWORK_OPT} 
+
+ATT3B2D = ${SIMHD}/3B2
+ATT3B2 = ${ATT3B2D}/3b2_cpu.c ${ATT3B2D}/3b2_mmu.c \
+	${ATT3B2D}/3b2_iu.c ${ATT3B2D}/3b2_if.c \
+	${ATT3B2D}/3b2_id.c ${ATT3B2D}/3b2_dmac.c \
+	${ATT3B2D}/3b2_sys.c ${ATT3B2D}/3b2_io.c \
+	${ATT3B2D}/3b2_ports.c ${ATT3B2D}/3b2_ctc.c \
+	${ATT3B2D}/3b2_ni.c ${ATT3B2D}/3b2_mau.c \
+	${ATT3B2D}/3b2_sysdev.c
+ATT3B2_OPT = -DUSE_INT64 -DUSE_ADDR64 -I ${ATT3B2D} ${NETWORK_OPT}
+
+###
+### Experimental simulators
+###
+
+CDC1700D = ${SIMHD}/CDC1700
+CDC1700 = ${CDC1700D}/cdc1700_cpu.c ${CDC1700D}/cdc1700_dis.c \
+        ${CDC1700D}/cdc1700_io.c ${CDC1700D}/cdc1700_sys.c \
+        ${CDC1700D}/cdc1700_dev1.c ${CDC1700D}/cdc1700_mt.c \
+        ${CDC1700D}/cdc1700_dc.c ${CDC1700D}/cdc1700_iofw.c \
+        ${CDC1700D}/cdc1700_lp.c ${CDC1700D}/cdc1700_dp.c \
+        ${CDC1700D}/cdc1700_cd.c ${CDC1700D}/cdc1700_sym.c \
+        ${CDC1700D}/cdc1700_rtc.c ${CDC1700D}/cdc1700_drm.c \
+        ${CDC1700D}/cdc1700_msos5.c
+CDC1700_OPT = -I ${CDC1700D}
+
+###
+### Unsupported/Incomplete simulators
+###
+
+SIGMAD = ${SIMHD}/sigma
+SIGMA = ${SIGMAD}/sigma_cpu.c ${SIGMAD}/sigma_sys.c ${SIGMAD}/sigma_cis.c \
+	${SIGMAD}/sigma_coc.c ${SIGMAD}/sigma_dk.c ${SIGMAD}/sigma_dp.c \
+	${SIGMAD}/sigma_fp.c ${SIGMAD}/sigma_io.c ${SIGMAD}/sigma_lp.c \
+	${SIGMAD}/sigma_map.c ${SIGMAD}/sigma_mt.c ${SIGMAD}/sigma_pt.c \
+    ${SIGMAD}/sigma_rad.c ${SIGMAD}/sigma_rtc.c ${SIGMAD}/sigma_tt.c
+SIGMA_OPT = -I ${SIGMAD}
+
+ALPHAD = ${SIMHD}/alpha
+ALPHA = ${ALPHAD}/alpha_500au_syslist.c ${ALPHAD}/alpha_cpu.c \
+    ${ALPHAD}/alpha_ev5_cons.c ${ALPHAD}/alpha_ev5_pal.c \
+    ${ALPHAD}/alpha_ev5_tlb.c ${ALPHAD}/alpha_fpi.c \
+    ${ALPHAD}/alpha_fpv.c ${ALPHAD}/alpha_io.c \
+    ${ALPHAD}/alpha_mmu.c ${ALPHAD}/alpha_sys.c
+ALPHA_OPT = -I ${ALPHAD} -DUSE_ADDR64 -DUSE_INT64
+
+SAGED = ${SIMHD}/SAGE
+SAGE = ${SAGED}/sage_cpu.c ${SAGED}/sage_sys.c ${SAGED}/sage_stddev.c \
+    ${SAGED}/sage_cons.c ${SAGED}/sage_fd.c ${SAGED}/sage_lp.c \
+    ${SAGED}/m68k_cpu.c ${SAGED}/m68k_mem.c ${SAGED}/m68k_scp.c \
+    ${SAGED}/m68k_parse.tab.c ${SAGED}/m68k_sys.c \
+    ${SAGED}/i8251.c ${SAGED}/i8253.c ${SAGED}/i8255.c ${SAGED}/i8259.c ${SAGED}/i8272.c 
+SAGE_OPT = -I ${SAGED} -DHAVE_INT64 -DUSE_SIM_IMD
+
+PDQ3D = ${SIMHD}/PDQ-3
+PDQ3 = ${PDQ3D}/pdq3_cpu.c ${PDQ3D}/pdq3_sys.c ${PDQ3D}/pdq3_stddev.c \
+    ${PDQ3D}/pdq3_mem.c ${PDQ3D}/pdq3_debug.c ${PDQ3D}/pdq3_fdc.c 
+PDQ3_OPT = -I ${PDQ3D} -DUSE_SIM_IMD
+
+#
+# Build everything (not the unsupported/incomplete or experimental simulators)
+#
+ALL = pdp1 pdp4 pdp7 pdp8 pdp9 pdp15 pdp11 pdp10 \
+	vax microvax3900 microvax1 rtvax1000 microvax2 vax730 vax750 vax780 \
+	vax8200 vax8600 besm6 \
+	microvax2000 infoserver100 infoserver150vxt microvax3100 microvax3100e \
+	vaxstation3100m30 vaxstation3100m38 vaxstation3100m76 vaxstation4000m60 \
+	microvax3100m80 vaxstation4000vlc infoserver1000 \
+	nova eclipse hp2100 hp3000 i1401 i1620 s3 altair altairz80 gri \
+	i7094 ibm1130 id16 id32 sds lgp h316 cdc1700 \
+	swtp6800mp-a swtp6800mp-a2 tx-0 ssem b5500 isys8010 isys8020 \
+	isys8030 isys8024 imds-210 imds-220 imds-225 imds-230 imds-800 imds-810 \
+	scelbi 3b2 i701 i704 i7010 i7070 i7080 i7090 \
+	sigma uc15 pdp10-ka pdp10-ki pdp6
+
+all : ${ALL}
+
+EXPERIMENTAL = cdc1700 
+
+experimental : ${EXPERIMENTAL}
+
+clean :
+ifeq (${WIN32},)
+	${RM} -rf ${BIN}
+else
+	if exist BIN rmdir /s /q BIN
+endif
+
+${BUILD_ROMS} : 
+	${MKDIRBIN}
+ifeq (${WIN32},)
+	@if ${TEST} \( ! -e $@ \) -o \( sim_BuildROMs.c -nt $@ \) ; then ${CC} sim_BuildROMs.c ${CC_OUTSPEC}; fi
+else
+	@if not exist $@ ${CC} sim_BuildROMs.c ${CC_OUTSPEC}
+endif
+	@$@
+
+#
+# Individual builds
+#
+pdp1 : ${BIN}pdp1${EXE}
+
+${BIN}pdp1${EXE} : ${PDP1} ${SIM}
+	${MKDIRBIN}
+	${CC} ${PDP1} ${SIM} ${PDP1_OPT} ${CC_OUTSPEC} ${LDFLAGS}
+ifneq (,$(call find_test,${PDP1D},pdp1))
+	$@ $(call find_test,${PDP1D},pdp1) ${TEST_ARG}
+endif
+
+pdp4 : ${BIN}pdp4${EXE}
+
+${BIN}pdp4${EXE} : ${PDP18B} ${SIM}
+	${MKDIRBIN}
+	${CC} ${PDP18B} ${SIM} ${PDP4_OPT} ${CC_OUTSPEC} ${LDFLAGS}
+ifneq (,$(call find_test,${PDP18BD},pdp4))
+	$@ $(call find_test,${PDP18BD},pdp4) ${TEST_ARG}
+endif
+
+pdp7 : ${BIN}pdp7${EXE}
+
+${BIN}pdp7${EXE} : ${PDP18B} ${PDP18BD}/pdp18b_dpy.c ${DISPLAYL} ${DISPLAY340} ${SIM}
+	${MKDIRBIN}
+	${CC} ${PDP18B} ${PDP18BD}/pdp18b_dpy.c ${DISPLAYL} ${DISPLAY340} ${SIM} ${PDP7_OPT} ${CC_OUTSPEC} ${LDFLAGS}
+ifneq (,$(call find_test,${PDP18BD},pdp7))
+	$@ $(call find_test,${PDP18BD},pdp7) ${TEST_ARG}
+endif
+
+pdp8 : ${BIN}pdp8${EXE}
+
+${BIN}pdp8${EXE} : ${PDP8} ${SIM}
+	${MKDIRBIN}
+	${CC} ${PDP8} ${SIM} ${PDP8_OPT} ${CC_OUTSPEC} ${LDFLAGS}
+ifneq (,$(call find_test,${PDP8D},pdp8))
+	$@ $(call find_test,${PDP8D},pdp8) ${TEST_ARG}
+endif
+
+pdp9 : ${BIN}pdp9${EXE}
+
+${BIN}pdp9${EXE} : ${PDP18B} ${SIM}
+	${MKDIRBIN}
+	${CC} ${PDP18B} ${SIM} ${PDP9_OPT} ${CC_OUTSPEC} ${LDFLAGS}
+ifneq (,$(call find_test,${PDP18BD},pdp9))
+	$@ $(call find_test,${PDP18BD},pdp9) ${TEST_ARG}
+endif
+
+pdp15 : ${BIN}pdp15${EXE}
+
+${BIN}pdp15${EXE} : ${PDP18B} ${SIM}
+	${MKDIRBIN}
+	${CC} ${PDP18B} ${SIM} ${PDP15_OPT} ${CC_OUTSPEC} ${LDFLAGS}
+ifneq (,$(call find_test,${PDP18BD},pdp15))
+	$@ $(call find_test,${PDP18BD},pdp15) ${TEST_ARG}
+endif
+
+pdp10 : ${BIN}pdp10${EXE}
+
+${BIN}pdp10${EXE} : ${PDP10} ${SIM}
+	${MKDIRBIN}
+	${CC} ${PDP10} ${SIM} ${PDP10_OPT} ${CC_OUTSPEC} ${LDFLAGS}
+ifneq (,$(call find_test,${PDP10D},pdp10))
+	$@ $(call find_test,${PDP10D},pdp10) ${TEST_ARG}
+endif
+
+pdp11 : ${BIN}pdp11${EXE}
+
+${BIN}pdp11${EXE} : ${PDP11} ${SIM}
+	${MKDIRBIN}
+	${CC} ${PDP11} ${SIM} ${PDP11_OPT} ${CC_OUTSPEC} ${LDFLAGS}
+ifneq (,$(call find_test,${PDP11D},pdp11))
+	$@ $(call find_test,${PDP11D},pdp11) ${TEST_ARG}
+endif
+
+uc15 : ${BIN}uc15${EXE}
+
+${BIN}uc15${EXE} : ${UC15} ${SIM}
+	${MKDIRBIN}
+	${CC} ${UC15} ${SIM} ${UC15_OPT} ${CC_OUTSPEC} ${LDFLAGS}
+ifneq (,$(call find_test,${PDP11D},uc15))
+	$@ $(call find_test,${PDP11D},uc15) ${TEST_ARG}
+endif
+
+microvax3900 : vax
+
+vax : ${BIN}vax${EXE}
+
+${BIN}vax${EXE} : ${VAX} ${SIM} ${BUILD_ROMS}
+	${MKDIRBIN}
+	${CC} ${VAX} ${SIM} ${VAX_OPT} ${CC_OUTSPEC} ${LDFLAGS}
+ifeq (${WIN32},)
+	cp ${BIN}vax${EXE} ${BIN}microvax3900${EXE}
+else
+	copy $(@D)\vax${EXE} $(@D)\microvax3900${EXE}
+endif
+ifneq (,$(call find_test,${VAXD},vax-diag))
+	$@ $(call find_test,${VAXD},vax-diag) ${TEST_ARG}
+endif
+
+microvax2000 : ${BIN}microvax2000${EXE}
+
+${BIN}microvax2000${EXE} : ${VAX410} ${SIM} ${BUILD_ROMS}
+	${MKDIRBIN}
+	${CC} ${VAX410} ${SCSI} ${SIM} ${VAX410_OPT} -o $@ ${LDFLAGS}
+ifneq (,$(call find_test,${VAXD},vax-diag))
+	$@ $(call find_test,${VAXD},vax-diag) ${TEST_ARG}
+endif
+
+infoserver100 : ${BIN}infoserver100${EXE}
+
+${BIN}infoserver100${EXE} : ${VAX420} ${SCSI} ${SIM} ${BUILD_ROMS}
+	${MKDIRBIN}
+	${CC} ${VAX420} ${SCSI} ${SIM} ${VAX411_OPT} -o $@ ${LDFLAGS}
+ifneq (,$(call find_test,${VAXD},vax-diag))
+	$@ $(call find_test,${VAXD},vax-diag) ${TEST_ARG}
+endif
+
+infoserver150vxt : ${BIN}infoserver150vxt${EXE}
+
+${BIN}infoserver150vxt${EXE} : ${VAX420} ${SCSI} ${SIM} ${BUILD_ROMS}
+	${MKDIRBIN}
+	${CC} ${VAX420} ${SCSI} ${SIM} ${VAX412_OPT} -o $@ ${LDFLAGS}
+ifneq (,$(call find_test,${VAXD},vax-diag))
+	$@ $(call find_test,${VAXD},vax-diag) ${TEST_ARG}
+endif
+
+microvax3100 : ${BIN}microvax3100${EXE}
+
+${BIN}microvax3100${EXE} : ${VAX420} ${SCSI} ${SIM} ${BUILD_ROMS}
+	${MKDIRBIN}
+	${CC} ${VAX420} ${SCSI} ${SIM} ${VAX41A_OPT} -o $@ ${LDFLAGS}
+ifneq (,$(call find_test,${VAXD},vax-diag))
+	$@ $(call find_test,${VAXD},vax-diag) ${TEST_ARG}
+endif
+
+microvax3100e : ${BIN}microvax3100e${EXE}
+
+${BIN}microvax3100e${EXE} : ${VAX420} ${SCSI} ${SIM} ${BUILD_ROMS}
+	${MKDIRBIN}
+	${CC} ${VAX420} ${SCSI} ${SIM} ${VAX41D_OPT} -o $@ ${LDFLAGS}
+ifneq (,$(call find_test,${VAXD},vax-diag))
+	$@ $(call find_test,${VAXD},vax-diag) ${TEST_ARG}
+endif
+
+vaxstation3100m30 : ${BIN}vaxstation3100m30${EXE}
+
+${BIN}vaxstation3100m30${EXE} : ${VAX420} ${SCSI} ${SIM} ${BUILD_ROMS}
+	${MKDIRBIN}
+	${CC} ${VAX420} ${SCSI} ${SIM} ${VAX42A_OPT} -o $@ ${LDFLAGS}
+ifneq (,$(call find_test,${VAXD},vax-diag))
+	$@ $(call find_test,${VAXD},vax-diag) ${TEST_ARG}
+endif
+
+vaxstation3100m38 : ${BIN}vaxstation3100m38${EXE}
+
+${BIN}vaxstation3100m38${EXE} : ${VAX420} ${SCSI} ${SIM} ${BUILD_ROMS}
+	${MKDIRBIN}
+	${CC} ${VAX420} ${SCSI} ${SIM} ${VAX42B_OPT} -o $@ ${LDFLAGS}
+ifneq (,$(call find_test,${VAXD},vax-diag))
+	$@ $(call find_test,${VAXD},vax-diag) ${TEST_ARG}
+endif
+
+vaxstation3100m76 : ${BIN}vaxstation3100m76${EXE}
+
+${BIN}vaxstation3100m76${EXE} : ${VAX43} ${SCSI} ${SIM} ${BUILD_ROMS}
+	${MKDIRBIN}
+	${CC} ${VAX43} ${SCSI} ${SIM} ${VAX43_OPT} -o $@ ${LDFLAGS}
+ifneq (,$(call find_test,${VAXD},vax-diag))
+	$@ $(call find_test,${VAXD},vax-diag) ${TEST_ARG}
+endif
+
+vaxstation4000m60 : ${BIN}vaxstation4000m60${EXE}
+
+${BIN}vaxstation4000m60${EXE} : ${VAX440} ${SCSI} ${SIM} ${BUILD_ROMS}
+	${MKDIRBIN}
+	${CC} ${VAX440} ${SCSI} ${SIM} ${VAX46_OPT} -o $@ ${LDFLAGS}
+ifneq (,$(call find_test,${VAXD},vax-diag))
+	$@ $(call find_test,${VAXD},vax-diag) ${TEST_ARG}
+endif
+
+microvax3100m80 : ${BIN}microvax3100m80${EXE}
+
+${BIN}microvax3100m80${EXE} : ${VAX440} ${SCSI} ${SIM} ${BUILD_ROMS}
+	${MKDIRBIN}
+	${CC} ${VAX440} ${SCSI} ${SIM} ${VAX47_OPT} -o $@ ${LDFLAGS}
+ifneq (,$(call find_test,${VAXD},vax-diag))
+	$@ $(call find_test,${VAXD},vax-diag) ${TEST_ARG}
+endif
+
+vaxstation4000vlc : ${BIN}vaxstation4000vlc${EXE}
+
+${BIN}vaxstation4000vlc${EXE} : ${VAX440} ${SCSI} ${SIM} ${BUILD_ROMS}
+	${MKDIRBIN}
+	${CC} ${VAX440} ${SCSI} ${SIM} ${VAX48_OPT} -o $@ ${LDFLAGS}
+ifneq (,$(call find_test,${VAXD},vax-diag))
+	$@ $(call find_test,${VAXD},vax-diag) ${TEST_ARG}
+endif
+
+infoserver1000 : ${BIN}infoserver1000${EXE}
+
+${BIN}infoserver1000${EXE} : ${IS1000} ${SCSI} ${SIM} ${BUILD_ROMS}
+	${MKDIRBIN}
+	${CC} ${IS1000} ${SCSI} ${SIM} ${IS1000_OPT} -o $@ ${LDFLAGS}
+ifneq (,$(call find_test,${VAXD},vax-diag))
+	$@ $(call find_test,${VAXD},vax-diag) ${TEST_ARG}
+endif
+
+microvax1 : ${BIN}microvax1${EXE}
+
+${BIN}microvax1${EXE} : ${VAX610} ${SIM} ${BUILD_ROMS}
+	${MKDIRBIN}
+	${CC} ${VAX610} ${SIM} ${VAX610_OPT} -o $@ ${LDFLAGS}
+ifneq (,$(call find_test,${VAXD},vax-diag))
+	$@ $(call find_test,${VAXD},vax-diag) ${TEST_ARG}
+endif
+
+rtvax1000 : ${BIN}rtvax1000${EXE}
+
+${BIN}rtvax1000${EXE} : ${VAX630} ${SIM} ${BUILD_ROMS}
+	${MKDIRBIN}
+	${CC} ${VAX630} ${SIM} ${VAX620_OPT} -o $@ ${LDFLAGS}
+ifneq (,$(call find_test,${VAXD},vax-diag))
+	$@ $(call find_test,${VAXD},vax-diag) ${TEST_ARG}
+endif
+
+microvax2 : ${BIN}microvax2${EXE}
+
+${BIN}microvax2${EXE} : ${VAX630} ${SIM} ${BUILD_ROMS}
+	${MKDIRBIN}
+	${CC} ${VAX630} ${SIM} ${VAX630_OPT} -o $@ ${LDFLAGS}
+ifneq (,$(call find_test,${VAXD},vax-diag))
+	$@ $(call find_test,${VAXD},vax-diag) ${TEST_ARG}
+endif
+
+vax730 : ${BIN}vax730${EXE}
+
+${BIN}vax730${EXE} : ${VAX730} ${SIM} ${BUILD_ROMS}
+	${MKDIRBIN}
+	${CC} ${VAX730} ${SIM} ${VAX730_OPT} -o $@ ${LDFLAGS}
+ifneq (,$(call find_test,${VAXD},vax-diag))
+	$@ $(call find_test,${VAXD},vax-diag) ${TEST_ARG}
+endif
+
+vax750 : ${BIN}vax750${EXE}
+
+${BIN}vax750${EXE} : ${VAX750} ${SIM} ${BUILD_ROMS}
+	${MKDIRBIN}
+	${CC} ${VAX750} ${SIM} ${VAX750_OPT} -o $@ ${LDFLAGS}
+ifneq (,$(call find_test,${VAXD},vax-diag))
+	$@ $(call find_test,${VAXD},vax-diag) ${TEST_ARG}
+endif
+
+vax780 : ${BIN}vax780${EXE}
+
+${BIN}vax780${EXE} : ${VAX780} ${SIM} ${BUILD_ROMS}
+	${MKDIRBIN}
+	${CC} ${VAX780} ${SIM} ${VAX780_OPT} ${CC_OUTSPEC} ${LDFLAGS}
+ifneq (,$(call find_test,${VAXD},vax-diag))
+	$@ $(call find_test,${VAXD},vax-diag) ${TEST_ARG}
+endif
+
+vax8200 : ${BIN}vax8200${EXE}
+
+${BIN}vax8200${EXE} : ${VAX8200} ${SIM} ${BUILD_ROMS}
+	${MKDIRBIN}
+	${CC} ${VAX8200} ${SIM} ${VAX8200_OPT} ${CC_OUTSPEC} ${LDFLAGS}
+ifneq (,$(call find_test,${VAXD},vax-diag))
+	$@ $(call find_test,${VAXD},vax-diag) ${TEST_ARG}
+endif
+
+vax8600 : ${BIN}vax8600${EXE}
+
+${BIN}vax8600${EXE} : ${VAX8600} ${SIM} ${BUILD_ROMS}
+	${MKDIRBIN}
+	${CC} ${VAX8600} ${SIM} ${VAX8600_OPT} ${CC_OUTSPEC} ${LDFLAGS}
+ifneq (,$(call find_test,${VAXD},vax-diag))
+	$@ $(call find_test,${VAXD},vax-diag) ${TEST_ARG}
+endif
+
+nova : ${BIN}nova${EXE}
+
+${BIN}nova${EXE} : ${NOVA} ${SIM}
+	${MKDIRBIN}
+	${CC} ${NOVA} ${SIM} ${NOVA_OPT} ${CC_OUTSPEC} ${LDFLAGS}
+ifneq (,$(call find_test,${NOVAD},nova))
+	$@ $(call find_test,${NOVAD},nova) ${TEST_ARG}
+endif
+
+eclipse : ${BIN}eclipse${EXE}
+
+${BIN}eclipse${EXE} : ${ECLIPSE} ${SIM}
+	${MKDIRBIN}
+	${CC} ${ECLIPSE} ${SIM} ${ECLIPSE_OPT} ${CC_OUTSPEC} ${LDFLAGS}
+ifneq (,$(call find_test,${NOVAD},eclipse))
+	$@ $(call find_test,${NOVAD},eclipse) ${TEST_ARG}
+endif
+
+h316 : ${BIN}h316${EXE}
+
+${BIN}h316${EXE} : ${H316} ${SIM}
+	${MKDIRBIN}
+	${CC} ${H316} ${SIM} ${H316_OPT} ${CC_OUTSPEC} ${LDFLAGS}
+ifneq (,$(call find_test,${H316D},h316))
+	$@ $(call find_test,${H316D},h316) ${TEST_ARG}
+endif
+
+hp2100 : ${BIN}hp2100${EXE}
+
+${BIN}hp2100${EXE} : ${HP2100} ${SIM}
+ifneq (1,${CPP_BUILD}${CPP_FORCE})
+	${MKDIRBIN}
+	${CC} ${HP2100} ${SIM} ${HP2100_OPT} ${CC_OUTSPEC} ${LDFLAGS}
+ifneq (,$(call find_test,${HP2100D},hp2100))
+	$@ $(call find_test,${HP2100D},hp2100) ${TEST_ARG}
+endif
+else
+	$(info hp2100 can't be built using C++)
+endif
+
+hp3000 : ${BIN}hp3000${EXE}
+
+${BIN}hp3000${EXE} : ${HP3000} ${SIM}
+ifneq (1,${CPP_BUILD}${CPP_FORCE})
+	${MKDIRBIN}
+	${CC} ${HP3000} ${SIM} ${HP3000_OPT} ${CC_OUTSPEC} ${LDFLAGS}
+ifneq (,$(call find_test,${HP3000D},hp3000))
+	$@ $(call find_test,${HP3000D},hp3000) ${TEST_ARG}
+endif
+else
+	$(info hp3000 can't be built using C++)
+endif
+
+i1401 : ${BIN}i1401${EXE}
+
+${BIN}i1401${EXE} : ${I1401} ${SIM}
+	${MKDIRBIN}
+	${CC} ${I1401} ${SIM} ${I1401_OPT} ${CC_OUTSPEC} ${LDFLAGS}
+ifneq (,$(call find_test,${I1401D},i1401))
+	$@ $(call find_test,${I1401D},i1401) ${TEST_ARG}
+endif
+
+i1620 : ${BIN}i1620${EXE}
+
+${BIN}i1620${EXE} : ${I1620} ${SIM}
+	${MKDIRBIN}
+	${CC} ${I1620} ${SIM} ${I1620_OPT} ${CC_OUTSPEC} ${LDFLAGS}
+ifneq (,$(call find_test,${I1620D},i1620))
+	$@ $(call find_test,${I1620D},i1620) ${TEST_ARG}
+endif
+
+i7094 : ${BIN}i7094${EXE}
+
+${BIN}i7094${EXE} : ${I7094} ${SIM}
+	${MKDIRBIN}
+	${CC} ${I7094} ${SIM} ${I7094_OPT} ${CC_OUTSPEC} ${LDFLAGS}
+ifneq (,$(call find_test,${I7094D},i7094))
+	$@ $(call find_test,${I7094D},i7094) ${TEST_ARG}
+endif
+
+ibm1130 : ${BIN}ibm1130${EXE}
+
+${BIN}ibm1130${EXE} : ${IBM1130}
+ifneq (1,${CPP_BUILD}${CPP_FORCE})
+	${MKDIRBIN}
+ifneq (${WIN32},)
+	windres ${IBM1130D}/ibm1130.rc ${BIN}ibm1130.o
+endif
+	${CC} ${IBM1130} ${SIM} ${IBM1130_OPT} ${CC_OUTSPEC} ${LDFLAGS}
+ifneq (${WIN32},)
+	del BIN\ibm1130.o
+endif
+ifneq (,$(call find_test,${IBM1130D},ibm1130))
+	$@ $(call find_test,${IBM1130D},ibm1130) ${TEST_ARG}
+endif
+else
+	$(info ibm1130 can't be built using C++)
+endif
+
+s3 : ${BIN}s3${EXE}
+
+${BIN}s3${EXE} : ${S3} ${SIM}
+	${MKDIRBIN}
+	${CC} ${S3} ${SIM} ${S3_OPT} ${CC_OUTSPEC} ${LDFLAGS}
+ifneq (,$(call find_test,${S3D},s3))
+	$@ $(call find_test,${S3D},s3) ${TEST_ARG}
+endif
+
+altair : ${BIN}altair${EXE}
+
+${BIN}altair${EXE} : ${ALTAIR} ${SIM}
+	${MKDIRBIN}
+	${CC} ${ALTAIR} ${SIM} ${ALTAIR_OPT} ${CC_OUTSPEC} ${LDFLAGS}
+ifneq (,$(call find_test,${ALTAIRD},altair))
+	$@ $(call find_test,${ALTAIRD},altair) ${TEST_ARG}
+endif
+
+altairz80 : ${BIN}altairz80${EXE}
+
+${BIN}altairz80${EXE} : ${ALTAIRZ80} ${SIM}
+	${MKDIRBIN}
+	${CC} ${ALTAIRZ80} ${SIM} ${ALTAIRZ80_OPT} ${CC_OUTSPEC} ${LDFLAGS}
+ifneq (,$(call find_test,${ALTAIRZ80D},altairz80))
+	$@ $(call find_test,${ALTAIRZ80D},altairz80) ${TEST_ARG}
+endif
+
+gri : ${BIN}gri${EXE}
+
+${BIN}gri${EXE} : ${GRI} ${SIM}
+	${MKDIRBIN}
+	${CC} ${GRI} ${SIM} ${GRI_OPT} ${CC_OUTSPEC} ${LDFLAGS}
+ifneq (,$(call find_test,${GRID},gri))
+	$@ $(call find_test,${GRID},gri) ${TEST_ARG}
+endif
+
+lgp : ${BIN}lgp${EXE}
+
+${BIN}lgp${EXE} : ${LGP} ${SIM}
+	${MKDIRBIN}
+	${CC} ${LGP} ${SIM} ${LGP_OPT} ${CC_OUTSPEC} ${LDFLAGS}
+ifneq (,$(call find_test,${LGPD},lgp))
+	$@ $(call find_test,${LGPD},lgp) ${TEST_ARG}
+endif
+
+id16 : ${BIN}id16${EXE}
+
+${BIN}id16${EXE} : ${ID16} ${SIM}
+	${MKDIRBIN}
+	${CC} ${ID16} ${SIM} ${ID16_OPT} ${CC_OUTSPEC} ${LDFLAGS}
+ifneq (,$(call find_test,${ID32D},id16))
+	$@ $(call find_test,${ID32D},id16) ${TEST_ARG}
+endif
+
+id32 : ${BIN}id32${EXE}
+
+${BIN}id32${EXE} : ${ID32} ${SIM}
+	${MKDIRBIN}
+	${CC} ${ID32} ${SIM} ${ID32_OPT} ${CC_OUTSPEC} ${LDFLAGS}
+ifneq (,$(call find_test,${ID32D},id32))
+	$@ $(call find_test,${ID32D},id32) ${TEST_ARG}
+endif
+
+sds : ${BIN}sds${EXE}
+
+${BIN}sds${EXE} : ${SDS} ${SIM}
+	${MKDIRBIN}
+	${CC} ${SDS} ${SIM} ${SDS_OPT} ${CC_OUTSPEC} ${LDFLAGS}
+ifneq (,$(call find_test,${SDSD},sds))
+	$@ $(call find_test,${SDSD},sds) ${TEST_ARG}
+endif
+
+swtp6800mp-a : ${BIN}swtp6800mp-a${EXE}
+
+${BIN}swtp6800mp-a${EXE} : ${SWTP6800MP-A} ${SIM} ${BUILD_ROMS}
+	${MKDIRBIN}
+	${CC} ${SWTP6800MP-A} ${SIM} ${SWTP6800_OPT} ${CC_OUTSPEC} ${LDFLAGS}
+ifneq (,$(call find_test,${SWTP6800D},swtp6800mp-a))
+	$@ $(call find_test,${SWTP6800D},swtp6800mp-a) ${TEST_ARG}
+endif
+
+swtp6800mp-a2 : ${BIN}swtp6800mp-a2${EXE}
+
+${BIN}swtp6800mp-a2${EXE} : ${SWTP6800MP-A2} ${SIM} ${BUILD_ROMS}
+	${MKDIRBIN}
+	${CC} ${SWTP6800MP-A2} ${SIM} ${SWTP6800_OPT} ${CC_OUTSPEC} ${LDFLAGS}
+ifneq (,$(call find_test,${SWTP6800D},swtp6800mp-a2))
+	$@ $(call find_test,${SWTP6800D},swtp6800mp-a2) ${TEST_ARG}
+endif
+
+isys8010: ${BIN}isys8010${EXE}
+
+${BIN}isys8010${EXE} : ${ISYS8010} ${SIM} ${BUILD_ROMS}
+	${MKDIRBIN}
+	${CC} ${ISYS8010} ${SIM} ${ISYS8010_OPT} ${CC_OUTSPEC} ${LDFLAGS}
+ifneq (,$(call find_test,${ISYS8010D},isys8010))
+	$@ $(call find_test,${ISYS8010D},isys8010) ${TEST_ARG}
+endif
+
+isys8020: ${BIN}isys8020${EXE}
+
+${BIN}isys8020${EXE} : ${ISYS8020} ${SIM} ${BUILD_ROMS}
+	${MKDIRBIN}
+	${CC} ${ISYS8020} ${SIM} ${ISYS8020_OPT} ${CC_OUTSPEC} ${LDFLAGS}
+ifneq (,$(call find_test,${ISYS8020D},isys8020))
+	$@ $(call find_test,${ISYS8020D},isys8020) ${TEST_ARG}
+endif
+
+isys8024: ${BIN}isys8024${EXE}
+
+${BIN}isys8024${EXE} : ${ISYS8024} ${SIM} ${BUILD_ROMS}
+	${MKDIRBIN}
+	${CC} ${ISYS8024} ${SIM} ${ISYS8024_OPT} ${CC_OUTSPEC} ${LDFLAGS}
+ifneq (,$(call find_test,${ISYS8024D},isys8024))
+	$@ $(call find_test,${ISYS8024D},isys8024) ${TEST_ARG}
+endif
+
+isys8030: ${BIN}isys8030${EXE}
+
+${BIN}isys8030${EXE} : ${ISYS8030} ${SIM} ${BUILD_ROMS}
+	${MKDIRBIN}
+	${CC} ${ISYS8030} ${SIM} ${ISYS8030_OPT} ${CC_OUTSPEC} ${LDFLAGS}
+ifneq (,$(call find_test,${ISYS8030D},isys8030))
+	$@ $(call find_test,${ISYS8030D},isys8030) ${TEST_ARG}
+endif
+
+imds-210: ${BIN}imds-210${EXE}
+
+${BIN}imds-210${EXE} : ${IMDS210} ${SIM} ${BUILD_ROMS}
+	${MKDIRBIN}
+	${CC} ${IMDS210} ${SIM} ${IMDS210_OPT} ${CC_OUTSPEC} ${LDFLAGS}
+ifneq (,$(call find_test,${IMDS210D},imds-210))
+	$@ $(call find_test,${IMDS210D},imds-210) ${TEST_ARG}
+endif
+
+imds-220: ${BIN}imds-220${EXE}
+
+${BIN}imds-220${EXE} : ${IMDS220} ${SIM} ${BUILD_ROMS}
+	${MKDIRBIN}
+	${CC} ${IMDS220} ${SIM} ${IMDS220_OPT} ${CC_OUTSPEC} ${LDFLAGS}
+ifneq (,$(call find_test,${IMDS220D},imds-220))
+	$@ $(call find_test,${IMDS220D},imds-220) ${TEST_ARG}
+endif
+
+imds-225: ${BIN}imds-225${EXE}
+
+${BIN}imds-225${EXE} : ${IMDS225} ${SIM} ${BUILD_ROMS}
+	${MKDIRBIN}
+	${CC} ${IMDS225} ${SIM} ${IMDS225_OPT} ${CC_OUTSPEC} ${LDFLAGS}
+ifneq (,$(call find_test,${IMDS225D},imds-225))
+	$@ $(call find_test,${IMDS225D},imds-225) ${TEST_ARG}
+endif
+
+imds-230: ${BIN}imds-230${EXE}
+
+${BIN}imds-230${EXE} : ${IMDS230} ${SIM} ${BUILD_ROMS}
+	${MKDIRBIN}
+	${CC} ${IMDS230} ${SIM} ${IMDS230_OPT} ${CC_OUTSPEC} ${LDFLAGS}
+ifneq (,$(call find_test,${IMDS230D},imds-230))
+	$@ $(call find_test,${IMDS230D},imds-230) ${TEST_ARG}
+endif
+
+imds-800: ${BIN}imds-800${EXE}
+
+${BIN}imds-800${EXE} : ${IMDS800} ${SIM} ${BUILD_ROMS}
+	${MKDIRBIN}
+	${CC} ${IMDS800} ${SIM} ${IMDS800_OPT} ${CC_OUTSPEC} ${LDFLAGS}
+ifneq (,$(call find_test,${IMDS800D},imds-800))
+	$@ $(call find_test,${IMDS800D},imds-800) ${TEST_ARG}
+endif
+
+imds-810: ${BIN}imds-810${EXE}
+
+${BIN}imds-810${EXE} : ${IMDS810} ${SIM} ${BUILD_ROMS}
+	${MKDIRBIN}
+	${CC} ${IMDS810} ${SIM} ${IMDS810_OPT} ${CC_OUTSPEC} ${LDFLAGS}
+ifneq (,$(call find_test,${IMDS810D},imds-810))
+	$@ $(call find_test,${IMDS810D},imds-810) ${TEST_ARG}
+endif
+
+ibmpc: ${BIN}ibmpc${EXE}
+
+${BIN}ibmpc${EXE} : ${IBMPC} ${SIM} ${BUILD_ROMS}
+	#cmake:ignore-target
+	${MKDIRBIN}
+	${CC} ${IBMPC} ${SIM} ${IBMPC_OPT} ${CC_OUTSPEC} ${LDFLAGS}
+ifneq (,$(call find_test,${IBMPCD},ibmpc))
+	$@ $(call find_test,${IBMPCD},ibmpc) ${TEST_ARG}
+endif
+
+ibmpcxt: ${BIN}ibmpcxt${EXE}
+
+${BIN}ibmpcxt${EXE} : ${IBMPCXT} ${SIM} ${BUILD_ROMS}
+	#cmake:ignore-target
+	${MKDIRBIN}
+	${CC} ${IBMPCXT} ${SIM} ${IBMPCXT_OPT} ${CC_OUTSPEC} ${LDFLAGS}
+ifneq (,$(call find_test,${IBMPCXTD},ibmpcxt))
+	$@ $(call find_test,${IBMPCXTD},ibmpcxt) ${TEST_ARG}
+endif
+
+scelbi: ${BIN}scelbi${EXE}
+
+${BIN}scelbi${EXE} : ${SCELBI} ${SIM}
+	${MKDIRBIN}
+	${CC} ${SCELBI} ${SIM} ${SCELBI_OPT} ${CC_OUTSPEC} ${LDFLAGS}
+ifneq (,$(call find_test,${SCELBID},scelbi))
+	$@ $(call find_test,${SCELBID},scelbi) ${TEST_ARG}
+endif
+
+tx-0 : ${BIN}tx-0${EXE}
+
+${BIN}tx-0${EXE} : ${TX0} ${SIM}
+	${MKDIRBIN}
+	${CC} ${TX0} ${SIM} ${TX0_OPT} ${CC_OUTSPEC} ${LDFLAGS}
+ifneq (,$(call find_test,${TX0D},tx-0))
+	$@ $(call find_test,${TX0D},tx-0) ${TEST_ARG}
+endif
+
+ssem : ${BIN}ssem${EXE}
+
+${BIN}ssem${EXE} : ${SSEM} ${SIM}
+	${MKDIRBIN}
+	${CC} ${SSEM} ${SIM} ${SSEM_OPT} ${CC_OUTSPEC} ${LDFLAGS}
+ifneq (,$(call find_test,${SSEMD},ssem))
+	$@ $(call find_test,${SSEMD},ssem) ${TEST_ARG}
+endif
+
+cdc1700 : ${BIN}cdc1700${EXE}
+
+${BIN}cdc1700${EXE} : ${CDC1700} ${SIM}
+	${MKDIRBIN}
+	${CC} ${CDC1700} ${SIM} ${CDC1700_OPT} ${CC_OUTSPEC} ${LDFLAGS}
+ifneq (,$(call find_test,${CDC1700D},cdc1700))
+	$@ $(call find_test,${CDC1700D},cdc1700) ${TEST_ARG}
+endif
+
+besm6 : ${BIN}besm6${EXE}
+
+${BIN}besm6${EXE} : ${BESM6} ${SIM}
+ifneq (1,${CPP_BUILD}${CPP_FORCE})
+	${MKDIRBIN}
+	${CC} ${BESM6} ${SIM} ${BESM6_OPT} ${BESM6_PANEL_OPT} ${CC_OUTSPEC} ${LDFLAGS}
+ifneq (,$(call find_test,${BESM6D},besm6))
+	$@ $(call find_test,${BESM6D},besm6) ${TEST_ARG}
+endif
+else
+	$(info besm6 can't be built using C++)
+endif
+
+sigma : ${BIN}sigma${EXE}
+
+${BIN}sigma${EXE} : ${SIGMA} ${SIM}
+	${MKDIRBIN}
+	${CC} ${SIGMA} ${SIM} ${SIGMA_OPT} ${CC_OUTSPEC} ${LDFLAGS}
+ifneq (,$(call find_test,${SIGMAD},sigma))
+	$@ $(call find_test,${SIGMAD},sigma) ${TEST_ARG}
+endif
+
+alpha : ${BIN}alpha${EXE}
+
+${BIN}alpha${EXE} : ${ALPHA} ${SIM}
+	${MKDIRBIN}
+	${CC} ${ALPHA} ${SIM} ${ALPHA_OPT} ${CC_OUTSPEC} ${LDFLAGS}
+ifneq (,$(call find_test,${ALPHAD},alpha))
+	$@ $(call find_test,${ALPHAD},alpha) ${TEST_ARG}
+endif
+
+sage : ${BIN}sage${EXE}
+
+${BIN}sage${EXE} : ${SAGE} ${SIM}
+	${MKDIRBIN}
+	${CC} ${SAGE} ${SIM} ${SAGE_OPT} ${CC_OUTSPEC} ${LDFLAGS}
+ifneq (,$(call find_test,${SAGED},sage))
+	$@ $(call find_test,${SAGED},sage) ${TEST_ARG}
+endif
+
+pdq3 : ${BIN}pdq3${EXE}
+
+${BIN}pdq3${EXE} : ${PDQ3} ${SIM}
+	${MKDIRBIN}
+	${CC} ${PDQ3} ${SIM} ${PDQ3_OPT} ${CC_OUTSPEC} ${LDFLAGS}
+ifneq (,$(call find_test,${PDQ3D},pdq3))
+	$@ $(call find_test,${PDQ3D},pdq3) ${TEST_ARG}
+endif
+
+b5500 : ${BIN}b5500${EXE}
+
+${BIN}b5500${EXE} : ${B5500} ${SIM} 
+	${MKDIRBIN}
+	${CC} ${B5500} ${SIM} ${B5500_OPT} ${CC_OUTSPEC} ${LDFLAGS}
+ifneq (,$(call find_test,${B5500D},b5500))
+	$@ $(call find_test,${B5500D},b5500) ${TEST_ARG}
+endif
+
+3b2 : ${BIN}3b2${EXE}
+ 
+${BIN}3b2${EXE} : ${ATT3B2} ${SIM} ${BUILD_ROMS}
+	${MKDIRBIN}
+	${CC} ${ATT3B2} ${SIM} ${ATT3B2_OPT} ${CC_OUTSPEC} ${LDFLAGS}
+ifneq (,$(call find_test,${ATT3B2D},3b2))
+	$@ $(call find_test,${ATT3B2D},3b2) ${TEST_ARG}
+endif
+
+i7090 : ${BIN}i7090${EXE}
+
+${BIN}i7090${EXE} : ${I7090} ${SIM} 
+	${MKDIRBIN}
+	${CC} ${I7090} ${SIM} ${I7090_OPT} ${CC_OUTSPEC} ${LDFLAGS}
+ifneq (,$(call find_test,${I7000D},i7090))
+	$@ $(call find_test,${I7000D},i7090) ${TEST_ARG}
+endif
+
+i7080 : ${BIN}i7080${EXE}
+
+${BIN}i7080${EXE} : ${I7080} ${SIM} 
+	${MKDIRBIN}
+	${CC} ${I7080} ${SIM} ${I7080_OPT} ${CC_OUTSPEC} ${LDFLAGS}
+ifneq (,$(call find_test,${I7080D},i7080))
+	$@ $(call find_test,${I7080D},i7080) ${TEST_ARG}
+endif
+
+i7070 : ${BIN}i7070${EXE}
+
+${BIN}i7070${EXE} : ${I7070} ${SIM} 
+	${MKDIRBIN}
+	${CC} ${I7070} ${SIM} ${I7070_OPT} ${CC_OUTSPEC} ${LDFLAGS}
+ifneq (,$(call find_test,${I7070D},i7070))
+	$@ $(call find_test,${I7070D},i7070) ${TEST_ARG}
+endif
+
+i7010 : ${BIN}i7010${EXE}
+
+${BIN}i7010${EXE} : ${I7010} ${SIM} 
+	${MKDIRBIN}
+	${CC} ${I7010} ${SIM} ${I7010_OPT} ${CC_OUTSPEC} ${LDFLAGS}
+ifneq (,$(call find_test,${I7010D},i7010))
+	$@ $(call find_test,${I7010D},i7010) ${TEST_ARG}
+endif
+
+i704 : ${BIN}i704${EXE}
+
+${BIN}i704${EXE} : ${I704} ${SIM} 
+	${MKDIRBIN}
+	${CC} ${I704} ${SIM} ${I704_OPT} ${CC_OUTSPEC} ${LDFLAGS}
+ifneq (,$(call find_test,${I704D},i704))
+	$@ $(call find_test,${I704D},i704) ${TEST_ARG}
+endif
+
+i701 : ${BIN}i701${EXE}
+
+${BIN}i701${EXE} : ${I701} ${SIM} 
+	${MKDIRBIN}
+	${CC} ${I701} ${SIM} ${I701_OPT} ${CC_OUTSPEC} ${LDFLAGS}
+ifneq (,$(call find_test,${I701D},i701))
+	$@ $(call find_test,${I701D},i701) ${TEST_ARG}
+endif
+
+i650 : ${BIN}i650${EXE}
+
+${BIN}i650${EXE} : ${I650} ${SIM} 
+	#cmake:ignore-target
+	${MKDIRBIN}
+	${CC} ${I650} ${SIM} ${I650_OPT} ${CC_OUTSPEC} ${LDFLAGS}
+ifneq (,$(call find_test,${I650D},i650))
+	$@ $(call find_test,${I650D},i650) ${TEST_ARG}
+endif
+
+pdp6 : ${BIN}pdp6${EXE}
+
+${BIN}pdp6${EXE} : ${PDP6} ${SIM}
+	${MKDIRBIN}
+	${CC} ${PDP6} ${PDP6_DPY} ${SIM} ${PDP6_OPT} ${CC_OUTSPEC} ${LDFLAGS} ${PDP6_LDFLAGS}
+ifneq (,$(call find_test,${PDP10D},pdp6))
+	$@ $(call find_test,${PDP10D},pdp6) ${TEST_ARG}
+endif
+
+pdp10-ka : ${BIN}pdp10-ka${EXE}
+
+${BIN}pdp10-ka${EXE} : ${KA10} ${SIM}
+	${MKDIRBIN}
+	${CC} ${KA10} ${KA10_DPY} ${SIM} ${KA10_OPT} ${CC_OUTSPEC} ${LDFLAGS} ${KA10_LDFLAGS}
+ifneq (,$(call find_test,${PDP10D},ka10))
+	$@ $(call find_test,${PDP10D},ka10) ${TEST_ARG}
+endif
+
+pdp10-ki : ${BIN}pdp10-ki${EXE}
+
+${BIN}pdp10-ki${EXE} : ${KI10} ${SIM}
+	${MKDIRBIN}
+	${CC} ${KI10} ${KI10_DPY} ${SIM} ${KI10_OPT} ${CC_OUTSPEC} ${LDFLAGS} ${KI10_LDFLAGS}
+ifneq (,$(call find_test,${PDP10D},ki10))
+	$@ $(call find_test,${PDP10D},ki10) ${TEST_ARG}
+endif
+
+pdp10-kl : ${BIN}pdp10-kl${EXE}
+
+${BIN}pdp10-kl${EXE} : ${KL10} ${SIM}
+	#cmake:ignore-target
+	${MKDIRBIN}
+	${CC} ${KL10} ${SIM} ${KL10_OPT} ${CC_OUTSPEC} ${LDFLAGS}
+ifneq (,$(call find_test,${PDP10D},kl10))
+	$@ $(call find_test,${PDP10D},kl10) ${TEST_ARG}
+endif
+
+# Front Panel API Demo/Test program
+
+frontpaneltest : ${BIN}frontpaneltest${EXE}
+
+${BIN}frontpaneltest${EXE} : frontpanel/FrontPanelTest.c sim_sock.c sim_frontpanel.c
+	#cmake:ignore-target
+	${MKDIRBIN}
+	${CC} frontpanel/FrontPanelTest.c sim_sock.c sim_frontpanel.c ${CC_OUTSPEC} ${LDFLAGS} ${OS_CURSES_DEFS}
+